language: python
python:
- '2.6'
- '2.7'
addons:
  firefox: '31.0'
before_install:
- export DISPLAY=:99.0
- sh -e /etc/init.d/xvfb start
- /sbin/start-stop-daemon --start --quiet --pidfile /tmp/custom_xvfb_99.pid --make-pidfile
  --background --exec /usr/bin/Xvfb -- :99 -ac -screen 0 1280x1024x16
install:
- pushd $TRAVIS_BUILD_DIR; npm install; popd
- pushd $TRAVIS_BUILD_DIR; npm install -g grunt-cli; popd
script:
- cd $TRAVIS_BUILD_DIR
- python python-packages/fle_utils/tests.py
- python kalite/manage.py syncdb --migrate --noinput --traceback
<<<<<<< HEAD
- python kalite/manage.py test --traceback
=======
- python kalite/manage.py test --traceback -v 2
>>>>>>> 721d7061
- grunt jshint
notifications:
  email:
    - aron@learningequality.org
  hipchat:
    rooms:
      secure: A4OlCFaETlLB20ATXrPmA+8F35AsjZZ9nO8dPUG9m5pAr1pD4CDiVrn/tmHbbk2rQaQLm3B8CifdNuQL6fLuEv2pJpfIdSESVqsqJcQPPpgogjvHRabOXgAmC5AWpQupe3DARIMDjOPhHaeRFN/GYjEnK8N+nqu/SQ2mPmAzOFQ=<|MERGE_RESOLUTION|>--- conflicted
+++ resolved
@@ -16,11 +16,7 @@
 - cd $TRAVIS_BUILD_DIR
 - python python-packages/fle_utils/tests.py
 - python kalite/manage.py syncdb --migrate --noinput --traceback
-<<<<<<< HEAD
-- python kalite/manage.py test --traceback
-=======
 - python kalite/manage.py test --traceback -v 2
->>>>>>> 721d7061
 - grunt jshint
 notifications:
   email:
