 {% extends "distributed/base_teach.html" %}


{% load i18n %}
{% load kalite_staticfiles %}

<<<<<<< HEAD
{% block home_active %}active{% endblock home_active %}
{% block playlist_active %}playlists-active active-tab active-nav{% endblock playlist_active %}
{% block teacher_active %}active{% endblock teacher_active %}
{% block admin_active %}active{% endblock admin_active %}
=======
{% block assign_playlists_active %}active{% endblock assign_playlists_active %}
>>>>>>> 23cd566f

{% block headcss %}{{ block.super }}
  <link rel="stylesheet" type="text/css" href="{% static 'css/playlist/assign_playlists.css' %}">
{% endblock headcss %}

{% block headjs %}{{ block.super }}
  <script type="text/html" id="all-groups-list-entry-template">
      <td student-grp-id="<%= id %>" draggable="true"> <%= name %> </td>
  </script>

  <script type="text/html" id="playlist-template">
    <td playlist-id="<%= id %>"> <%= tag %>: <%= title %> <table class="playlist-groups"></table></td>
  </script>
  <script type="text/html" id="playlist-group-template">
    <td playlist-group-id="<%= id%>"> <%= name %></td>
    <td playlist-group-id="<%= id%>"><a class="remove" href="">[-]</a></td>
  </script>

  <script type="text/javascript" src="{% static 'js/playlist/models.js' %}"></script>
  <script type="text/javascript" src="{% static 'js/playlist/assign_playlists.js' %}"></script>

  <script type="text/javascript">
   var ALL_GROUPS_URL = "{% url 'api_dispatch_list' resource_name='group' %}"
   var ALL_PLAYLISTS_URL = "{% url 'api_dispatch_list' resource_name='playlist' %}"
  </script>
{% endblock headjs %}

{% block content %}

{% block subnavbar %}{{block.super}}{% endblock subnavbar %}

  <div class="row">
    <table class="span3 table table-hover" id="student-groups">
      <tr>
        <th>Student Groups</th>
      </tr>
    </table>
    <div class="col-md-9 col-sm-8">
      <table class="span10 table table-hover" id="playlists">
        <tr>
          <th>Playlists</th>
        </tr>
      </table>
    </div>
  </div>
  {% endblock content %}<|MERGE_RESOLUTION|>--- conflicted
+++ resolved
@@ -4,14 +4,11 @@
 {% load i18n %}
 {% load kalite_staticfiles %}
 
-<<<<<<< HEAD
 {% block home_active %}active{% endblock home_active %}
 {% block playlist_active %}playlists-active active-tab active-nav{% endblock playlist_active %}
 {% block teacher_active %}active{% endblock teacher_active %}
 {% block admin_active %}active{% endblock admin_active %}
-=======
 {% block assign_playlists_active %}active{% endblock assign_playlists_active %}
->>>>>>> 23cd566f
 
 {% block headcss %}{{ block.super }}
   <link rel="stylesheet" type="text/css" href="{% static 'css/playlist/assign_playlists.css' %}">
