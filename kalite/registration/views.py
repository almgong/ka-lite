"""
Views which allow users to create and activate accounts.

"""
<<<<<<< HEAD
import copy

from django.contrib import messages
from django.contrib.auth import logout
from django.contrib.auth import views as auth_views
=======

import copy

from django.contrib import messages
from django.contrib.auth import logout as auth_logout, views as auth_views
>>>>>>> bb27ada4
from django.contrib.auth.models import User
from django.db import IntegrityError, transaction
from django.http import HttpResponse
from django.shortcuts import redirect
from django.shortcuts import render_to_response
from django.template import RequestContext
from django.utils.translation import ugettext as _

import settings
from central.forms import OrganizationForm
from central.models import Organization
from contact.views import contact_subscribe
from registration.backends import get_backend
from securesync.models import Zone
from utils.mailchimp import mailchimp_subscribe


def complete(request, *args, **kwargs):
    messages.success(request, "Congratulations! Your account is now active. To get started, "
        + "login to the central server below, to administer organizations and zones.")
    return redirect("auth_login")

def activate(request, backend,
             template_name='registration/activate.html',
             success_url=None, extra_context=None, **kwargs):
    """
    Activate a user's account.

    The actual activation of the account will be delegated to the
    backend specified by the ``backend`` keyword argument (see below);
    the backend's ``activate()`` method will be called, passing any
    keyword arguments captured from the URL, and will be assumed to
    return a ``User`` if activation was successful, or a value which
    evaluates to ``False`` in boolean context if not.

    Upon successful activation, the backend's
    ``post_activation_redirect()`` method will be called, passing the
    ``HttpRequest`` and the activated ``User`` to determine the URL to
    redirect the user to. To override this, pass the argument
    ``success_url`` (see below).

    On unsuccessful activation, will render the template
    ``registration/activate.html`` to display an error message; to
    override thise, pass the argument ``template_name`` (see below).

    **Arguments**

    ``backend``
        The dotted Python import path to the backend class to
        use. Required.

    ``extra_context``
        A dictionary of variables to add to the template context. Any
        callable object in this dictionary will be called to produce
        the end result which appears in the context. Optional.

    ``success_url``
        The name of a URL pattern to redirect to on successful
        acivation. This is optional; if not specified, this will be
        obtained by calling the backend's
        ``post_activation_redirect()`` method.
    
    ``template_name``
        A custom template to use. This is optional; if not specified,
        this will default to ``registration/activate.html``.

    ``\*\*kwargs``
        Any keyword arguments captured from the URL, such as an
        activation key, which will be passed to the backend's
        ``activate()`` method.
    
    **Context:**
    
    The context will be populated from the keyword arguments captured
    in the URL, and any extra variables supplied in the
    ``extra_context`` argument (see above).
    
    **Template:**
    
    registration/activate.html or ``template_name`` keyword argument.
    
    """
    backend = get_backend(backend)
    account = backend.activate(request, **kwargs)

    if account:
        if success_url is None:
            to, args, kwargs = backend.post_activation_redirect(request, account)
            return redirect(to, *args, **kwargs)
        else:
            return redirect(success_url)

    if extra_context is None:
        extra_context = {}
    context = RequestContext(request)
    for key, value in extra_context.items():
        context[key] = callable(value) and value() or value

    return render_to_response(template_name,
                              kwargs,
                              context_instance=context)


@transaction.commit_on_success
def register(request, backend, success_url=None, form_class=None,
             disallowed_url='registration_disallowed',
             template_name='registration/registration_form.html',
             extra_context=None):
    """
    Allow a new user to register an account.

    The actual registration of the account will be delegated to the
    backend specified by the ``backend`` keyword argument (see below);
    it will be used as follows:

    1. The backend's ``registration_allowed()`` method will be called,
       passing the ``HttpRequest``, to determine whether registration
       of an account is to be allowed; if not, a redirect is issued to
       the view corresponding to the named URL pattern
       ``registration_disallowed``. To override this, see the list of
       optional arguments for this view (below).

    2. The form to use for account registration will be obtained by
       calling the backend's ``get_form_class()`` method, passing the
       ``HttpRequest``. To override this, see the list of optional
       arguments for this view (below).

    3. If valid, the form's ``cleaned_data`` will be passed (as
       keyword arguments, and along with the ``HttpRequest``) to the
       backend's ``register()`` method, which should return the new
       ``User`` object.

    4. Upon successful registration, the backend's
       ``post_registration_redirect()`` method will be called, passing
       the ``HttpRequest`` and the new ``User``, to determine the URL
       to redirect the user to. To override this, see the list of
       optional arguments for this view (below).
    
    **Required arguments**
    
    None.
    
    **Optional arguments**

    ``backend``
        The dotted Python import path to the backend class to use.

    ``disallowed_url``
        URL to redirect to if registration is not permitted for the
        current ``HttpRequest``. Must be a value which can legally be
        passed to ``django.shortcuts.redirect``. If not supplied, this
        will be whatever URL corresponds to the named URL pattern
        ``registration_disallowed``.
    
    ``form_class``
        The form class to use for registration. If not supplied, this
        will be retrieved from the registration backend.
    
    ``extra_context``
        A dictionary of variables to add to the template context. Any
        callable object in this dictionary will be called to produce
        the end result which appears in the context.

    ``success_url``
        URL to redirect to after successful registration. Must be a
        value which can legally be passed to
        ``django.shortcuts.redirect``. If not supplied, this will be
        retrieved from the registration backend.
    
    ``template_name``
        A custom template to use. If not supplied, this will default
        to ``registration/registration_form.html``.
    
    **Context:**
    
    ``form``
        The registration form.
    
    Any extra variables supplied in the ``extra_context`` argument
    (see above).
    
    **Template:**
    
    registration/registration_form.html or ``template_name`` keyword
    argument.
    
    """
    backend = get_backend(backend)
    if not backend.registration_allowed(request):
        return redirect(disallowed_url)
    if form_class is None:
        form_class = backend.get_form_class(request)

    do_subscribe = request.REQUEST.get("email_subscribe") == "on"

    if request.method == 'POST':
        form = form_class(data=request.POST, files=request.FILES)
        org_form = OrganizationForm(data=request.POST, instance=Organization())

        # Could register
        if form.is_valid() and org_form.is_valid():
            assert form.cleaned_data.get("username") == form.cleaned_data.get("email"), "Should be set equal in the call to clean()"
<<<<<<< HEAD
            # TODO (bcipolli): should do all this in one transaction,
            #   so that if any one part fails, it all rolls back.
            #   For now, unlikely to happen, and consequence is only
            #   a user without an org/zone
=======

>>>>>>> bb27ada4
            try:
                # Create the user
                new_user = backend.register(request, **form.cleaned_data)

                # Add an org.  Must create org before adding user.
                org_form.instance.owner = new_user
                org_form.save()
                org = org_form.instance
                org.users.add(new_user)

                # Now add a zone, and link to the org
                zone = Zone(name=org_form.instance.name + " Default Zone")
                zone.save()
                org.zones.add(zone)
                org.save()

                # Finally, try and subscribe the user to the mailing list
                # (silently; don't return anything to the user)
                if do_subscribe:
                    contact_subscribe(request, form.cleaned_data['email'])  # no "return"

                if success_url is None:
                    to, args, kwargs = backend.post_registration_redirect(request, new_user)
                    return redirect(to, *args, **kwargs)
                else:
                    return redirect(success_url)

            except IntegrityError as e:
                if e.message=='column username is not unique':
                    form._errors['__all__'] = _("An account with this email address has already been created.  Please login at the link above.")
                else:
                    raise e

    # Request method was GET        
    else:
        form = form_class()
        org_form = OrganizationForm()

    if extra_context is None:
        extra_context = {}
    context = RequestContext(request)
    for key, value in extra_context.items():
        context[key] = callable(value) and value() or value

    return render_to_response(
        template_name,
        {
            'form': form,
            "org_form" : org_form,
            "subscribe": do_subscribe,
        },
        context_instance=context,
    )


def login_view(request, *args, **kwargs):
    """Force lowercase of the username.
    
    Since we don't want things to change to the user (if something fails),
    we should try the new way first, then fall back to the old way"""
    if request.method=="POST":
        users = User.objects.filter(username__iexact=request.POST["username"])
        nusers = users.count()
    
        # Coerce
        if nusers == 1 and users[0].username != request.POST["username"]:
            request.POST = copy.deepcopy(request.POST)
            request.POST['username'] = request.POST['username'].lower()
    
    return auth_views.login(request, *args, **kwargs)

    
def logout_view(request):
    auth_logout(request)
    return redirect("homepage")<|MERGE_RESOLUTION|>--- conflicted
+++ resolved
@@ -2,19 +2,10 @@
 Views which allow users to create and activate accounts.
 
 """
-<<<<<<< HEAD
-import copy
-
-from django.contrib import messages
-from django.contrib.auth import logout
-from django.contrib.auth import views as auth_views
-=======
-
 import copy
 
 from django.contrib import messages
 from django.contrib.auth import logout as auth_logout, views as auth_views
->>>>>>> bb27ada4
 from django.contrib.auth.models import User
 from django.db import IntegrityError, transaction
 from django.http import HttpResponse
@@ -31,7 +22,6 @@
 from securesync.models import Zone
 from utils.mailchimp import mailchimp_subscribe
 
-
 def complete(request, *args, **kwargs):
     messages.success(request, "Congratulations! Your account is now active. To get started, "
         + "login to the central server below, to administer organizations and zones.")
@@ -217,14 +207,7 @@
         # Could register
         if form.is_valid() and org_form.is_valid():
             assert form.cleaned_data.get("username") == form.cleaned_data.get("email"), "Should be set equal in the call to clean()"
-<<<<<<< HEAD
-            # TODO (bcipolli): should do all this in one transaction,
-            #   so that if any one part fails, it all rolls back.
-            #   For now, unlikely to happen, and consequence is only
-            #   a user without an org/zone
-=======
-
->>>>>>> bb27ada4
+
             try:
                 # Create the user
                 new_user = backend.register(request, **form.cleaned_data)
