#!/usr/bin/env python
import os, sys, warnings

# We are overriding a few packages (like Django) from the system path.
#   Suppress those warnings
warnings.filterwarnings('ignore', message=r'Module .*? is being added to sys\.path', append=True)

PROJECT_PATH = os.path.dirname(os.path.realpath(__file__))

sys.path = [PROJECT_PATH, os.path.join(PROJECT_PATH, "../"), os.path.join(PROJECT_PATH, "../python-packages/")] + sys.path

from django.core.management import execute_manager
import settings



########################
# ZERO CONFIG
########################

if settings.ZERO_CONFIG:
    # Force all commands to run through our own serve command, which does auto-config if necessary
    # TODO(bcipolli): simplify start scripts, just force everything through kaserve directly.
    if "runserver" in sys.argv:
        sys.argv[sys.argv.index("runserver")] = "kaserve"
    elif "runcherrypyserver" in sys.argv:
        sys.argv[sys.argv.index("runcherrypyserver")] = "kaserve"

<<<<<<< HEAD
########################
# PROXY SETUP
########################

if settings.HTTP_PROXY:
    os.environ['http_proxy'] = settings.HTTP_PROXY

=======
>>>>>>> 04215724
if __name__ == "__main__":
    execute_manager(settings)<|MERGE_RESOLUTION|>--- conflicted
+++ resolved
@@ -26,15 +26,5 @@
     elif "runcherrypyserver" in sys.argv:
         sys.argv[sys.argv.index("runcherrypyserver")] = "kaserve"
 
-<<<<<<< HEAD
-########################
-# PROXY SETUP
-########################
-
-if settings.HTTP_PROXY:
-    os.environ['http_proxy'] = settings.HTTP_PROXY
-
-=======
->>>>>>> 04215724
 if __name__ == "__main__":
     execute_manager(settings)