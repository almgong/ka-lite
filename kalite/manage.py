#!/usr/bin/env python
import os
import sys
import warnings

# We are overriding a few packages (like Django) from the system path.
#   Suppress those warnings
warnings.filterwarnings('ignore', message=r'Module .*? is being added to sys\.path', append=True)

# Now build the paths that point to all of the project pieces
PROJECT_PATH = os.path.dirname(os.path.realpath(__file__))
PROJECT_PYTHON_PATHS = [
    os.path.join(PROJECT_PATH, "..", "python-packages"),
    PROJECT_PATH,
    os.path.join(PROJECT_PATH, ".."),
]
sys.path = PROJECT_PYTHON_PATHS + sys.path

# Now we can get started.

from django.core.management import execute_manager
import settings
<<<<<<< HEAD

=======
from settings import LOG as logging
>>>>>>> 1de8da1a

########################
# kaserve
########################

# Force all commands to run through our own serve command, which does auto-config if necessary
# TODO(bcipolli): simplify start scripts, just force everything through kaserve directly.
if "runserver" in sys.argv:
    logging.info("You requested to run runserver; instead, we're funneling you through our 'kaserve' command.")
    sys.argv[sys.argv.index("runserver")] = "kaserve"
elif "runcherrypyserver" in sys.argv and "stop" not in sys.argv:
    logging.info("You requested to run runcherrypyserver; instead, we're funneling you through our 'kaserve' command.")
    sys.argv[sys.argv.index("runcherrypyserver")] = "kaserve"

if settings.DEBUG:
    # In debug mode, add useful debugging flags
    for flag in ["traceback"]:
        dashed_flag = "--%s" % flag
        if dashed_flag not in sys.argv:
            sys.argv.append(dashed_flag)

########################
# clean_pyc
########################

if len(sys.argv) == 2 and sys.argv[1] == "clean_pyc":
    sys.argv += ["--path", ".."]

########################
# Static files
########################

if "runserver" in sys.argv and "--nostatic" not in sys.argv:
    sys.argv += ["--nostatic"]


if __name__ == "__main__":
    execute_manager(settings)<|MERGE_RESOLUTION|>--- conflicted
+++ resolved
@@ -20,11 +20,8 @@
 
 from django.core.management import execute_manager
 import settings
-<<<<<<< HEAD
+from settings import LOG as logging
 
-=======
-from settings import LOG as logging
->>>>>>> 1de8da1a
 
 ########################
 # kaserve
