<<<<<<< HEAD
=======
import re
import uuid
>>>>>>> 30422d73
import cgi
import json
import re
import uuid

from django.contrib import messages
from django.contrib.messages.api import get_messages
from django.core import serializers
from django.db import transaction
from django.http import HttpResponse
from django.contrib.messages.api import get_messages
from django.utils.safestring import SafeString, SafeUnicode, mark_safe
from django.utils import simplejson
<<<<<<< HEAD
from django.utils.safestring import SafeString, SafeUnicode, mark_safe
from django.views.decorators.csrf import csrf_exempt
from django.views.decorators.gzip import gzip_page
=======
from django.views.decorators.csrf import csrf_exempt, ensure_csrf_cookie
from django.views.decorators.gzip import gzip_page
from django.contrib import messages
from main.models import VideoLog, ExerciseLog
from config.models import Settings

from utils.internet import JsonResponse

from django.contrib.messages.api import get_messages
from django.utils.safestring import SafeString, SafeUnicode, mark_safe
>>>>>>> 30422d73

import kalite
import crypto
import settings
import model_sync
from config.models import Settings
from models import *
from main.models import VideoLog, ExerciseLog
from securesync.models import *
from securesync.views import distributed_server_only


def require_sync_session(handler):
    def wrapper_fn(request):
        if request.raw_post_data:
            data = simplejson.loads(request.raw_post_data)
        else:
            data = request.GET
        try:
            if "client_nonce" not in data:
                return JsonResponse({"error": "Client nonce must be specified."}, status=500)
            session = SyncSession.objects.get(client_nonce=data["client_nonce"])
            if not session.verified:
                return JsonResponse({"error": "Session has not yet been verified."}, status=500)
            if session.closed:
                return JsonResponse({"error": "Session is already closed."}, status=500)
        except SyncSession.DoesNotExist:
            return JsonResponse({"error": "Session with specified client nonce could not be found."}, status=500)
        response = handler(data, session)
        session.save()
        return response
    return wrapper_fn


@csrf_exempt
def register_device(request):
<<<<<<< HEAD
    """Receives the client device info from the distributed server.
    Tries to register either because the device has been pre-registered,
    or because it has a valid INSTALL_CERTIFICATE."""
    
    
=======
    data = simplejson.loads(request.raw_post_data or "{}")

>>>>>>> 30422d73
    # attempt to load the client device data from the request data
    data = simplejson.loads(request.raw_post_data or "{}")
    if "client_device" not in data:
        return JsonResponse({"error": "Serialized client device must be provided."}, status=500)
    try:
        models = serializers.deserialize("json", data["client_device"], client_version=None, server_version=kalite.VERSION)
        client_device = models.next().object
    except Exception as e:
        return JsonResponse({
            "error": "Could not decode the client device model: %r" % e,
            "code": "client_device_corrupted",
        }, status=500)

    # Validate the loaded data
    if not isinstance(client_device, Device):
        return JsonResponse({
            "error": "Client device must be an instance of the 'Device' model.",
            "code": "client_device_not_device",
        }, status=500)
    if not client_device.verify():
        return JsonResponse({
            "error": "Client device must be self-signed with a signature matching its own public key.",
            "code": "client_device_invalid_signature",
        }, status=500)

<<<<<<< HEAD

    (zone,json_response) = register_self_registered_device(client_device, models)
    if json_response:
        return json_response
        
    elif not zone: # old code-path
        try:
            registration = RegisteredDevicePublicKey.objects.get(public_key=client_device.public_key)
            zone = registration.zone
            registration.delete()
        except RegisteredDevicePublicKey.DoesNotExist:
            try:
                device = Device.objects.get(public_key=client_device.public_key)
                return JsonResponse({
                    "error": "This device has already been registered",
                    "code": "device_already_registered",
                }, status=500)            
            except Device.DoesNotExist:
                return JsonResponse({
                    "error": "Device registration with public key not found; login and register first?",
                    "code": "public_key_unregistered",
                }, status=500)

    client_device.signed_by = client_device  # the device checks out; let's save it!
    client_device.save(imported=True)

    device_zone = DeviceZone(device=client_device, zone=zone)
    device_zone.save()     # create the DeviceZone for the new device
=======
    # we have a valid self-signed Device, so now check if its public key has been registered
    try:
        registration = RegisteredDevicePublicKey.objects.get(public_key=client_device.public_key)
    except RegisteredDevicePublicKey.DoesNotExist:
        try:
            device = Device.objects.get(public_key=client_device.public_key)
            return JsonResponse({
                "error": "This device has already been registered",
                "code": "device_already_registered",
            }, status=500)
        except Device.DoesNotExist:
            return JsonResponse({
                "error": "Device registration with public key not found; login and register first?",
                "code": "public_key_unregistered",
            }, status=500)

    client_device.signed_by = client_device

    # the device checks out; let's save it!
    client_device.save(imported=True)

    # create the DeviceZone for the new device
    device_zone = DeviceZone(device=client_device, zone=registration.zone)
    device_zone.save()

    # delete the RegisteredDevicePublicKey, now that we've initialized the device and put it in its zone
    registration.delete()
>>>>>>> 30422d73

    # return our local (server) Device, its Zone, and the newly created DeviceZone, to the client
    return JsonResponse(
        serializers.serialize("json", [Device.get_own_device(), zone, device_zone, ], client_version=client_device.version, ensure_ascii=False)
    )


<<<<<<< HEAD
@transaction.commit_on_success
def register_self_registered_device(client_device, serialized_models):
    
    try:
        client_zone = serialized_models.next().object
        client_zone_key = serialized_models.next().object # neutered or not.
        client_zone_install_certificate = serialized_models.next().object

        # A recognized zone
        server_zone = get_object_or_None(Zone, id=client_zone.id)
        if server_zone:
            # We sent them this certificate.  Validate that 
            #   either we generated it, or that it hasn't been used.
            server_zone_install_certificate = get_object_or_None(ZoneInstallCertificate, signed_value=client_zone_install_certificate.signed_value)
            if not server_zone_install_certificate:
                return (None, JsonResponse({
                    "error": "Unrecognized install certificate.",
                    "code": "client_device_unknown_certificate_server",
                }, status=500))
            elif not server_zone_install_certificate.verify():
                return (None, JsonResponse({
                    "error": "Invalid install certificate.",
                    "code": "client_device_invalid_certificate_server",
                }, status=500))
            else:
                pass#server_zone_install_certificate.delete() # use the certificate!
                
        # An unrecognized zone
        else:
            # TODO(bcipolli): full_clean should make sure to 
            #   throw an exception if the zone is deemed unsafe
            client_zone.save()
            client_zone.full_clean()
            client_zone_key.save()
            client_zone_key.full_clean()
            
            if not client_zone_install_certificate.verify():
                return (None, JsonResponse({
                    "error": "Client device sent self-generated install certificate, but that certificate did not self-validate.",
                    "code": "client_device_invalid_certificate_self",
                }, status=500))

            # Retrieve the zone from our own database, 
            #   don't settle for the client copy!
            server_zone = get_object_or_None(Zone, id=client_zone.id)
        
        # we got through!  we got the zone, either recognized it or added it,
        #   and validated the certificate!
        json_response = None
        
                    
    except StopIteration:
        server_zone = None
        json_response = None
    
    return (server_zone, json_response)
    
    
=======
>>>>>>> 30422d73
@csrf_exempt
def create_session(request):
    data = simplejson.loads(request.raw_post_data or "{}")
    if "client_nonce" not in data:
        return JsonResponse({"error": "Client nonce must be specified."}, status=500)
    if len(data["client_nonce"]) != 32 or re.match("[^0-9a-fA-F]", data["client_nonce"]):
        return JsonResponse({"error": "Client nonce is malformed (must be 32-digit hex)."}, status=500)
    if "client_device" not in data:
        return JsonResponse({"error": "Client device must be specified."}, status=500)
    if "server_nonce" not in data:
        if SyncSession.objects.filter(client_nonce=data["client_nonce"]).count():
            return JsonResponse({"error": "Session already exists; include server nonce and signature."}, status=500)
            
        session = SyncSession()
        session.client_nonce = data["client_nonce"]
        session.client_os = data.get("client_os", "")
        session.client_version = data.get("client_version", "")
        try:
            client_device = Device.objects.get(pk=data["client_device"])
            session.client_device = client_device
        except Device.DoesNotExist:
<<<<<<< HEAD
            return JsonResponse({"error": "Client device matching id could not be found. (id=%s)" % data["client_device"]}, status=500)
=======
            return JsonResponse({"error": "Client device matching id could not be found."}, status=500)
>>>>>>> 30422d73
        session.server_nonce = uuid.uuid4().hex
        session.server_device = Device.get_own_device()
        session.ip = request.META.get("HTTP_X_FORWARDED_FOR", request.META.get('REMOTE_ADDR', ""))
        if session.client_device.pk == session.server_device.pk:
            return JsonResponse({"error": "I know myself when I see myself, and you're not me."}, status=500)
        session.save()
    else:
        try:
            session = SyncSession.objects.get(client_nonce=data["client_nonce"])
        except SyncSession.DoesNotExist:
            return JsonResponse({"error": "Session with specified client nonce could not be found."}, status=500)
        if session.server_nonce != data["server_nonce"]:
            return JsonResponse({"error": "Server nonce did not match saved value."}, status=500)
        if not data.get("signature", ""):
            return JsonResponse({"error": "Must include signature."}, status=500)
        if not session.verify_client_signature(data["signature"]):
            return JsonResponse({"error": "Signature did not match."}, status=500)
        session.verified = True
        session.save()

    return JsonResponse({
        "session": serializers.serialize("json", [session], client_version=session.client_version, ensure_ascii=False ),
        "signature": session.sign(),
    })


@csrf_exempt
@require_sync_session
def destroy_session(data, session):
    session.closed = True
    return JsonResponse({})


@csrf_exempt
@gzip_page
@require_sync_session
def device_download(data, session):
    zone = session.client_device.get_zone()
    devicezones = list(DeviceZone.objects.filter(zone=zone, device__in=data["devices"]))
    devices = [devicezone.device for devicezone in devicezones]
    session.models_downloaded += len(devices) + len(devicezones)
    return JsonResponse({"devices": serializers.serialize("json", devices + devicezones, client_version=session.client_version, ensure_ascii=False)})


@csrf_exempt
@require_sync_session
def device_upload(data, session):
    # TODO(jamalex): check that the uploaded devices belong to the client device's zone and whatnot
    # (although it will only save zones from here if centrally signed, and devices if registered in a zone)
    try:
        result = model_sync.save_serialized_models(data.get("devices", "[]"), client_version=session.client_version)
    except Exception as e:
        result = { "error": e.message, "saved_model_count": 0 }
        
    session.models_uploaded += result["saved_model_count"]
    session.errors += result.has_key("error")
    return JsonResponse(result)


@csrf_exempt
@gzip_page
@require_sync_session
def device_counters(data, session):
    device_counters = Device.get_device_counters(session.client_device.get_zone())
    return JsonResponse({
        "device_counters": device_counters,
    })


@csrf_exempt
@require_sync_session
def model_upload(data, session):
    if "models" not in data:
        return JsonResponse({"error": "Must provide models.", "saved_model_count": 0}, status=500)
    try:
        result = model_sync.save_serialized_models(data["models"], client_version=session.client_version)
    except Exception as e:
        result = { "error": e.message, "saved_model_count": 0 }

    session.models_uploaded += result["saved_model_count"]
    session.errors += result.has_key("error")
    return JsonResponse(result)


@csrf_exempt
@gzip_page
@require_sync_session
def model_download(data, session):
    if "device_counters" not in data:
        return JsonResponse({"error": "Must provide device counters.", "count": 0}, status=500)
    try:
        result = model_sync.get_serialized_models(data["device_counters"], zone=session.client_device.get_zone(), include_count=True, client_version=session.client_version)
    except Exception as e:
        result = { "error": e.message, "count": 0 }

    session.models_downloaded += result["count"]
<<<<<<< HEAD
    session.errors += result.has_key("error")
    return JsonResponse(result)
            
=======
    return JsonResponse({
        "models": result["models"]
    })


>>>>>>> 30422d73
@csrf_exempt
def test_connection(request):
    return HttpResponse("OK")


# On pages with no forms, we want to ensure that the CSRF cookie is set, so that AJAX POST
# requests will be possible. Since `status` is always loaded, it's a good place for this.
@ensure_csrf_cookie
@distributed_server_only
def status(request):
    """In order to promote (efficient) caching on (low-powered)
    distributed devices, we do not include ANY user data in our
    templates.  Instead, an AJAX request is made to download user
    data, and javascript used to update the page.

    This view is the view providing the json blob of user information,
    for each page view on the distributed server.

    Besides basic user data, we also provide access to the
    Django message system through this API, again to promote
    caching by excluding any dynamic information from the server-generated
    templates.
    """
    # Build a list of messages to pass to the user.
    #   Iterating over the messages removes them from the
    #   session storage, thus they only appear once.
    message_dicts = []
    for message in get_messages(request):
        # Make sure to escape strings not marked as safe.
        # Note: this duplicates a bit of Django template logic.
        msg_txt = message.message
        if not (isinstance(message.message, SafeString) or isinstance(message.message, SafeUnicode)):
            msg_txt = cgi.escape(str(msg_txt))

        message_dicts.append({
            "tags": message.tags,
            "text": msg_txt,
        })

    data = {
        "is_logged_in": request.is_logged_in,
        "registered": bool(Settings.get("registered")),
        "is_admin": request.is_admin,
        "is_django_user": request.is_django_user,
        "points": 0,
        "messages": message_dicts,
    }
    if "facility_user" in request.session:
        user = request.session["facility_user"]
        data["is_logged_in"] = True
        data["username"] = user.get_name()
        data["points"] = VideoLog.get_points_for_user(user) + ExerciseLog.get_points_for_user(user)
    if request.user.is_authenticated():
        data["is_logged_in"] = True
        data["username"] = request.user.username

    return JsonResponse(data)<|MERGE_RESOLUTION|>--- conflicted
+++ resolved
@@ -1,8 +1,3 @@
-<<<<<<< HEAD
-=======
-import re
-import uuid
->>>>>>> 30422d73
 import cgi
 import json
 import re
@@ -13,33 +8,18 @@
 from django.core import serializers
 from django.db import transaction
 from django.http import HttpResponse
-from django.contrib.messages.api import get_messages
 from django.utils.safestring import SafeString, SafeUnicode, mark_safe
 from django.utils import simplejson
-<<<<<<< HEAD
 from django.utils.safestring import SafeString, SafeUnicode, mark_safe
-from django.views.decorators.csrf import csrf_exempt
-from django.views.decorators.gzip import gzip_page
-=======
 from django.views.decorators.csrf import csrf_exempt, ensure_csrf_cookie
 from django.views.decorators.gzip import gzip_page
-from django.contrib import messages
+
+import kalite
+import settings
+from config.models import Settings
+from kalite.utils.internet import JsonResponse
 from main.models import VideoLog, ExerciseLog
-from config.models import Settings
-
-from utils.internet import JsonResponse
-
-from django.contrib.messages.api import get_messages
-from django.utils.safestring import SafeString, SafeUnicode, mark_safe
->>>>>>> 30422d73
-
-import kalite
-import crypto
-import settings
-import model_sync
-from config.models import Settings
-from models import *
-from main.models import VideoLog, ExerciseLog
+from securesync import crypto, model_sync
 from securesync.models import *
 from securesync.views import distributed_server_only
 
@@ -68,16 +48,12 @@
 
 @csrf_exempt
 def register_device(request):
-<<<<<<< HEAD
     """Receives the client device info from the distributed server.
     Tries to register either because the device has been pre-registered,
     or because it has a valid INSTALL_CERTIFICATE."""
-    
-    
-=======
+
     data = simplejson.loads(request.raw_post_data or "{}")
 
->>>>>>> 30422d73
     # attempt to load the client device data from the request data
     data = simplejson.loads(request.raw_post_data or "{}")
     if "client_device" not in data:
@@ -102,8 +78,6 @@
             "error": "Client device must be self-signed with a signature matching its own public key.",
             "code": "client_device_invalid_signature",
         }, status=500)
-
-<<<<<<< HEAD
 
     (zone,json_response) = register_self_registered_device(client_device, models)
     if json_response:
@@ -132,35 +106,7 @@
 
     device_zone = DeviceZone(device=client_device, zone=zone)
     device_zone.save()     # create the DeviceZone for the new device
-=======
-    # we have a valid self-signed Device, so now check if its public key has been registered
-    try:
-        registration = RegisteredDevicePublicKey.objects.get(public_key=client_device.public_key)
-    except RegisteredDevicePublicKey.DoesNotExist:
-        try:
-            device = Device.objects.get(public_key=client_device.public_key)
-            return JsonResponse({
-                "error": "This device has already been registered",
-                "code": "device_already_registered",
-            }, status=500)
-        except Device.DoesNotExist:
-            return JsonResponse({
-                "error": "Device registration with public key not found; login and register first?",
-                "code": "public_key_unregistered",
-            }, status=500)
-
-    client_device.signed_by = client_device
-
-    # the device checks out; let's save it!
-    client_device.save(imported=True)
-
-    # create the DeviceZone for the new device
-    device_zone = DeviceZone(device=client_device, zone=registration.zone)
-    device_zone.save()
-
-    # delete the RegisteredDevicePublicKey, now that we've initialized the device and put it in its zone
-    registration.delete()
->>>>>>> 30422d73
+
 
     # return our local (server) Device, its Zone, and the newly created DeviceZone, to the client
     return JsonResponse(
@@ -168,7 +114,6 @@
     )
 
 
-<<<<<<< HEAD
 @transaction.commit_on_success
 def register_self_registered_device(client_device, serialized_models):
     
@@ -218,17 +163,15 @@
         # we got through!  we got the zone, either recognized it or added it,
         #   and validated the certificate!
         json_response = None
-        
-                    
+
+
     except StopIteration:
         server_zone = None
         json_response = None
-    
+
     return (server_zone, json_response)
-    
-    
-=======
->>>>>>> 30422d73
+
+
 @csrf_exempt
 def create_session(request):
     data = simplejson.loads(request.raw_post_data or "{}")
@@ -241,7 +184,7 @@
     if "server_nonce" not in data:
         if SyncSession.objects.filter(client_nonce=data["client_nonce"]).count():
             return JsonResponse({"error": "Session already exists; include server nonce and signature."}, status=500)
-            
+
         session = SyncSession()
         session.client_nonce = data["client_nonce"]
         session.client_os = data.get("client_os", "")
@@ -250,11 +193,8 @@
             client_device = Device.objects.get(pk=data["client_device"])
             session.client_device = client_device
         except Device.DoesNotExist:
-<<<<<<< HEAD
             return JsonResponse({"error": "Client device matching id could not be found. (id=%s)" % data["client_device"]}, status=500)
-=======
-            return JsonResponse({"error": "Client device matching id could not be found."}, status=500)
->>>>>>> 30422d73
+
         session.server_nonce = uuid.uuid4().hex
         session.server_device = Device.get_own_device()
         session.ip = request.META.get("HTTP_X_FORWARDED_FOR", request.META.get('REMOTE_ADDR', ""))
@@ -351,17 +291,10 @@
         result = { "error": e.message, "count": 0 }
 
     session.models_downloaded += result["count"]
-<<<<<<< HEAD
     session.errors += result.has_key("error")
     return JsonResponse(result)
-            
-=======
-    return JsonResponse({
-        "models": result["models"]
-    })
-
-
->>>>>>> 30422d73
+
+
 @csrf_exempt
 def test_connection(request):
     return HttpResponse("OK")
