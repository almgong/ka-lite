import cgi
import json
import re
import uuid

from django.core import serializers
from django.contrib import messages
from django.contrib.messages.api import get_messages
from django.db import models as db_models
from django.http import HttpResponse
from django.utils import simplejson
from django.utils.safestring import SafeString, SafeUnicode, mark_safe
from django.views.decorators.csrf import csrf_exempt, ensure_csrf_cookie
from django.views.decorators.gzip import gzip_page

import settings
import version
from config.models import Settings
from main.models import VideoLog, ExerciseLog
from securesync import crypto, model_sync
from securesync.models import *
<<<<<<< HEAD
=======
from shared import serializers
>>>>>>> 42b27876
from utils.decorators import api_handle_error_with_json, distributed_server_only
from utils.internet import JsonResponse


@api_handle_error_with_json
def require_sync_session(handler):
    def wrapper_fn(request):
        if request.raw_post_data:
            data = simplejson.loads(request.raw_post_data)
        else:
            data = request.GET
        try:
            if "client_nonce" not in data:
                return JsonResponse({"error": "Client nonce must be specified."}, status=500)
            session = SyncSession.objects.get(client_nonce=data["client_nonce"])
            if not session.verified:
                return JsonResponse({"error": "Session has not yet been verified."}, status=500)
            if session.closed:
                return JsonResponse({"error": "Session is already closed."}, status=500)
        except SyncSession.DoesNotExist:
            return JsonResponse({"error": "Session with specified client nonce could not be found."}, status=500)
        response = handler(data, session)
        session.save()
        return response
    return wrapper_fn


@api_handle_error_with_json
@csrf_exempt
def register_device(request):
    data = simplejson.loads(request.raw_post_data or "{}")

    # attempt to load the client device data from the request data
    if "client_device" not in data:
        return JsonResponse({"error": "Serialized client device must be provided."}, status=500)
    try:
        # When hand-shaking on the device models, since we don't yet know the version,
        #   we have to just TRY with our own version.
        #
        # This is currently "central server" code, so
        #   this will only fail (currently) if the central server version
        #   is less than the version of a client--something that should never happen
        try:
            models = serializers.deserialize("json", data["client_device"], src_version=version.VERSION, dest_version=version.VERSION)
        except db_models.FieldDoesNotExist as fdne:
            raise Exception("Central server version is lower than client version.  This is ... impossible!")
        client_device = models.next().object
    except Exception as e:
        return JsonResponse({
            "error": "Could not decode the client device model: %r" % e,
            "code": "client_device_corrupted",
        }, status=500)
    if not isinstance(client_device, Device):
        return JsonResponse({
            "error": "Client device must be an instance of the 'Device' model.",
            "code": "client_device_not_device",
        }, status=500)
    if not client_device.verify():
        return JsonResponse({
            "error": "Client device must be self-signed with a signature matching its own public key.",
            "code": "client_device_invalid_signature",
        }, status=500)

    # we have a valid self-signed Device, so now check if its public key has been registered
    try:
        registration = RegisteredDevicePublicKey.objects.get(public_key=client_device.public_key)
    except RegisteredDevicePublicKey.DoesNotExist:
        try:
            device = Device.objects.get(public_key=client_device.public_key)
            return JsonResponse({
                "error": "This device has already been registered",
                "code": "device_already_registered",
            }, status=500)
        except Device.DoesNotExist:
            return JsonResponse({
                "error": "Device registration with public key not found; login and register first?",
                "code": "public_key_unregistered",
            }, status=500)

    client_device.signed_by = client_device

    # the device checks out; let's save it!
    client_device.save(imported=True)

    # create the DeviceZone for the new device
    device_zone = DeviceZone(device=client_device, zone=registration.zone)
    device_zone.save()

    # delete the RegisteredDevicePublicKey, now that we've initialized the device and put it in its zone
    registration.delete()

    # return our local (server) Device, its Zone, and the newly created DeviceZone, to the client
    return JsonResponse(
        serializers.serialize("json", [Device.get_own_device(), registration.zone, device_zone], dest_version=client_device.version, ensure_ascii=False)
    )


@api_handle_error_with_json
@csrf_exempt
def create_session(request):
    data = simplejson.loads(request.raw_post_data or "{}")
    if "client_nonce" not in data:
        return JsonResponse({"error": "Client nonce must be specified."}, status=500)
    if len(data["client_nonce"]) != 32 or re.match("[^0-9a-fA-F]", data["client_nonce"]):
        return JsonResponse({"error": "Client nonce is malformed (must be 32-digit hex)."}, status=500)
    if "client_device" not in data:
        return JsonResponse({"error": "Client device must be specified."}, status=500)
    if "server_nonce" not in data:
        if SyncSession.objects.filter(client_nonce=data["client_nonce"]).count():
            return JsonResponse({"error": "Session already exists; include server nonce and signature."}, status=500)
        session = SyncSession()
        session.client_nonce = data["client_nonce"]
        session.client_os = data.get("client_os", "")
        session.client_version = data.get("client_version", "")
        try:
            client_device = Device.objects.get(pk=data["client_device"])
            session.client_device = client_device
        except Device.DoesNotExist:
            return JsonResponse({"error": "Client device matching id could not be found. (id=%s)" % data["client_device"]}, status=500)
        session.server_nonce = uuid.uuid4().hex
        session.server_device = Device.get_own_device()
        session.ip = request.META.get("HTTP_X_FORWARDED_FOR", request.META.get('REMOTE_ADDR', ""))
        if session.client_device.pk == session.server_device.pk:
            return JsonResponse({"error": "I know myself when I see myself, and you're not me."}, status=500)
        session.save()
    else:
        try:
            session = SyncSession.objects.get(client_nonce=data["client_nonce"])
        except SyncSession.DoesNotExist:
            return JsonResponse({"error": "Session with specified client nonce could not be found."}, status=500)
        if session.server_nonce != data["server_nonce"]:
            return JsonResponse({"error": "Server nonce did not match saved value."}, status=500)
        if not data.get("signature", ""):
            return JsonResponse({"error": "Must include signature."}, status=500)
        if not session.verify_client_signature(data["signature"]):
            return JsonResponse({"error": "Signature did not match."}, status=500)
        session.verified = True
        session.save()

    # Return the serializd session, in the version intended for the other device
    return JsonResponse({
        "session": serializers.serialize("json", [session], dest_version=session.client_version, ensure_ascii=False ),
        "signature": session.sign(),
    })


@api_handle_error_with_json
@csrf_exempt
@require_sync_session
def destroy_session(data, session):
    session.closed = True
    return JsonResponse({})


@api_handle_error_with_json
@csrf_exempt
@gzip_page
@require_sync_session
def device_download(data, session):
    """This device is having its own devices downloaded"""
    zone = session.client_device.get_zone()
    devicezones = list(DeviceZone.objects.filter(zone=zone, device__in=data["devices"]))
    devices = [devicezone.device for devicezone in devicezones]
    session.models_downloaded += len(devices) + len(devicezones)

    # Return the objects serialized to the version of the other device.
    return JsonResponse({"devices": serializers.serialize("json", devices + devicezones, dest_version=session.client_version, ensure_ascii=False)})


@api_handle_error_with_json
@csrf_exempt
@require_sync_session
def device_upload(data, session):
    """This device is getting device-related objects from another device"""
    # TODO(jamalex): check that the uploaded devices belong to the client device's zone and whatnot
    # (although it will only save zones from here if centrally signed, and devices if registered in a zone)
    try:
        # Unserialize, knowing that the models were serialized by a client of its given version.
        #   dest_version assumed to be this device's version
        result = model_sync.save_serialized_models(data.get("devices", "[]"), src_version=session.client_version)
    except Exception as e:
        result = { "error": e.message, "saved_model_count": 0 }

    session.models_uploaded += result["saved_model_count"]
    session.errors += result.has_key("error")
    return JsonResponse(result)


@api_handle_error_with_json
@csrf_exempt
@gzip_page
@require_sync_session
def device_counters(data, session):
    device_counters = Device.get_device_counters(session.client_device.get_zone())
    return JsonResponse({
        "device_counters": device_counters,
    })


@api_handle_error_with_json
@csrf_exempt
@require_sync_session
def model_upload(data, session):
    """This device is getting data-related objects from another device."""
    if "models" not in data:
        return JsonResponse({"error": "Must provide models.", "saved_model_count": 0}, status=500)
    try:
        # Unserialize, knowing that the models were serialized by a client of its given version.
        #   dest_version assumed to be this device's version
        result = model_sync.save_serialized_models(data["models"], src_version=session.client_version)
    except Exception as e:
        result = { "error": e.message, "saved_model_count": 0 }

    session.models_uploaded += result["saved_model_count"]
    session.errors += result.has_key("error")
    return JsonResponse(result)


@api_handle_error_with_json
@csrf_exempt
@gzip_page
@require_sync_session
def model_download(data, session):
    """This device is having its own data downloaded"""
    if "device_counters" not in data:
        return JsonResponse({"error": "Must provide device counters.", "count": 0}, status=500)
    try:
        # Return the objects serialized to the version of the other device.
        result = model_sync.get_serialized_models(data["device_counters"], zone=session.client_device.get_zone(), include_count=True, dest_version=session.client_version)
    except Exception as e:
        result = { "error": e.message, "count": 0 }

    session.models_downloaded += result["count"]
    session.errors += result.has_key("error")
    return JsonResponse(result)


@api_handle_error_with_json
@csrf_exempt
def test_connection(request):
    return HttpResponse("OK")


# On pages with no forms, we want to ensure that the CSRF cookie is set, so that AJAX POST
# requests will be possible. Since `status` is always loaded, it's a good place for this.
@api_handle_error_with_json
@ensure_csrf_cookie
@distributed_server_only
def status(request):
    """In order to promote (efficient) caching on (low-powered)
    distributed devices, we do not include ANY user data in our
    templates.  Instead, an AJAX request is made to download user
    data, and javascript used to update the page.

    This view is the view providing the json blob of user information,
    for each page view on the distributed server.

    Besides basic user data, we also provide access to the
    Django message system through this API, again to promote
    caching by excluding any dynamic information from the server-generated
    templates.
    """
    # Build a list of messages to pass to the user.
    #   Iterating over the messages removes them from the
    #   session storage, thus they only appear once.
    message_dicts = []
    for message in get_messages(request):
        # Make sure to escape strings not marked as safe.
        # Note: this duplicates a bit of Django template logic.
        msg_txt = message.message
        if not (isinstance(msg_txt, SafeString) or isinstance(msg_txt, SafeUnicode)):
            msg_txt = cgi.escape(str(msg_txt))

        message_dicts.append({
            "tags": message.tags,
            "text": msg_txt,
        })

    # Default data
    data = {
        "is_logged_in": request.is_logged_in,
        "registered": bool(Settings.get("registered")),
        "is_admin": request.is_admin,
        "is_django_user": request.is_django_user,
        "points": 0,
        "messages": message_dicts,
    }
    # Override properties using facility data
    if "facility_user" in request.session:
        user = request.session["facility_user"]
        data["is_logged_in"] = True
        data["username"] = user.get_name()
        data["points"] = VideoLog.get_points_for_user(user) + ExerciseLog.get_points_for_user(user)
    # Override data using django data
    if request.user.is_authenticated():
        data["is_logged_in"] = True
        data["username"] = request.user.username

    return JsonResponse(data)<|MERGE_RESOLUTION|>--- conflicted
+++ resolved
@@ -19,10 +19,7 @@
 from main.models import VideoLog, ExerciseLog
 from securesync import crypto, model_sync
 from securesync.models import *
-<<<<<<< HEAD
-=======
 from shared import serializers
->>>>>>> 42b27876
 from utils.decorators import api_handle_error_with_json, distributed_server_only
 from utils.internet import JsonResponse
 
