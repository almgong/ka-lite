--- conflicted
+++ resolved
@@ -3,13 +3,10 @@
 import re
 import uuid
 
-<<<<<<< HEAD
+from django.contrib import messages
+from django.contrib.messages.api import get_messages
 from django.core import serializers
 from django.core.urlresolvers import reverse
-=======
->>>>>>> 84cf51ea
-from django.contrib import messages
-from django.contrib.messages.api import get_messages
 from django.db import models as db_models
 from django.http import HttpResponse
 from django.utils import simplejson
@@ -23,14 +20,9 @@
 from main.models import VideoLog, ExerciseLog, VideoFile
 from securesync import crypto, model_sync
 from securesync.models import *
-<<<<<<< HEAD
+from shared import serializers
 from utils.decorators import distributed_server_only, return_jsonp
 from utils.internet import JsonResponse, am_i_online
-=======
-from shared import serializers
-from utils.decorators import distributed_server_only
-from utils.internet import JsonResponse
->>>>>>> 84cf51ea
 
 
 def require_sync_session(handler):
