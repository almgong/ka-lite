--- conflicted
+++ resolved
@@ -274,20 +274,8 @@
     facility_id = facility and facility.id or None
 
     if request.method == 'POST':
-<<<<<<< HEAD
-        
         # log out any Django user or facility user
         logout(request)
-=======
-
-        # log out any Django user
-        if request.user.is_authenticated():
-            auth_logout(request)
-
-        # log out a facility user
-        if "facility_user" in request.session:
-            del request.session["facility_user"]
->>>>>>> e33e5a1c
 
         username = request.POST.get("username", "")
         password = request.POST.get("password", "")
