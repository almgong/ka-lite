--- conflicted
+++ resolved
@@ -105,17 +105,10 @@
     if reg_status == "public_key_unregistered":
         return {
             "unregistered": True,
-<<<<<<< HEAD
             "registration_url": central_server_url(
                 reverse("register_public_key") + "?" + urllib.quote(crypto.get_own_key().get_public_key_string())
             ),
             "login_url": central_server_url(reverse("login")),
-=======
-            "registration_url": client.path_to_url(
-                reverse("register_public_key") + "?" + urllib.quote(crypto.get_own_key().get_public_key_string())
-            ),
-            "login_url": client.path_to_url(reverse("login")),
->>>>>>> 9c6ce53a
             "callback_url": request.build_absolute_uri(reverse("register_public_key")),
         }
     error_msg = reg_response.get("error", "")
