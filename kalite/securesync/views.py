--- conflicted
+++ resolved
@@ -1,49 +1,28 @@
-<<<<<<< HEAD
-import re, json, uuid, urllib
+import urllib
 from annoying.decorators import render_to
 from annoying.functions import get_object_or_None   
-=======
-import urllib
->>>>>>> 27eeb927
-
+
+from django.contrib import messages
+from django.contrib.auth import authenticate, login as auth_login, logout as auth_logout
 from django.contrib.auth.decorators import login_required
 from django.contrib.auth.models import User
 from django.core.urlresolvers import reverse
 from django.http import HttpResponse, HttpResponseNotFound, HttpResponseRedirect, HttpResponseServerError
 from django.shortcuts import get_object_or_404
 from django.utils.html import strip_tags
-<<<<<<< HEAD
-from django.contrib import messages
-from django.contrib.auth import authenticate, login as auth_login, logout as auth_logout   
-=======
-from annoying.decorators import render_to
-from forms import RegisteredDevicePublicKeyForm, FacilityUserForm, LoginForm, FacilityForm, FacilityGroupForm
-from django.contrib import messages
-from django.contrib.auth import authenticate, login as auth_login, logout as auth_logout
-from annoying.functions import get_object_or_None
+from django.utils.translation import ugettext as _
+
+import settings
 from config.models import Settings
->>>>>>> 27eeb927
-from django.utils.translation import ugettext as _
-
-import crypto
-import settings
-<<<<<<< HEAD
-from forms import RegisteredDevicePublicKeyForm, FacilityUserForm, FacilityTeacherForm, LoginForm, FacilityForm, FacilityGroupForm
-from config.models import Settings
-from securesync.models import SyncSession, Device, RegisteredDevicePublicKey, Zone, Facility, FacilityGroup
-=======
+from securesync import crypto
+from securesync.api_client import SyncClient
+from securesync.forms import RegisteredDevicePublicKeyForm, FacilityUserForm, LoginForm, FacilityForm, FacilityGroupForm
 from securesync.models import SyncSession, Device, Facility, FacilityGroup
->>>>>>> 27eeb927
-from securesync.api_client import SyncClient
 from utils.jobs import force_job
 from utils.decorators import require_admin
 from utils.internet import set_query_params
 
 
-<<<<<<< HEAD
-=======
-
->>>>>>> 27eeb927
 def central_server_only(handler):
     def wrapper_fn(*args, **kwargs):
         if not settings.CENTRAL_SERVER:
