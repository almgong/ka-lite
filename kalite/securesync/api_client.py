import re
import json
import requests
import urllib
import urllib2
import uuid

from django.core import serializers

import crypto
import settings
import kalite
import model_sync
from models import *
from utils.internet import am_i_online


class SyncClient(object):
    """ This is for the distributed server, for establishing a client session with
    the central server.  Over that session, syncing can occur in multiple requests"""
     
    session = None
    counters_to_download = None
    counters_to_upload = None
    
    def __init__(self, host="%s://%s/"%(settings.SECURESYNC_PROTOCOL,settings.CENTRAL_SERVER_HOST), require_trusted=True):
        url = urllib2.urlparse.urlparse(host)
        self.url = "%s://%s" % (url.scheme, url.netloc)
        self.require_trusted = require_trusted
    
    def path_to_url(self, path):
        if path.startswith("/"):
            return self.url + path
        else:
            return self.url + "/securesync/api/" + path
    
    def post(self, path, payload={}, *args, **kwargs):
        if self.session and self.session.client_nonce:
            payload["client_nonce"] = self.session.client_nonce
        return requests.post(self.path_to_url(path), data=json.dumps(payload))

    def get(self, path, payload={}, *args, **kwargs):
        if self.session and self.session.client_nonce:
            payload["client_nonce"] = self.session.client_nonce
        # add a random parameter to ensure the request is not cached
        payload["_"] = uuid.uuid4().hex
        query = urllib.urlencode(payload)
        return requests.get(self.path_to_url(path) + "?" + query, *args, **kwargs)
        
    def test_connection(self):
        try:
            if self.get("test", timeout=5).content != "OK":
                return "bad_address"
            return "success"
        except requests.ConnectionError:
            return "connection_error"
        except Exception as e:
            return "error (%s)" % e
            
    def register(self):
        own_device = Device.get_own_device()
        # Start by telling the central server your true age
        r = self.post("register", {
            "client_device": serializers.serialize("json", [own_device], client_version=own_device.version, ensure_ascii=False)
        })
        # If they don't understand, then they're an older version.
        # So just lie about your age, baby!
        if r.status_code == 500 and -1 != r.content.find("Device has no field named 'version'"):
            r = self.post("register", {
                "client_device": serializers.serialize("json", [own_device], client_version="0.9.2", ensure_ascii=False)
            })
        if r.status_code == 200:
            models = serializers.deserialize("json", r.content, client_version=None, server_version=own_device.version)
            for model in models:
                if not model.object.verify():
                    continue
                # save the imported model, and mark the returned Device as trusted
                if isinstance(model.object, Device):
                    model.object.save(is_trusted=True, imported=True)
                else:
                    model.object.save(imported=True)
            return {"code": "registered"}
        return json.loads(r.content)
    
    def start_session(self):
        if self.session:
            self.close_session()
        self.session = SyncSession()
        self.session.client_nonce = uuid.uuid4().hex
        self.session.client_device = Device.get_own_device()
        r = self.post("session/create", {
            "client_nonce": self.session.client_nonce,
            "client_device": self.session.client_device.pk,
            "client_version": kalite.VERSION,
            "client_os": kalite.OS,
        })
        
        # Happens if the server has an error
        raw_data = r.content
        try:
            data = json.loads(raw_data)
        except ValueError as e:
            z = re.search(r'exception_value">([^<]+)<', str(raw_data), re.MULTILINE)
            if z:
                raise Exception("Could not load JSON\n; server error=%s" % z.group(1))
            else:
                raise Exception("Could not load JSON\n; raw content=%s" % raw_data)
            
        if data.get("error", ""):
            raise Exception(data.get("error", ""))
        signature = data.get("signature", "")
        session = serializers.deserialize("json", data["session"], server_version=kalite.VERSION).next().object
        if not session.verify_server_signature(signature):
            raise Exception("Signature did not match.")
        if session.client_nonce != self.session.client_nonce:
            raise Exception("Client nonce did not match.")
        if session.client_device != self.session.client_device:
            raise Exception("Client device did not match.")
        if self.require_trusted and not session.server_device.get_metadata().is_trusted:
            raise Exception("The server is not trusted.")
        self.session.server_nonce = session.server_nonce
        self.session.server_device = session.server_device
        self.session.verified = True
        self.session.timestamp = session.timestamp
        self.session.save()

        r = self.post("session/create", {
            "client_nonce": self.session.client_nonce,
            "client_device": self.session.client_device.pk,
            "server_nonce": self.session.server_nonce,
            "server_device": self.session.server_device.pk,
            "signature": self.session.sign(),
        })
        
        if r.status_code == 200:
            return "success"
        else:
            return r
        
    def close_session(self):
        if not self.session:
            return
        self.post("session/destroy", {
            "client_nonce": self.session.client_nonce
        })
        self.session.delete()
        self.session = None
        return "success"

    def get_server_device_counters(self):
        r = self.get("device/counters")
        return json.loads(r.content or "{}").get("device_counters", {})
        
    def get_client_device_counters(self):
        return Device.get_device_counters(self.session.client_device.get_zone())

    def sync_device_records(self):
        
        server_counters = self.get_server_device_counters()
        client_counters = self.get_client_device_counters()
        
        devices_to_download = []
        devices_to_upload = []
        
        self.counters_to_download = {}
        self.counters_to_upload = {}
        
        for device in client_counters:
            if device not in server_counters:
                devices_to_upload.append(device)
                self.counters_to_upload[device] = 0
            elif client_counters[device] > server_counters[device]:
                self.counters_to_upload[device] = server_counters[device]
        
        for device in server_counters:
            if device not in client_counters:
                devices_to_download.append(device)
                self.counters_to_download[device] = 0
            elif server_counters[device] > client_counters[device]:
                self.counters_to_download[device] = client_counters[device]
                
        response = json.loads(self.post("device/download", {"devices": devices_to_download}).content)
        download_results = model_sync.save_serialized_models(response.get("devices", "[]"), increment_counters=False)
        
        # BUGFIX(bcipolli) metadata only gets created if models are 
        #   streamed; if a device is downloaded but no models are downloaded,
        #   metadata does not exist.  Let's just force it here.
        for device_id in devices_to_download: # force
            try:
                d = Device.objects.get(id=device_id)
            except:
                continue
            dm = d.get_metadata() 
            if not dm.counter_position: # this would be nonzero if the device sync'd models
                dm.counter_position = self.counters_to_download[device_id]
            dm.save()
        
        self.session.models_downloaded += download_results["saved_model_count"]
        self.session.errors += download_results.has_key("error")

        # TODO(jamalex): upload local devices as well? only needed once we have P2P syncing
        
    def sync_models(self):
<<<<<<< HEAD
        
        if self.counters_to_download is None or self.counters_to_upload is None:
            self.sync_device_records()

        # Download (but prepare for errors--both thrown and unthrown!)
        download_results = {
            "saved_model_count" : 0,
            "unsaved_model_count" : 0,
        }
        try:
            response = json.loads(self.post("models/download", {"device_counters": self.counters_to_download}).content)
            download_results = model_sync.save_serialized_models(response.get("models", "[]"))
            self.session.models_downloaded += download_results["saved_model_count"]
            self.session.errors += download_results.has_key("error")
            self.session.errors += download_results.has_key("exceptions")
        except Exception as e:
            download_results["error"] = e
            self.session.errors += 1

        # Upload (but prepare for errors--both thrown and unthrown!)
        upload_results = {
            "saved_model_count" : 0,
            "unsaved_model_count" : 0,
        }
        try:
            response = self.post("models/upload", {"models": model_sync.get_serialized_models(self.counters_to_upload, client_version=self.session.client_version)})
            upload_results = json.loads(response.content)
            self.session.models_uploaded += upload_results["saved_model_count"]
            self.session.errors += upload_results.has_key("error")
            self.session.errors += upload_results.has_key("exceptions")
        except Exception as e:
            upload_results["error"] = e
            self.session.errors += 1
                
=======
        if self.counters_to_download is None or self.counters_to_upload is None:
            self.sync_device_records()

        response = json.loads(self.post("models/download", {"device_counters": self.counters_to_download}).content)
        download_results = save_serialized_models(response.get("models", "[]"))
            
        self.session.models_downloaded += download_results["saved_model_count"]
        
        response = self.post("models/upload", {"models": get_serialized_models(self.counters_to_upload)})
        upload_results = json.loads(response.content)
        
        self.session.models_uploaded += upload_results["saved_model_count"]
        
>>>>>>> 906ad1e7
        self.counters_to_download = None
        self.counters_to_upload = None
        
        return {"download_results": download_results, "upload_results": upload_results}<|MERGE_RESOLUTION|>--- conflicted
+++ resolved
@@ -18,22 +18,22 @@
 class SyncClient(object):
     """ This is for the distributed server, for establishing a client session with
     the central server.  Over that session, syncing can occur in multiple requests"""
-     
+
     session = None
     counters_to_download = None
     counters_to_upload = None
-    
+
     def __init__(self, host="%s://%s/"%(settings.SECURESYNC_PROTOCOL,settings.CENTRAL_SERVER_HOST), require_trusted=True):
         url = urllib2.urlparse.urlparse(host)
         self.url = "%s://%s" % (url.scheme, url.netloc)
         self.require_trusted = require_trusted
-    
+
     def path_to_url(self, path):
         if path.startswith("/"):
             return self.url + path
         else:
             return self.url + "/securesync/api/" + path
-    
+
     def post(self, path, payload={}, *args, **kwargs):
         if self.session and self.session.client_nonce:
             payload["client_nonce"] = self.session.client_nonce
@@ -46,7 +46,7 @@
         payload["_"] = uuid.uuid4().hex
         query = urllib.urlencode(payload)
         return requests.get(self.path_to_url(path) + "?" + query, *args, **kwargs)
-        
+
     def test_connection(self):
         try:
             if self.get("test", timeout=5).content != "OK":
@@ -56,7 +56,7 @@
             return "connection_error"
         except Exception as e:
             return "error (%s)" % e
-            
+
     def register(self):
         own_device = Device.get_own_device()
         # Start by telling the central server your true age
@@ -81,7 +81,7 @@
                     model.object.save(imported=True)
             return {"code": "registered"}
         return json.loads(r.content)
-    
+
     def start_session(self):
         if self.session:
             self.close_session()
@@ -94,7 +94,7 @@
             "client_version": kalite.VERSION,
             "client_os": kalite.OS,
         })
-        
+
         # Happens if the server has an error
         raw_data = r.content
         try:
@@ -105,7 +105,7 @@
                 raise Exception("Could not load JSON\n; server error=%s" % z.group(1))
             else:
                 raise Exception("Could not load JSON\n; raw content=%s" % raw_data)
-            
+
         if data.get("error", ""):
             raise Exception(data.get("error", ""))
         signature = data.get("signature", "")
@@ -131,12 +131,12 @@
             "server_device": self.session.server_device.pk,
             "signature": self.session.sign(),
         })
-        
+
         if r.status_code == 200:
             return "success"
         else:
             return r
-        
+
     def close_session(self):
         if not self.session:
             return
@@ -150,28 +150,28 @@
     def get_server_device_counters(self):
         r = self.get("device/counters")
         return json.loads(r.content or "{}").get("device_counters", {})
-        
+
     def get_client_device_counters(self):
         return Device.get_device_counters(self.session.client_device.get_zone())
 
     def sync_device_records(self):
-        
+
         server_counters = self.get_server_device_counters()
         client_counters = self.get_client_device_counters()
-        
+
         devices_to_download = []
         devices_to_upload = []
-        
+
         self.counters_to_download = {}
         self.counters_to_upload = {}
-        
+
         for device in client_counters:
             if device not in server_counters:
                 devices_to_upload.append(device)
                 self.counters_to_upload[device] = 0
             elif client_counters[device] > server_counters[device]:
                 self.counters_to_upload[device] = server_counters[device]
-        
+
         for device in server_counters:
             if device not in client_counters:
                 devices_to_download.append(device)
@@ -181,7 +181,7 @@
                 
         response = json.loads(self.post("device/download", {"devices": devices_to_download}).content)
         download_results = model_sync.save_serialized_models(response.get("devices", "[]"), increment_counters=False)
-        
+
         # BUGFIX(bcipolli) metadata only gets created if models are 
         #   streamed; if a device is downloaded but no models are downloaded,
         #   metadata does not exist.  Let's just force it here.
@@ -194,15 +194,13 @@
             if not dm.counter_position: # this would be nonzero if the device sync'd models
                 dm.counter_position = self.counters_to_download[device_id]
             dm.save()
-        
+
         self.session.models_downloaded += download_results["saved_model_count"]
         self.session.errors += download_results.has_key("error")
 
         # TODO(jamalex): upload local devices as well? only needed once we have P2P syncing
-        
     def sync_models(self):
-<<<<<<< HEAD
-        
+
         if self.counters_to_download is None or self.counters_to_upload is None:
             self.sync_device_records()
 
@@ -235,23 +233,8 @@
         except Exception as e:
             upload_results["error"] = e
             self.session.errors += 1
-                
-=======
-        if self.counters_to_download is None or self.counters_to_upload is None:
-            self.sync_device_records()
-
-        response = json.loads(self.post("models/download", {"device_counters": self.counters_to_download}).content)
-        download_results = save_serialized_models(response.get("models", "[]"))
-            
-        self.session.models_downloaded += download_results["saved_model_count"]
-        
-        response = self.post("models/upload", {"models": get_serialized_models(self.counters_to_upload)})
-        upload_results = json.loads(response.content)
-        
-        self.session.models_uploaded += upload_results["saved_model_count"]
-        
->>>>>>> 906ad1e7
+
         self.counters_to_download = None
         self.counters_to_upload = None
-        
+
         return {"download_results": download_results, "upload_results": upload_results}