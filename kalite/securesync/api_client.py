<<<<<<< HEAD
import logging
=======
>>>>>>> 44b4493a
import re
import json
import requests
import urllib
import urllib2
import uuid

from django.core import serializers

import kalite
<<<<<<< HEAD
import model_sync
from models import *
=======
import settings
from kalite.utils.internet import am_i_online
from securesync import crypto, model_sync
from securesync.models import *
>>>>>>> 44b4493a


class SyncClient(object):
    """ This is for the distributed server, for establishing a client session with
<<<<<<< HEAD
    the central server.  Over that session, syncing can occur in multiple requests.
    
    Note that in the future, this object may be used to sync 
    between two distributed servers (i.e. peer-to-peer sync)!"""
     
=======
    the central server.  Over that session, syncing can occur in multiple requests"""

>>>>>>> 44b4493a
    session = None
    counters_to_download = None
    counters_to_upload = None

    def __init__(self, host="%s://%s/"%(settings.SECURESYNC_PROTOCOL,settings.CENTRAL_SERVER_HOST), require_trusted=True):
        url = urllib2.urlparse.urlparse(host)
        self.url = "%s://%s" % (url.scheme, url.netloc)
        self.require_trusted = require_trusted

    def path_to_url(self, path):
        if path.startswith("/"):
            return self.url + path
        else:
            return self.url + "/securesync/api/" + path

    def post(self, path, payload={}, *args, **kwargs):
        if self.session and self.session.client_nonce:
            payload["client_nonce"] = self.session.client_nonce
        return requests.post(self.path_to_url(path), data=json.dumps(payload))

    def get(self, path, payload={}, *args, **kwargs):
        if self.session and self.session.client_nonce:
            payload["client_nonce"] = self.session.client_nonce
        # add a random parameter to ensure the request is not cached
        payload["_"] = uuid.uuid4().hex
        query = urllib.urlencode(payload)
        return requests.get(self.path_to_url(path) + "?" + query, *args, **kwargs)

    def test_connection(self):
        try:
            if self.get("test", timeout=5).content != "OK":
                return "bad_address"
            return "success"
        except requests.ConnectionError:
            return "connection_error"
        except Exception as e:
            return "error (%s)" % e

<<<<<<< HEAD

    def register(self, prove_self=False):
        """Register this device with a zone."""
        
        # Get the required model data by registering (online and offline options available)
        try:
            if prove_self:
                (models,response) = self.register_confirm_self_registration()
            else:
                models = self.register_via_remote()
        except Exception as e:
            # Some of our exceptions are actually json blobs from the server.
            #   Try loading them to pass on that error info.
            try:
                return json.loads(e.message)
            except:
                return { "code": "unexpected_exception", "error": e.message }
        
        # If we got here, we've successfully registered, and 
        #   have the model data necessary for completing registration!
        for model in models:
            # BUG(bcipolli)
            # Shouldn't we care when things fail to verify??
            if not model.object.verify():
                logging.warn("\n\n\nFailed to verify model: %s!\n\n\n" % str(model.object))
                
            # save the imported model, and mark the returned Device as trusted
            if isinstance(model.object, Device):
                model.object.save(is_trusted=True, imported=True)
            else:
                model.object.save(imported=True)
        
        # If that all completes successfully, then we've registered!  Woot!
        return {"code": "registered"}


    def register_confirm_self_registration(self):
        own_device = Device.get_own_device()
        own_zone = DeviceZone.objects.get(device=own_device).zone
        own_zone_key = ZoneKey.objects.get(zone=own_zone)# get_object_or_None(ZoneKey, zone=own_zone) # or should I raise if not found?
        install_certs = ZoneInstallCertificate.objects.filter(zone=own_zone)
        if not install_certs:
            try:
                install_certs = own_zone.generate_install_certificates(num_certificates=1)
            except:
                pass

        if not install_certs:
            raise Exception("You shouldn't ask to self-register with the central server, when you don't have any install certificates to validate yourself with!")                

        # For now, just try with one certificate
        r = self.post("register", {
            "client_device": serializers.serialize("json", [own_device, own_zone, own_zone_key, install_certs[0]], ensure_ascii=False),
        })
    
        # Failed to register with any certificate
        if r.status_code != 200:
            raise Exception(r.content)

        # When we register, we should receive the model information we require.
        return (serializers.deserialize("json", r.content), r)


    def register_via_remote(self):
        """Register this device with a zone, through the central server directly"""
        
        own_device = Device.get_own_device()

        r = self.post("register", {
            "client_device": serializers.serialize("json", [own_device], ensure_ascii=False),
        })

        # Failed to register with any certificate
        if r.status_code != 200:
            raise Exception(r.content)

        # When we register, we should receive the model information we require.
        return serializers.deserialize("json", r.content)
        
    
=======
    def register(self):
        """Register a device with the central server.  Happens outside of a session."""

        own_device = Device.get_own_device()
        # Since we can't know the version of the remote device (yet),
        #   we give it everything we possibly can (don't specify a dest_version)
        #
        # Note that (currently) this should never fail--the central server (which we're sending
        #   these objects to) should always have a higher version.
        r = self.post("register", {
            "client_device": serializers.serialize("json", [own_device], ensure_ascii=False)
        })
        # If they don't understand, our assumption is broken.
        if r.status_code == 500:
            if "Device has no field named 'version'" in r.content:
                raise Exception("Central server is of an older version than us?")
            else:
                raise Exception("Error registering with central server: %s" % r.content)

        elif r.status_code == 200:
            # Save to our local store.  By NOT passing a src_version, 
            #   we're saying it's OK to just store what we can.
            models = serializers.deserialize("json", r.content, src_version=None, dest_version=own_device.version)
            for model in models:
                if not model.object.verify():
                    continue
                # save the imported model, and mark the returned Device as trusted
                if isinstance(model.object, Device):
                    model.object.save(is_trusted=True, imported=True)
                else:
                    model.object.save(imported=True)
            return {"code": "registered"}
        return json.loads(r.content)

>>>>>>> 44b4493a
    def start_session(self):
        """A 'session' to exchange data"""
        
        if self.session:
            self.close_session()
        self.session = SyncSession()
<<<<<<< HEAD
        
        # Request one: validate me as a sessionable partner
        (self.session.client_nonce, 
         self.session.client_device,
         data) = self.validate_me_on_server()

        # Able to create session
        signature = data.get("signature", "")
        session = serializers.deserialize("json", data["session"], server_version=kalite.VERSION).next().object
        self.session.server_nonce = session.server_nonce
        self.session.server_device = session.server_device
=======
        self.session.client_nonce = uuid.uuid4().hex
        self.session.client_device = Device.get_own_device()
        r = self.post("session/create", {
            "client_nonce": self.session.client_nonce,
            "client_device": self.session.client_device.pk,
            "client_version": kalite.VERSION,
            "client_os": kalite.OS,
        })

        # Happens if the server has an error
        raw_data = r.content
        try:
            data = json.loads(raw_data)
        except ValueError as e:
            z = re.search(r'exception_value">([^<]+)<', str(raw_data), re.MULTILINE)
            if z:
                raise Exception("Could not load JSON\n; server error=%s" % z.group(1))
            else:
                raise Exception("Could not load JSON\n; raw content=%s" % raw_data)

        if data.get("error", ""):
            raise Exception(data.get("error", ""))
        signature = data.get("signature", "")
        # Once again, we assume that (currently) the central server's version is >= ours,
        #   We just store what we can.
        own_device = self.session.client_device
        session = serializers.deserialize("json", data["session"], src_version=None, dest_version=own_device.version).next().object
>>>>>>> 44b4493a
        if not session.verify_server_signature(signature):
            raise Exception("Sever session signature did not match.")
        if session.client_nonce != self.session.client_nonce:
            raise Exception("Client session nonce did not match.")
        if session.client_device != self.session.client_device:
            raise Exception("Client session device did not match.")
        if self.require_trusted and not session.server_device.get_metadata().is_trusted:
            raise Exception("The server is not trusted, don't make a session with THAT.")
        self.session.verified = True
        self.session.timestamp = session.timestamp
        self.session.save()

        # Request two: create your own session, and
        #   report the result back to me for validation
        r = self.post("session/create", {
            "client_nonce": self.session.client_nonce,
            "client_device": self.session.client_device.pk,
            "server_nonce": self.session.server_nonce,
            "server_device": self.session.server_device.pk,
            "signature": self.session.sign(),
        })

        if r.status_code == 200:
            return "success"
        else:
            return r

<<<<<<< HEAD

    def validate_me_on_server(self, recursive_retry=False):
        client_nonce = uuid.uuid4().hex
        client_device = Device.get_own_device()
        
        r = self.post("session/create", {
            "client_nonce": client_nonce,
            "client_device": client_device.pk,
            "client_version": kalite.VERSION,
            "client_os": kalite.OS,
        })
        
        raw_data = r.content
        try:
            data = json.loads(raw_data)
        except ValueError as e:
            z = re.search(r'exception_value">([^<]+)<', str(raw_data), re.MULTILINE)
            if z:
                raise Exception("Could not load JSON\n; server error=%s" % z.group(1))
            else:
                raise Exception("Could not load JSON\n; raw content=%s" % raw_data)
            
        # Happens if the server has an error
        if data.get("error", ""):
            # This happens when a device points to a new central server,
            #   either because it changed, or because it self-registered.
            if not recursive_retry and 0 == data["error"].find("Client device matching id could not be found."):
                resp = self.register(prove_self=True)
                if resp.get("error", "") != "":
                    raise Exception("Error [code=%s]: %s" % (resp.get("code",""), resp.get("error","")))
                elif resp.get("code","") != "registered":
                    raise Exception("Unexpected code: '%s'" % resp.get("code",""))
                return self.validate_me_on_server(recursive_retry=True)
            raise Exception(data.get("error", ""))

        return (client_nonce, client_device, data)
        

=======
>>>>>>> 44b4493a
    def close_session(self):
        if not self.session:
            return
        self.post("session/destroy", {
            "client_nonce": self.session.client_nonce
        })
        self.session.delete()
        self.session = None
        return "success"

    def get_server_device_counters(self):
        r = self.get("device/counters")
        return json.loads(r.content or "{}").get("device_counters", {})

    def get_client_device_counters(self):
        return Device.get_device_counters(self.session.client_device.get_zone())

    def sync_device_records(self):

        server_counters = self.get_server_device_counters()
        client_counters = self.get_client_device_counters()

        devices_to_download = []
        devices_to_upload = []

        self.counters_to_download = {}
        self.counters_to_upload = {}

        for device in client_counters:
            if device not in server_counters:
                devices_to_upload.append(device)
                self.counters_to_upload[device] = 0
            elif client_counters[device] > server_counters[device]:
                self.counters_to_upload[device] = server_counters[device]

        for device in server_counters:
            if device not in client_counters:
                devices_to_download.append(device)
                self.counters_to_download[device] = 0
            elif server_counters[device] > client_counters[device]:
                self.counters_to_download[device] = client_counters[device]
                
        response = json.loads(self.post("device/download", {"devices": devices_to_download}).content)
        download_results = model_sync.save_serialized_models(response.get("devices", "[]"), increment_counters=False)
<<<<<<< HEAD
        
=======

>>>>>>> 44b4493a
        # BUGFIX(bcipolli) metadata only gets created if models are 
        #   streamed; if a device is downloaded but no models are downloaded,
        #   metadata does not exist.  Let's just force it here.
        for device_id in devices_to_download: # force
            try:
                d = Device.objects.get(id=device_id)
            except:
                continue

            dm = d.get_metadata() 
            if not dm.counter_position: # this would be nonzero if the device sync'd models
                dm.counter_position = self.counters_to_download[device_id]
            dm.save()

        self.session.models_downloaded += download_results["saved_model_count"]
        self.session.errors += download_results.has_key("error")

        # TODO(jamalex): upload local devices as well? only needed once we have P2P syncing
<<<<<<< HEAD


=======
>>>>>>> 44b4493a
    def sync_models(self):

        if self.counters_to_download is None or self.counters_to_upload is None:
            self.sync_device_records()

        # Download (but prepare for errors--both thrown and unthrown!)
        download_results = {
            "saved_model_count" : 0,
            "unsaved_model_count" : 0,
        }
        try:
            response = json.loads(self.post("models/download", {"device_counters": self.counters_to_download}).content)
            download_results = model_sync.save_serialized_models(response.get("models", "[]"))
            self.session.models_downloaded += download_results["saved_model_count"]
            self.session.errors += download_results.has_key("error")
            self.session.errors += download_results.has_key("exceptions")
        except Exception as e:
            download_results["error"] = e
            self.session.errors += 1

        # Upload (but prepare for errors--both thrown and unthrown!)
        upload_results = {
            "saved_model_count" : 0,
            "unsaved_model_count" : 0,
        }
        try:
<<<<<<< HEAD
            response = self.post("models/upload", {"models": model_sync.get_serialized_models(self.counters_to_upload, client_version=self.session.client_version)})
=======
            # By not specifying a dest_version, we're sending everything.
            #   Again, this is OK because we're sending to the central server.
            response = self.post("models/upload", {"models": model_sync.get_serialized_models(self.counters_to_upload)})
>>>>>>> 44b4493a
            upload_results = json.loads(response.content)
            self.session.models_uploaded += upload_results["saved_model_count"]
            self.session.errors += upload_results.has_key("error")
            self.session.errors += upload_results.has_key("exceptions")
        except Exception as e:
            upload_results["error"] = e
            self.session.errors += 1

        self.counters_to_download = None
        self.counters_to_upload = None

        return {"download_results": download_results, "upload_results": upload_results}<|MERGE_RESOLUTION|>--- conflicted
+++ resolved
@@ -1,7 +1,4 @@
-<<<<<<< HEAD
 import logging
-=======
->>>>>>> 44b4493a
 import re
 import json
 import requests
@@ -12,29 +9,18 @@
 from django.core import serializers
 
 import kalite
-<<<<<<< HEAD
-import model_sync
-from models import *
-=======
 import settings
 from kalite.utils.internet import am_i_online
 from securesync import crypto, model_sync
 from securesync.models import *
->>>>>>> 44b4493a
 
 
 class SyncClient(object):
     """ This is for the distributed server, for establishing a client session with
-<<<<<<< HEAD
     the central server.  Over that session, syncing can occur in multiple requests.
     
     Note that in the future, this object may be used to sync 
     between two distributed servers (i.e. peer-to-peer sync)!"""
-     
-=======
-    the central server.  Over that session, syncing can occur in multiple requests"""
-
->>>>>>> 44b4493a
     session = None
     counters_to_download = None
     counters_to_upload = None
@@ -73,7 +59,6 @@
         except Exception as e:
             return "error (%s)" % e
 
-<<<<<<< HEAD
 
     def register(self, prove_self=False):
         """Register this device with a zone."""
@@ -91,7 +76,7 @@
                 return json.loads(e.message)
             except:
                 return { "code": "unexpected_exception", "error": e.message }
-        
+
         # If we got here, we've successfully registered, and 
         #   have the model data necessary for completing registration!
         for model in models:
@@ -105,7 +90,7 @@
                 model.object.save(is_trusted=True, imported=True)
             else:
                 model.object.save(imported=True)
-        
+
         # If that all completes successfully, then we've registered!  Woot!
         return {"code": "registered"}
 
@@ -125,6 +110,9 @@
             raise Exception("You shouldn't ask to self-register with the central server, when you don't have any install certificates to validate yourself with!")                
 
         # For now, just try with one certificate
+        #
+        # Serialize for any version; in the current implementation, we assume the central server has
+        #   a version at least as new as ours, so can handle whatever data we send.
         r = self.post("register", {
             "client_device": serializers.serialize("json", [own_device, own_zone, own_zone_key, install_certs[0]], ensure_ascii=False),
         })
@@ -134,7 +122,8 @@
             raise Exception(r.content)
 
         # When we register, we should receive the model information we require.
-        return (serializers.deserialize("json", r.content), r)
+        #   Make sure to deserialize for our version.
+        return (serializers.deserialize("json", r.content, dest_version=kalite.VERSION), r)
 
 
     def register_via_remote(self):
@@ -142,62 +131,38 @@
         
         own_device = Device.get_own_device()
 
-        r = self.post("register", {
-            "client_device": serializers.serialize("json", [own_device], ensure_ascii=False),
-        })
-
-        # Failed to register with any certificate
-        if r.status_code != 200:
-            raise Exception(r.content)
-
-        # When we register, we should receive the model information we require.
-        return serializers.deserialize("json", r.content)
-        
-    
-=======
-    def register(self):
-        """Register a device with the central server.  Happens outside of a session."""
-
-        own_device = Device.get_own_device()
         # Since we can't know the version of the remote device (yet),
         #   we give it everything we possibly can (don't specify a dest_version)
         #
         # Note that (currently) this should never fail--the central server (which we're sending
         #   these objects to) should always have a higher version.
         r = self.post("register", {
-            "client_device": serializers.serialize("json", [own_device], ensure_ascii=False)
-        })
+            "client_device": serializers.serialize("json", [own_device], ensure_ascii=False),
+        })
+
         # If they don't understand, our assumption is broken.
         if r.status_code == 500:
             if "Device has no field named 'version'" in r.content:
                 raise Exception("Central server is of an older version than us?")
             else:
                 raise Exception("Error registering with central server: %s" % r.content)
-
-        elif r.status_code == 200:
+        # Failed to register with any certificate
+        elif r.status_code != 200:
+            raise Exception(r.content)
+
+        else:
             # Save to our local store.  By NOT passing a src_version, 
             #   we're saying it's OK to just store what we can.
-            models = serializers.deserialize("json", r.content, src_version=None, dest_version=own_device.version)
-            for model in models:
-                if not model.object.verify():
-                    continue
-                # save the imported model, and mark the returned Device as trusted
-                if isinstance(model.object, Device):
-                    model.object.save(is_trusted=True, imported=True)
-                else:
-                    model.object.save(imported=True)
-            return {"code": "registered"}
-        return json.loads(r.content)
-
->>>>>>> 44b4493a
+            return serializers.deserialize("json", r.content, src_version=None, dest_version=own_device.version)
+
+
     def start_session(self):
         """A 'session' to exchange data"""
         
         if self.session:
             self.close_session()
         self.session = SyncSession()
-<<<<<<< HEAD
-        
+
         # Request one: validate me as a sessionable partner
         (self.session.client_nonce, 
          self.session.client_device,
@@ -205,38 +170,13 @@
 
         # Able to create session
         signature = data.get("signature", "")
-        session = serializers.deserialize("json", data["session"], server_version=kalite.VERSION).next().object
-        self.session.server_nonce = session.server_nonce
-        self.session.server_device = session.server_device
-=======
-        self.session.client_nonce = uuid.uuid4().hex
-        self.session.client_device = Device.get_own_device()
-        r = self.post("session/create", {
-            "client_nonce": self.session.client_nonce,
-            "client_device": self.session.client_device.pk,
-            "client_version": kalite.VERSION,
-            "client_os": kalite.OS,
-        })
-
-        # Happens if the server has an error
-        raw_data = r.content
-        try:
-            data = json.loads(raw_data)
-        except ValueError as e:
-            z = re.search(r'exception_value">([^<]+)<', str(raw_data), re.MULTILINE)
-            if z:
-                raise Exception("Could not load JSON\n; server error=%s" % z.group(1))
-            else:
-                raise Exception("Could not load JSON\n; raw content=%s" % raw_data)
-
-        if data.get("error", ""):
-            raise Exception(data.get("error", ""))
-        signature = data.get("signature", "")
+
         # Once again, we assume that (currently) the central server's version is >= ours,
         #   We just store what we can.
         own_device = self.session.client_device
         session = serializers.deserialize("json", data["session"], src_version=None, dest_version=own_device.version).next().object
->>>>>>> 44b4493a
+        self.session.server_nonce = session.server_nonce
+        self.session.server_device = session.server_device
         if not session.verify_server_signature(signature):
             raise Exception("Sever session signature did not match.")
         if session.client_nonce != self.session.client_nonce:
@@ -264,7 +204,6 @@
         else:
             return r
 
-<<<<<<< HEAD
 
     def validate_me_on_server(self, recursive_retry=False):
         client_nonce = uuid.uuid4().hex
@@ -303,8 +242,7 @@
         return (client_nonce, client_device, data)
         
 
-=======
->>>>>>> 44b4493a
+
     def close_session(self):
         if not self.session:
             return
@@ -349,11 +287,7 @@
                 
         response = json.loads(self.post("device/download", {"devices": devices_to_download}).content)
         download_results = model_sync.save_serialized_models(response.get("devices", "[]"), increment_counters=False)
-<<<<<<< HEAD
-        
-=======
-
->>>>>>> 44b4493a
+
         # BUGFIX(bcipolli) metadata only gets created if models are 
         #   streamed; if a device is downloaded but no models are downloaded,
         #   metadata does not exist.  Let's just force it here.
@@ -372,11 +306,8 @@
         self.session.errors += download_results.has_key("error")
 
         # TODO(jamalex): upload local devices as well? only needed once we have P2P syncing
-<<<<<<< HEAD
-
-
-=======
->>>>>>> 44b4493a
+
+
     def sync_models(self):
 
         if self.counters_to_download is None or self.counters_to_upload is None:
@@ -403,13 +334,9 @@
             "unsaved_model_count" : 0,
         }
         try:
-<<<<<<< HEAD
-            response = self.post("models/upload", {"models": model_sync.get_serialized_models(self.counters_to_upload, client_version=self.session.client_version)})
-=======
             # By not specifying a dest_version, we're sending everything.
             #   Again, this is OK because we're sending to the central server.
             response = self.post("models/upload", {"models": model_sync.get_serialized_models(self.counters_to_upload)})
->>>>>>> 44b4493a
             upload_results = json.loads(response.content)
             self.session.models_uploaded += upload_results["saved_model_count"]
             self.session.errors += upload_results.has_key("error")
