from django.conf.urls.defaults import include, patterns, url

urlpatterns = patterns('securesync.views',
<<<<<<< HEAD
    url(r'^register/$', 'register_public_key', {}, 'register_public_key'),
    url(r'^addteacher/$', 'add_facility_teacher', {}, 'add_facility_teacher'),
    url(r'^addstudent/$', 'add_facility_student', {}, 'add_facility_student'),
    url(r'^facility/$', 'facility_admin', {}, 'facility_admin'),
    url(r'^facility/new/$', 'facility_edit', {"id": "new"}, 'add_facility'),
    url(r'^facility/(?P<id>\w+)/$', 'facility_edit', {}, 'facility_edit'),
    url(r'^addgroup/$', 'add_group', {}, 'add_group'),
    url(r'^login/$', 'login', {}, 'login'),
    url(r'^logout/$', 'logout', {}, 'logout'),
    url(r'^api/', include('securesync.api_urls')),
=======
    url(r'^', include('securesync.devices.urls')),
    url(r'^', include('securesync.engine.urls')),
    url(r'^', include('securesync.users.urls')),
>>>>>>> 308a651c
)<|MERGE_RESOLUTION|>--- conflicted
+++ resolved
@@ -1,20 +1,7 @@
 from django.conf.urls.defaults import include, patterns, url
 
 urlpatterns = patterns('securesync.views',
-<<<<<<< HEAD
-    url(r'^register/$', 'register_public_key', {}, 'register_public_key'),
-    url(r'^addteacher/$', 'add_facility_teacher', {}, 'add_facility_teacher'),
-    url(r'^addstudent/$', 'add_facility_student', {}, 'add_facility_student'),
-    url(r'^facility/$', 'facility_admin', {}, 'facility_admin'),
-    url(r'^facility/new/$', 'facility_edit', {"id": "new"}, 'add_facility'),
-    url(r'^facility/(?P<id>\w+)/$', 'facility_edit', {}, 'facility_edit'),
-    url(r'^addgroup/$', 'add_group', {}, 'add_group'),
-    url(r'^login/$', 'login', {}, 'login'),
-    url(r'^logout/$', 'logout', {}, 'logout'),
-    url(r'^api/', include('securesync.api_urls')),
-=======
     url(r'^', include('securesync.devices.urls')),
     url(r'^', include('securesync.engine.urls')),
     url(r'^', include('securesync.users.urls')),
->>>>>>> 308a651c
 )