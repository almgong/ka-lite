from django.core.management import call_command
from django.core.management.base import BaseCommand, CommandError

from securesync.api_client import SyncClient


class Command(BaseCommand):
    args = "<target server host (protocol://domain:port)> <num_retries>"
    help = "Synchronize the local SyncedModels with a remote server"

    def stdout_writeln(self, str):  self.stdout.write("%s\n"%str)
    def stderr_writeln(self, str):  self.stderr.write("%s\n"%str)

    def handle(self, *args, **options):

        self.stdout_writeln(("Checking purgatory for unsaved models")+"...")
        call_command("retrypurgatory")

        kwargs = {}
        if len(args) >= 1:
            kwargs["host"] = args[0]
        if len(args) >= 2:
            max_retries = args[1]
        else:
            max_retries = 5
<<<<<<< HEAD
            
        client = SyncClient(**kwargs)
        
        
=======

        try:
            client = SyncClient(**kwargs)
        except Exception as e:
            raise CommandError(e)

>>>>>>> 44b4493a
        if client.test_connection() != "success":
            self.stderr_writeln(("KA Lite host is currently unreachable")+": %s" % client.url)
            return

        self.stdout_writeln(("Initiating SyncSession")+"...")
        try:
            result = client.start_session()
        except Exception as e:
            raise CommandError(e)
        if result != "success":
            self.stderr_writeln(("Unable to initiate session")+": %s" % result.content)
            return
                
        self.stdout_writeln(("Syncing models")+"...")
<<<<<<< HEAD
        
        failure_tries = 0
        while True:
            results = client.sync_models()
            upload_results = results["upload_results"]
            download_results = results["download_results"]

            #import pdb;pdb.set_trace()
=======

        failure_tries = 0
        while True:
            results = client.sync_models()

            upload_results = results["upload_results"]
            download_results = results["download_results"]

            
>>>>>>> 44b4493a
            # display counts for this block of models being transferred
            self.stdout_writeln("\t%-15s: %d (%d failed, %d error(s))" % (
                ("Uploaded"),
                upload_results["saved_model_count"],
                upload_results["unsaved_model_count"],
                upload_results.has_key("error")))
            self.stdout_writeln("\t%-15s: %d (%d failed, %d error(s))" % (
                ("Downloaded"),
                download_results["saved_model_count"],
                download_results["unsaved_model_count"],
                download_results.has_key("error")))
<<<<<<< HEAD
            
=======

>>>>>>> 44b4493a
            # count the number of successes and failures
            success_count = upload_results["saved_model_count"]  + download_results["saved_model_count"]
            fail_count    = upload_results["unsaved_model_count"] + download_results["unsaved_model_count"]
            error_count   = upload_results.has_key("error")       + download_results.has_key("error") + upload_results.has_key("exceptions")
<<<<<<< HEAD
            
=======

>>>>>>> 44b4493a
            # Report any errors
            if error_count > 0:
                if upload_results.has_key("error"):
                    self.stderr_writeln("%s: %s"%(("Upload error"),upload_results["error"]))
                if download_results.has_key("error"):
                    self.stderr_writeln("%s: %s"%(("Download error"),download_results["error"]))
                if upload_results.has_key("exceptions"):
                    self.stderr_writeln("%s: %s"%(("Upload exceptions"),upload_results["exceptions"][:200]))

<<<<<<< HEAD
            # Keep track of failures
            failure_tries += (fail_count > 0 and success_count == 0)

            # stop when nothing is being transferred anymore
            if success_count == 0 and (fail_count == 0 or failure_tries >= max_retries):
                break

        # Summarize, after everything is finished.
        self.stdout_writeln("%s... (%s: %d, %s: %d, %s: %d)" % 
            (("Closing session"), ("Total uploaded"), client.session.models_uploaded, ("Total downloaded"), client.session.models_downloaded, ("Total errors"), client.session.errors))
=======
            # stop when nothing is being transferred anymore
            if success_count == 0 and (fail_count == 0 or failure_tries >= max_retries):
                break
            failure_tries += (fail_count > 0 and success_count == 0)

        # Report summaries
        self.stdout_writeln("%s... (%s: %d, %s: %d, %s: %d)" % 
            (("Closing session"), ("Total uploaded"), client.session.models_uploaded, ("Total downloaded"), client.session.models_downloaded, ("Total errors"), client.session.errors))

        # Report any exceptions
        if client.session.errors:
            self.stderr_writeln("Completed with %d errors."%client.session.errors)
        if failure_tries >= max_retries:
            self.stderr_writeln("%s (%d)."%("Failed to upload all models (stopped after failed attempts)",failure_tries))
>>>>>>> 44b4493a

        self.stdout_writeln(("Checking purgatory once more, to try saving any unsaved models")+"...")
        call_command("retrypurgatory")

        client.close_session()
<|MERGE_RESOLUTION|>--- conflicted
+++ resolved
@@ -23,19 +23,12 @@
             max_retries = args[1]
         else:
             max_retries = 5
-<<<<<<< HEAD
-            
-        client = SyncClient(**kwargs)
-        
-        
-=======
 
         try:
             client = SyncClient(**kwargs)
         except Exception as e:
             raise CommandError(e)
 
->>>>>>> 44b4493a
         if client.test_connection() != "success":
             self.stderr_writeln(("KA Lite host is currently unreachable")+": %s" % client.url)
             return
@@ -50,16 +43,6 @@
             return
                 
         self.stdout_writeln(("Syncing models")+"...")
-<<<<<<< HEAD
-        
-        failure_tries = 0
-        while True:
-            results = client.sync_models()
-            upload_results = results["upload_results"]
-            download_results = results["download_results"]
-
-            #import pdb;pdb.set_trace()
-=======
 
         failure_tries = 0
         while True:
@@ -69,7 +52,6 @@
             download_results = results["download_results"]
 
             
->>>>>>> 44b4493a
             # display counts for this block of models being transferred
             self.stdout_writeln("\t%-15s: %d (%d failed, %d error(s))" % (
                 ("Uploaded"),
@@ -81,20 +63,12 @@
                 download_results["saved_model_count"],
                 download_results["unsaved_model_count"],
                 download_results.has_key("error")))
-<<<<<<< HEAD
-            
-=======
 
->>>>>>> 44b4493a
             # count the number of successes and failures
             success_count = upload_results["saved_model_count"]  + download_results["saved_model_count"]
             fail_count    = upload_results["unsaved_model_count"] + download_results["unsaved_model_count"]
             error_count   = upload_results.has_key("error")       + download_results.has_key("error") + upload_results.has_key("exceptions")
-<<<<<<< HEAD
-            
-=======
 
->>>>>>> 44b4493a
             # Report any errors
             if error_count > 0:
                 if upload_results.has_key("error"):
@@ -104,7 +78,6 @@
                 if upload_results.has_key("exceptions"):
                     self.stderr_writeln("%s: %s"%(("Upload exceptions"),upload_results["exceptions"][:200]))
 
-<<<<<<< HEAD
             # Keep track of failures
             failure_tries += (fail_count > 0 and success_count == 0)
 
@@ -115,24 +88,14 @@
         # Summarize, after everything is finished.
         self.stdout_writeln("%s... (%s: %d, %s: %d, %s: %d)" % 
             (("Closing session"), ("Total uploaded"), client.session.models_uploaded, ("Total downloaded"), client.session.models_downloaded, ("Total errors"), client.session.errors))
-=======
-            # stop when nothing is being transferred anymore
-            if success_count == 0 and (fail_count == 0 or failure_tries >= max_retries):
-                break
-            failure_tries += (fail_count > 0 and success_count == 0)
-
-        # Report summaries
-        self.stdout_writeln("%s... (%s: %d, %s: %d, %s: %d)" % 
-            (("Closing session"), ("Total uploaded"), client.session.models_uploaded, ("Total downloaded"), client.session.models_downloaded, ("Total errors"), client.session.errors))
 
         # Report any exceptions
         if client.session.errors:
             self.stderr_writeln("Completed with %d errors."%client.session.errors)
         if failure_tries >= max_retries:
             self.stderr_writeln("%s (%d)."%("Failed to upload all models (stopped after failed attempts)",failure_tries))
->>>>>>> 44b4493a
 
         self.stdout_writeln(("Checking purgatory once more, to try saving any unsaved models")+"...")
         call_command("retrypurgatory")
 
-        client.close_session()
+        client.close_session()