import json

from django.core.management.base import BaseCommand, CommandError

<<<<<<< HEAD
from securesync import model_sync
from securesync.models import ImportPurgatory
=======
from securesync.models import ImportPurgatory
from securesync import model_sync
>>>>>>> 44b4493a


class Command(BaseCommand):
    help = "Retry importing the models that are floating in purgatory."

    def stdout_writeln(self, str):  self.stdout.write("%s\n"%str)
    def stderr_writeln(self, str):  self.stderr.write("%s\n"%str)
    
    def handle(self, *args, **options):
        
        purgatories = ImportPurgatory.objects.all()

        if not purgatories:
            self.stdout_writeln(("Purgatory is model-free! Congrats!"))
            return

        for purgatory in purgatories:
            if unsaved:
                self.stdout.write("\t%d models still did not save. :(\n" % unsaved)

            self.stdout_writeln("%s (%d %s, %s #%d)..." %
                (("Attempting to save models"), 
                 purgatory.model_count, ("models"), 
                 ("attempt"), purgatory.retry_attempts))
<<<<<<< HEAD
                 
=======

>>>>>>> 44b4493a
            unsaved = model_sync.save_serialized_models(purgatory)["unsaved_model_count"]
            if not unsaved:
                self.stdout_writeln("\t%s :)"%(("All models were saved successfully!")))
            else:
                self.stderr_writeln("\t%d %s :(" % (unsaved,("models still did not save.  Check 'exceptions' field in 'input purgatory' for failure details.")))<|MERGE_RESOLUTION|>--- conflicted
+++ resolved
@@ -2,13 +2,8 @@
 
 from django.core.management.base import BaseCommand, CommandError
 
-<<<<<<< HEAD
 from securesync import model_sync
 from securesync.models import ImportPurgatory
-=======
-from securesync.models import ImportPurgatory
-from securesync import model_sync
->>>>>>> 44b4493a
 
 
 class Command(BaseCommand):
@@ -26,18 +21,12 @@
             return
 
         for purgatory in purgatories:
-            if unsaved:
-                self.stdout.write("\t%d models still did not save. :(\n" % unsaved)
 
             self.stdout_writeln("%s (%d %s, %s #%d)..." %
                 (("Attempting to save models"), 
                  purgatory.model_count, ("models"), 
                  ("attempt"), purgatory.retry_attempts))
-<<<<<<< HEAD
-                 
-=======
 
->>>>>>> 44b4493a
             unsaved = model_sync.save_serialized_models(purgatory)["unsaved_model_count"]
             if not unsaved:
                 self.stdout_writeln("\t%s :)"%(("All models were saved successfully!")))
