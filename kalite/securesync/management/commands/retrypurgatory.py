import json
<<<<<<< HEAD
from django.core.management.base import BaseCommand, CommandError
from securesync.models import ImportPurgatory, SyncingModels

from django.utils.translation import ugettext as _
=======

from django.core.management.base import BaseCommand, CommandError

from securesync.models import ImportPurgatory
from securesync import model_sync

>>>>>>> bc2733ed

class Command(BaseCommand):
    help = "Retry importing the models that are floating in purgatory."

    def stdout_writeln(self, str):  self.stdout.write("%s\n"%str)
    def stderr_writeln(self, str):  self.stderr.write("%s\n"%str)
    
    def handle(self, *args, **options):
        
        purgatories = ImportPurgatory.objects.all()

        if not purgatories:
<<<<<<< HEAD
            self.stdout_writeln(_("Purgatory is model-free! Congrats!"))
=======
            self.stdout_writeln(("Purgatory is model-free! Congrats!"))
>>>>>>> bc2733ed
            return

        for purgatory in purgatories:
            self.stdout_writeln("%s (%d %s, %s #%d)..." %
<<<<<<< HEAD
                (_("Attempting to save models"), 
                 purgatory.model_count, _("models"), 
                 _("attempt"), purgatory.retry_attempts))
                 
            unsaved = SyncingModels.save_serialized_models(purgatory)["unsaved_model_count"]
            if not unsaved:
                self.stdout_writeln("\t%s :)"%(_("All models were saved successfully!")))
            else:
                self.stderr_writeln("\t%d %s :(" % (unsaved,_("models still did not save.  Check 'exceptions' field in 'input purgatory' for failure details.")))
=======
                (("Attempting to save models"), 
                 purgatory.model_count, ("models"), 
                 ("attempt"), purgatory.retry_attempts))
                 
            unsaved = model_sync.save_serialized_models(purgatory)["unsaved_model_count"]
            if not unsaved:
                self.stdout_writeln("\t%s :)"%(("All models were saved successfully!")))
            else:
                self.stderr_writeln("\t%d %s :(" % (unsaved,("models still did not save.  Check 'exceptions' field in 'input purgatory' for failure details.")))
>>>>>>> bc2733ed
<|MERGE_RESOLUTION|>--- conflicted
+++ resolved
@@ -1,17 +1,10 @@
 import json
-<<<<<<< HEAD
-from django.core.management.base import BaseCommand, CommandError
-from securesync.models import ImportPurgatory, SyncingModels
-
-from django.utils.translation import ugettext as _
-=======
 
 from django.core.management.base import BaseCommand, CommandError
 
 from securesync.models import ImportPurgatory
 from securesync import model_sync
 
->>>>>>> bc2733ed
 
 class Command(BaseCommand):
     help = "Retry importing the models that are floating in purgatory."
@@ -24,26 +17,11 @@
         purgatories = ImportPurgatory.objects.all()
 
         if not purgatories:
-<<<<<<< HEAD
-            self.stdout_writeln(_("Purgatory is model-free! Congrats!"))
-=======
             self.stdout_writeln(("Purgatory is model-free! Congrats!"))
->>>>>>> bc2733ed
             return
 
         for purgatory in purgatories:
             self.stdout_writeln("%s (%d %s, %s #%d)..." %
-<<<<<<< HEAD
-                (_("Attempting to save models"), 
-                 purgatory.model_count, _("models"), 
-                 _("attempt"), purgatory.retry_attempts))
-                 
-            unsaved = SyncingModels.save_serialized_models(purgatory)["unsaved_model_count"]
-            if not unsaved:
-                self.stdout_writeln("\t%s :)"%(_("All models were saved successfully!")))
-            else:
-                self.stderr_writeln("\t%d %s :(" % (unsaved,_("models still did not save.  Check 'exceptions' field in 'input purgatory' for failure details.")))
-=======
                 (("Attempting to save models"), 
                  purgatory.model_count, ("models"), 
                  ("attempt"), purgatory.retry_attempts))
@@ -52,5 +30,4 @@
             if not unsaved:
                 self.stdout_writeln("\t%s :)"%(("All models were saved successfully!")))
             else:
-                self.stderr_writeln("\t%d %s :(" % (unsaved,("models still did not save.  Check 'exceptions' field in 'input purgatory' for failure details.")))
->>>>>>> bc2733ed
+                self.stderr_writeln("\t%d %s :(" % (unsaved,("models still did not save.  Check 'exceptions' field in 'input purgatory' for failure details.")))