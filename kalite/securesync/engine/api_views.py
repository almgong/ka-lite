--- conflicted
+++ resolved
@@ -19,14 +19,9 @@
 from .models import *
 from shared import serializers
 from securesync.devices.models import *  # inter-dependence
-<<<<<<< HEAD
+from shared.decorators import require_admin
 from stats.models import UnregisteredDevicePing
-from utils.decorators import api_handle_error_with_json, require_admin
-from utils.django_utils import get_request_ip
-=======
-from shared.decorators import require_admin
 from utils.internet import api_handle_error_with_json, JsonResponse
->>>>>>> 36ecc9f8
 from utils.jobs import force_job
 
 
