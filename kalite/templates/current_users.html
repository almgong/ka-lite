--- conflicted
+++ resolved
@@ -5,7 +5,7 @@
 {% block currentusers_active %}active{% endblock currentusers_active %}
 {% block easyadmin_active %}active{% endblock easyadmin_active %}
 
-{% block title %}Current Users{% endblock title %}
+{% block title %}{% trans "Current Users" %}{% endblock title %}
 
 {% block headcss %}
     <link rel='stylesheet' type='text/css' href='{% static "css/current_users.css" %}'>
@@ -101,11 +101,6 @@
     </script>
 {% endblock headjs %}
 
-<<<<<<< HEAD
-{% block title %}{% trans "Current Users" %} {{ block.super }}{% endblock title %}
-
-=======
->>>>>>> cd55e92e
 {% block content %}
 <div id="content">
     {% block navbar %}
