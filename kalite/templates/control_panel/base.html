--- conflicted
+++ resolved
@@ -27,23 +27,6 @@
                     {% endif %}
                 </li>
                 {% endif %}
-<<<<<<< HEAD
-            </li>
-            {% endif %}
-
-            {% if group %}
-            <li>{% if facility %}&gt; {% endif %}{{ group.name }}</li>
-            {% endif %}
-        {% endblock titlebar_title %}
-            <li>
-                {% comment "Provide upload/download buttons; each button should be an LI" %}{% endcomment %}
-                <ul class="titlebar__buttons">
-                {% block buttons %}
-                {% endblock buttons %}
-                </ul>
-            </li>
-=======
->>>>>>> b42be3cf
 
                 {% if device %}
                 <li>{% if zone %}&gt; {% endif %}{% if device.name %}{{ device.name }}{% else %}{{ device.id }}{% endif %}</li>
