--- conflicted
+++ resolved
@@ -3,10 +3,7 @@
 {% load my_filters %}
 
 {% block title %}{{ facility.name }} - Facility Usage{% endblock title %}
-{% block control_panel_active %}active{% endblock control_panel_active %}
 
-<<<<<<< HEAD
-=======
 {% block buttons %}{{ block.super }}
             <li>
                 <a class="green_button" href="?format=csv&frequency={{ settings.USER_LOG_SUMMARY_FREQUENCY.1 }}" title="User report for the previous month">
@@ -16,7 +13,6 @@
 {% endblock buttons %}
 
 
->>>>>>> d04438f4
 {% block control_panel_content %}
 <div id="facility_container">
     <div class="groups">
