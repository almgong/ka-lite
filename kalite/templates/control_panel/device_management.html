{% extends "control_panel/base.html" %}
{% load i18n %}

{% block title %}{{ device.name }}{% trans "Device Syncing History" %}{% endblock title %}

{% block buttons %}{{ block.super }}
    {% if not is_central %}
        <!--li>
            <a class="green_button" href="javascript:alert('NYI; sorry!');">{% trans "Sync device now!" %}</a>
        </li-->
    {% endif %}
{% endblock buttons %}

{% block control_panel_content %}
<div id="zone_container">

    {% if is_central %}
    <div class="device_metadata">
        <h2>{% trans "Device Metadata" %}</h2>

        <ul>
<<<<<<< HEAD
        {% if not shown_sessions %}
            <li><b>Version:</b> {{ device.version }}</li>
        {% else %}
            <li><b>Version:</b> {{ shown_sessions.0.client_version }}</li>
            <li><b>OS:</b>  {{ shown_sessions.0.client_os }}</li>
=======
        {% if not sync_sessions %}
            <li>{% trans "Version:" %} {{ device.version }}</li>
        {% else %}
            <li>{% trans "Version:" %} {{ sync_sessions.0.client_version }}</li>
            <li>{% trans "OS:" %}  {{ sync_sessions.0.client_os }}</li>
>>>>>>> ba5d9800
        {% endif %}
        </ul>
    </div>
    {% endif %}

    <div class="sync_sessions">
        <div>
<<<<<<< HEAD
            <h2>Sync Sessions</h2>
        </div>

        {% if not shown_sessions %}
            <p>This device has never synced with the central server</p>
=======
            <h2>{% trans "Sync Sessions" %}</h2>
            <span>{% blocktrans %}(showing '{{ n_sessions }}' of '{{ total_sessions }}'){% endblocktrans %}</span>
        </div>

        {% if not sync_sessions %}
            <p>{% trans "This device has never synced with the central server" %}</p>

>>>>>>> ba5d9800
        {% else %}
            <span>(showing {{ shown_sessions|length }} of {{ total_sessions }})</span>
            <table class="simple-table">
                <tr>
                    <th width="250px">{% trans "Sync date" %}</th>
                    <th width="250px">{% trans "Sync IP address" %}</th>
                    <th width="200px">{% trans "# models uploaded" %}</th>
                    <th width="200px">{% trans "# models downloaded" %}</th>
                    <th width="200px">{% trans "# errors" %}</th>
                </tr>
                {% for sync_session in shown_sessions %}
                    <tr>
                        <td>{{ sync_session.timestamp }}</td>
                        <td>{{ sync_session.ip }}</td>
                        <td>{{ sync_session.models_uploaded }}</td>
                        <td>{{ sync_session.models_downloaded }}</td>
                        <td>{{ sync_session.errors }}</td>
                    </tr>
                {% endfor %}
            </table>
        {% endif %}
    </div>

</div><!-- zone_container -->
{% endblock control_panel_content %}<|MERGE_RESOLUTION|>--- conflicted
+++ resolved
@@ -19,19 +19,11 @@
         <h2>{% trans "Device Metadata" %}</h2>
 
         <ul>
-<<<<<<< HEAD
         {% if not shown_sessions %}
-            <li><b>Version:</b> {{ device.version }}</li>
+            <li><b>{% trans "Version" %}:</b> {{ device.version }}</li>
         {% else %}
-            <li><b>Version:</b> {{ shown_sessions.0.client_version }}</li>
-            <li><b>OS:</b>  {{ shown_sessions.0.client_os }}</li>
-=======
-        {% if not sync_sessions %}
-            <li>{% trans "Version:" %} {{ device.version }}</li>
-        {% else %}
-            <li>{% trans "Version:" %} {{ sync_sessions.0.client_version }}</li>
-            <li>{% trans "OS:" %}  {{ sync_sessions.0.client_os }}</li>
->>>>>>> ba5d9800
+            <li><b>{% trans "Version" %}:</b> {{ shown_sessions.0.client_version }}</li>
+            <li><b>{% trans "OS" %}:</b>  {{ shown_sessions.0.client_os }}</li>
         {% endif %}
         </ul>
     </div>
@@ -39,23 +31,15 @@
 
     <div class="sync_sessions">
         <div>
-<<<<<<< HEAD
-            <h2>Sync Sessions</h2>
+            <h2>{% trans "Sync Sessions" %}</h2>
         </div>
 
         {% if not shown_sessions %}
-            <p>This device has never synced with the central server</p>
-=======
-            <h2>{% trans "Sync Sessions" %}</h2>
-            <span>{% blocktrans %}(showing '{{ n_sessions }}' of '{{ total_sessions }}'){% endblocktrans %}</span>
-        </div>
-
-        {% if not sync_sessions %}
             <p>{% trans "This device has never synced with the central server" %}</p>
-
->>>>>>> ba5d9800
         {% else %}
-            <span>(showing {{ shown_sessions|length }} of {{ total_sessions }})</span>
+            {% with shown_sessions|length as shown_count %}
+            <span>{% blocktrans %}(showing {{ shown_count }} of {{ total_sessions }}){% endblocktrans %}</span>
+            {% endwith %}
             <table class="simple-table">
                 <tr>
                     <th width="250px">{% trans "Sync date" %}</th>
