{% extends "control_panel/base.html" %}
{% load i18n %}

<<<<<<< HEAD
{% block control_panel_active %}active{% endblock control_panel_active %}

{% block buttons %}{{ block.super }}
    {% if not is_central %}
    <li>
        <a class="green_button" href="javascript:alert('NYI; sorry!');">{% trans "Sync device now!" %}</a>
    </li>
    {% endif %}
{% endblock buttons %}
=======
{% if not is_central %}
    {% block buttons %}
        <!--li>
            <a class="green_button" href="javascript:alert('NYI; sorry!');">{% trans "Sync device now!" %}</a>
        </li-->
    {% endblock buttons %}
{% endif %}
>>>>>>> ed32f1ed

{% block control_panel_content %}
<div id="zone_container">
        
    <div class="sync_sessions">
        <h2>Sync Sessions</h2>

        {% if not sync_sessions %}
            <p>This device has never synced with the central server</p>

        {% else %}
            <table class="simple-table">
                <tr>
                    <th width="250px">Sync date</th>
                    <th width="250px">Sync IP address</th>
                    <th width="200px"># models uploaded</th>
                    <th width="200px"># models downloaded</th>
                    <th width="200px"># errors</th>
                </tr>
                {% for sync_session in sync_sessions %}
                    <tr>
                        <td>{{ sync_session.timestamp }}</td>
                        <td>{{ sync_session.ip }}</td>
                        <td>{{ sync_session.models_uploaded }}</td>
                        <td>{{ sync_session.models_downloaded }}</td>
                        <td>{{ sync_session.errors }}</td>
                    </tr>

                {% endfor %}
            </table>
        {% endif %}
    </div>
</div><!-- zone_container -->
{% endblock control_panel_content %}<|MERGE_RESOLUTION|>--- conflicted
+++ resolved
@@ -1,17 +1,6 @@
 {% extends "control_panel/base.html" %}
 {% load i18n %}
 
-<<<<<<< HEAD
-{% block control_panel_active %}active{% endblock control_panel_active %}
-
-{% block buttons %}{{ block.super }}
-    {% if not is_central %}
-    <li>
-        <a class="green_button" href="javascript:alert('NYI; sorry!');">{% trans "Sync device now!" %}</a>
-    </li>
-    {% endif %}
-{% endblock buttons %}
-=======
 {% if not is_central %}
     {% block buttons %}
         <!--li>
@@ -19,7 +8,6 @@
         </li-->
     {% endblock buttons %}
 {% endif %}
->>>>>>> ed32f1ed
 
 {% block control_panel_content %}
 <div id="zone_container">
