--- conflicted
+++ resolved
@@ -1,87 +1,81 @@
-{% extends "updates/base.html" %}
-{% load i18n %}
-{% load staticfiles %}
-
-{% block update_active %}active{% endblock update_active %}
-
-{% block title %}{% trans "Update Videos" %}{% endblock %}
-
-{% block headcss %}{{ block.super }}
-    <link rel="stylesheet" type="text/css" href="{% static 'css/jquery-ui/jquery-ui.min.css' %}" />
-    <link rel="stylesheet" type="text/css" href="{% static 'css/jquery-ui/plugins/ui.dynatree.css' %}" />
-    <link rel="stylesheet" type="text/css" href="{% static 'css/update_videos.css' %}" />
-{% endblock headcss %}
-
-{% block headjs %}{{ block.super }}
-    <script type="text/javascript" src="{% static 'js/jquery-ui/jquery-ui.min.js' %}"></script>
-    <script type="text/javascript" src="{% static 'js/jquery.dynatree.min.js' %}"></script>
-
-    <script type="text/javascript">
-        var URL_GET_ANNOTATED_TOPIC_TREE = "{% url get_annotated_topic_tree %}";
-        var URL_START_VIDEO_DOWNLOADS = "{% url start_video_download %}";
-        var URL_DELETE_VIDEOS = "{% url delete_videos %}";
-        var URL_CANCEL_VIDEO_DOWNLOADS = "{% url cancel_video_download %}";
-    </script>
-
-    <script type="text/javascript" src="{% static 'js/update_videos.js' %}"></script>
-{% endblock headjs %}
-
-{% block ga_setmetrics %}
-    ga('set', 'metric1', {{ video_count }});
-{% endblock ga_setmetrics %}
-
-{% block content %}
-
-    <div class="download-actions vertical-shadow">
-        <h2 id="download-legend-unselected" class="button_text">
-            {% trans "Please select videos to download (below)" %}
-        </h2>
-
-        <div class="client-online-only">
-            <div id="help-info">
-                <a id="download-help-link" target="_new" href="http://{{ central_server_host }}/faq/installation/bittorrent/">
-                    {% trans "Q: How do I bulk-download videos?" %}
-                </a>
-            </div>
-        </div>
-<<<<<<< HEAD
-
-        <button id="download-videos" type="button" class="enable-when-server-online" disabled>{% trans "Download " %}<span class="new-video-count">0</span>{% trans " new selected videos" %}</button>
-=======
-    </div>
-
-    <button id="download-videos" type="button" class="enable-when-server-online" disabled>{% trans "Download " %}<span class="new-video-count">0</span> {% trans "new selected videos" %}</button>
-
-    <button id="delete-videos" type="button">{% trans "Delete " %}<span class="old-video-count">0</span> {% trans "selected videos" %}</button>
-</div>
->>>>>>> 9b760e39
-
-        <button id="delete-videos" type="button">{% trans "Delete " %}<span class="old-video-count">0</span>{% trans " selected videos" %}</button>
-    </div>
-
-    <div class="download-actions vertical-shadow">
-        <h2>{% trans "Currently Available Language Packs" %}</h2>
-        <a href="{% url update_languages %}">{% trans "Install more languages" %}</a>
-    </div>
-
-    <div style="clear: both;"></div>
-
-    <div>
-        <!-- note: id must match the "updates" app process name -->
-        <div id="videodownload-progressbar">
-            {% include "updates/progress-bar.html" %}
-            <button id="retry-video-download" type="button">{% trans "Video download error... click to retry" %}</button>
-        </div>
-
-        <div>
-            <button id="cancel-download" type="button">{% trans "Cancel Video Downloads" %}</button>
-        </div>
-    </div>
-    <div style="clear: both;"></div>
-
-<<<<<<< HEAD
-    <div id="content_tree"><br/><h2>{% trans " Loading topic tree... Please wait!" %}</h2></div>
-=======
-<div id="content_tree"><br/><h2>{% trans "Loading topic tree... Please wait!" %}</h2></div>
->>>>>>> 9b760e39
-{% endblock content %}
+{% extends "updates/base.html" %}
+{% load i18n %}
+{% load staticfiles %}
+
+{% block update_active %}active{% endblock update_active %}
+
+{% block title %}{% trans "Update Videos" %}{% endblock %}
+
+{% block headcss %}{{ block.super }}
+    <link rel="stylesheet" type="text/css" href="{% static 'css/jquery-ui/jquery-ui.min.css' %}" />
+    <link rel="stylesheet" type="text/css" href="{% static 'css/jquery-ui/plugins/ui.dynatree.css' %}" />
+    <link rel="stylesheet" type="text/css" href="{% static 'css/update_videos.css' %}" />
+{% endblock headcss %}
+
+{% block headjs %}{{ block.super }}
+    <script type="text/javascript" src="{% static 'js/jquery-ui/jquery-ui.min.js' %}"></script>
+    <script type="text/javascript" src="{% static 'js/jquery.dynatree.min.js' %}"></script>
+
+    <script type="text/javascript">
+        var URL_GET_ANNOTATED_TOPIC_TREE = "{% url get_annotated_topic_tree %}";
+        var URL_START_VIDEO_DOWNLOADS = "{% url start_video_download %}";
+        var URL_DELETE_VIDEOS = "{% url delete_videos %}";
+        var URL_CANCEL_VIDEO_DOWNLOADS = "{% url cancel_video_download %}";
+    </script>
+
+    <script type="text/javascript" src="{% static 'js/update_videos.js' %}"></script>
+{% endblock headjs %}
+
+{% block ga_setmetrics %}
+    ga('set', 'metric1', {{ video_count }});
+{% endblock ga_setmetrics %}
+
+{% block content %}
+
+    <div class="download-actions vertical-shadow">
+        <h2 id="download-legend-unselected" class="button_text">
+            {% trans "Please select videos to download (below)" %}
+        </h2>
+
+        <div class="client-online-only">
+            <div id="help-info">
+                <a id="download-help-link" target="_new" href="http://{{ central_server_host }}/faq/installation/bittorrent/">
+                    {% trans "Q: How do I bulk-download videos?" %}
+                </a>
+            </div>
+        </div>
+        <button id="download-videos" type="button" class="enable-when-server-online" disabled>
+            {% trans "Download" %}
+            <span class="new-video-count">0</span>
+            {% trans "new selected videos" %}
+        </button>
+
+        <button id="delete-videos" type="button">
+            {% trans "Delete" %}
+            <span class="old-video-count">0</span>
+            {% trans "selected videos" %}
+        </button>
+    </div>
+
+    <div class="download-actions vertical-shadow">
+        <h2>{% trans "Currently Available Language Packs" %}</h2>
+        <a href="{% url update_languages %}">{% trans "Install more languages" %}</a>
+    </div>
+
+    <div style="clear: both;"></div>
+
+    <div>
+        <!-- note: id must match the "updates" app process name -->
+        <div id="videodownload-progressbar">
+            {% include "updates/progress-bar.html" %}
+            <button id="retry-video-download" type="button">{% trans "Video download error... click to retry" %}</button>
+        </div>
+
+        <div>
+            <button id="cancel-download" type="button">{% trans "Cancel Video Downloads" %}</button>
+        </div>
+    </div>
+    <div style="clear: both;"></div>
+
+    <div id="content_tree"><br/><h2>{% trans "Loading topic tree... Please wait!" %}</h2></div>
+{% endblock content %}