--- conflicted
+++ resolved
@@ -35,12 +35,8 @@
         {% if user.is_superuser %}
         <a href="{% url admin:index %}" id="nav_admin" class="{% block admin_active %}{% endblock admin_active %}">Admin</a>
         {% endif %}
-<<<<<<< HEAD
         <a href="{% url org_management %}" id="nav_faq" class="{% block control_panel_active %}{% endblock control_panel_active %}">{{ user.username }}</a>
-        <a href="/accounts/logout/">Logout</a>
-=======
-        <a href="{% url auth_logout %}">{{ user.username }} &nbsp; (Logout)</a>
->>>>>>> 914e3610
+        <a href="{% url auth_logout %}">Logout</a>
     {% else %}
     {% comment %}
         <a href="{% url registration_register %}" id="nav_signup" class="{% block register_active %}{% endblock register_active %}">Sign Up</a>
