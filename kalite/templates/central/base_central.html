{% extends 'base.html' %}

{% load i18n %}

{% block titletag %}
<title>{% block title %}{{ title }}{% endblock title %} | {% trans "KA Lite, an offline version of Khan Academy" %}</title>
{% endblock %}

{% block basecss %}
<style type="text/css">
ul {
    list-style: disc outside none;
    margin-left: 20px;
    font-size: 14px;
}
article {
    padding: 30px;
}
#nav_signup, #nav_login, #nav_admin, #nav_faq, #nav_contact, #nav_aboutus, #nav_install {
    display: block;
}
</style>
{% endblock basecss %}

{% block analytics %}{% include 'central/web_analytics.html' %}{% endblock analytics %}

{% block sitewide_navigation %}
	<span class="dropdown topic-browser-dropdown">
        <a href="{% url homepage %}" id="nav_home" class="{% block home_active %}{% endblock home_active %}">Home</a>
        <a href="{% url wiki path='installation' %}" id="nav_install" class="{% block install_active %}{% endblock install_active %}">Install</a>
        <a href="{% url faq_topic_list %}" id="nav_faq" class="{% block faq_active %}{% endblock faq_active %}">FAQ</a>
        <a href="{% url contact_wizard %}" id="nav_contact" class="{% block contact_active %}{% endblock contact_active %}">Contact</a>
        <a href="{% url about %}" id="nav_aboutus" class="{% block aboutus_active %}{% endblock aboutus_active %}">About</a>
    {% if user.is_authenticated %}
        {% if user.is_superuser %}
        <a href="{% url admin:index %}" id="nav_admin" class="{% block admin_active %}{% endblock admin_active %}">Admin</a>
        {% endif %}
<<<<<<< HEAD
        <a id="logout" href="/accounts/logout/">{{ user.username }} &nbsp; (Logout)</a>
=======
>>>>>>> bb27ada4
        <a id="logout" href="{% url auth_logout %}">{{ user.username }} &nbsp; (Logout)</a>
    {% else %}
    {% comment %}
        <a href="{% url registration_register %}" id="nav_signup" class="{% block register_active %}{% endblock register_active %}">Sign Up</a>
    {% endcomment %}
        <a href="{% url auth_login %}" id="nav_login" class="{% block login_active %}{% endblock login_active %}">Login</a>
    {% endif %}
    </span>
{% endblock sitewide_navigation %}
<|MERGE_RESOLUTION|>--- conflicted
+++ resolved
@@ -35,10 +35,6 @@
         {% if user.is_superuser %}
         <a href="{% url admin:index %}" id="nav_admin" class="{% block admin_active %}{% endblock admin_active %}">Admin</a>
         {% endif %}
-<<<<<<< HEAD
-        <a id="logout" href="/accounts/logout/">{{ user.username }} &nbsp; (Logout)</a>
-=======
->>>>>>> bb27ada4
         <a id="logout" href="{% url auth_logout %}">{{ user.username }} &nbsp; (Logout)</a>
     {% else %}
     {% comment %}
