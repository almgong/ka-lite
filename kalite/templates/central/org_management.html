{% extends "central/base.html" %}
<<<<<<< HEAD
=======
{% load staticfiles %}
>>>>>>> 314a3f97

{% block control_panel_active %}active{% endblock control_panel_active %}

{% block headjs %}
<script>
		// makes correct link submit form for removing admin & revoking invites
		$(function() {
			$('.remove-admin-submit, .remove-invite-submit').click(function(ev) {
				$(ev.srcElement).parents('form').submit();
				return false;
			});

			$('.glossary-link').wrap('<a href="{% url glossary %}"></a>');
		});
<<<<<<< HEAD

	</script>		
{% endblock headjs %}

{% block headcss %}{% endblock headcss %}

	{% block content %}
		
		<div class="row-fluid">
			<div class="span9">
				<h1 class="title">My Organization</h1>
			</div>
			<div class="span3">
				<form method="link" action="/organization/new/" class="neworg-button">
				<input type="submit" class="button-green--large" value="Create a new organization">
				</form>
			</div>
		</div>
		
		{% for invite in invitations %}
		<form method="post" action="{% url org_invite_action invite_id=invite.pk %}"> 
			{% csrf_token %}
			<div id="invite-text">
				<p>You have been invited by <a href="mailto:{{invite.invited_by.email}}">{% firstof invite.invited_by.get_full_name invite.invited_by.username %}</a> to help administer "<span style="font-weight:bold">{{ invite.organization }}</span>". Please click below to join the organization or to decline this invitation.</p> 
				<div class="inputs">
					<input type="submit" name="join" value="Join">
					<input type="submit" name="decline" value="Decline">
				</div>
			</div>
		</form>
		{% endfor %}
		
		
			{% if organizations %}
			{% for pk,org in organizations.items %}		
			<div class="row-fluid">
			<div class="span12 organization-title">
			<ul class="horizontal-list">
				<li>			
						{% if org.name == HEADLESS_ORG_NAME %}
						Unclaimed networks
						<span class="glossary-link nudge-left" title="Unclaimed networks are (auto-registered) networks not linked to any account."></span>
						{% else %}
						{{ org.name }}
						{% endif %}

				</li>
					<li>
					{% if org.name != HEADLESS_ORG_NAME %}
					<a href="{% url organization_form org_id=org.id %}">
						(Edit)
					</a>
				</li>
			</ul>
			{% endif %}
		</div>
			<div class="row-fluid">
			<div class="span6 padding-left-20">
			<h3>Affiliated Networks</h3>
			<table class="table">
			{% for zone in org.get_zones %}
			<tr>
				<td>{{ zone.name }}</td>
				<td><a class="zone-manage-link" href="{% url zone_management org_id=org.id zone_id=zone.id %}">
					manage
				</a></td>
			</tr>
			{% endfor %}
			</table>

			<form method="link" action="{% url zone_form org_id=org.id zone_id='new' %}">
				<input class="button-green--small" type="submit" value="Create a new network">
			</form>
			</div>
			<div class="span6 padding-left-20">
			<h3>Organization Admins</h3>
			{% for member in org.get_members %}
			<table class="table">
				<tr>
			<td title="{{member.email }}" >
				{% firstof member.get_full_name member.username %}
			</td>
			<td>
				{% if org.owner == member and member == request.user %}
				(You are the owner)
				{% elif member == request.user %}
				(You)
				{% elif org.owner == member %}
				(Owner)
				{% else %}
				<form method="post" action="{% url delete_admin org_id=org.id user_id=member.id %}">
					{% csrf_token %}
					(<a href="" class="remove-admin-submit">Remove Admin</a>)
				</form>
				{% endif %}
			</td>
			</tr>
			{% endfor %}
			
			{% for invite in org.invitations.all %}
			

			<tr id="invited-tag">	
				<td>
				{{ invite.email_to_invite }} (invited)
					
				</td>

				<td>			
				<form method="post" action="{% url delete_invite org_id=org.id invite_id=invite.pk %}">
					{% csrf_token %}
					<a href="" class="remove-invite-submit">(Revoke Invite)</a>

				</form>
				</td>
			</tr>
			{% endfor %}
			</table
			<div class="add">
				<form method="post">
					{% csrf_token %}
					<input type="hidden" name="organization" value="{{ org.pk }}">
					{{ org.form.invited_by }}
					<ul class="horizontal-list">
						<li class="addadmin-title">Add Admin</li>
						<li><input type="text" placeholder="example@email.com" name="email_to_invite"></li>
						<li><input type="submit" class="button-green--small" value="Send invite!"></li>
					</ul>

					{% for error in org.form.non_field_errors %}
					<div class="errors">{{ error }}</div>
					{% endfor %}
				</form>
			</div>
			</div><!-- .span6 -->
		</div> <!-- .row -->
		<br>
		{% endfor %}

		{% else %}
		<h2>You currently have no organizations. Would you like to <a href="/organization/new/">create a new organization</a>?</h2>
		<h2>To join an existing organization, contact one of its administrators to have them add you.</h2>
		{% endif %}

		{% if not organizations %}
		<p>After creating an organization and adding a zone to it, above, you'll be 
		{% else %}
		<p>You're
		{% endif %}
		ready to <a href="/install/">install KA Lite</a> (either on this machine, or to download the installation package to install offline on another machine)</p>

{% endblock content %}
=======

		</script>		
		{% endblock headjs %}

		{% block headcss %}{% endblock headcss %}

		{% block content %}
		
		<div class="row-fluid">
			<div class="span9">
				<div class="tooltip-container">
					<h1 >My Organization</h1>
					<div id="button-popover-org" class="button-popover" data-toggle="popover" data-placement="right" data-content="An Organization is a group of people responsible for administering a set of Zones and Facilities." title="" data-original-title="Organization">?</div>
				</div>			
			</div>
			<div class="span3">
				<form method="link" action="/organization/new/" class="neworg-button">
					<input type="submit" class="button--large" value="Create a new organization">
				</form>
			</div>
		</div>
		
		{% for invite in invitations %}
		<form method="post" action="{% url org_invite_action invite_id=invite.pk %}"> 
			{% csrf_token %}
			<div id="invite-text">
				<p>You have been invited by <a href="mailto:{{invite.invited_by.email}}">{% firstof invite.invited_by.get_full_name invite.invited_by.username %}</a> to help administer "<span style="font-weight:bold">{{ invite.organization }}</span>". Please click below to join the organization or to decline this invitation.</p> 
				<div class="inputs">
					<input type="submit" name="join" value="Join">
					<input type="submit" name="decline" value="Decline">
				</div>
			</div>
		</form>
		{% endfor %}
		

		{% if organizations %}
		{% for pk,org in organizations.items %}		
		<div class="row-fluid">
			<div class="span12 organization-title">

				<div class="tooltip-container">
					<h2>{{ org.name }}</h2>
					{% if org.name == HEADLESS_ORG_NAME %}
					<div id="button-popover-headless" class="button-popover" data-toggle="popover" data-placement="right" data-content="Headless zones are (auto-registered) zones not linked to any account." title="" data-original-title="Headless Zones">?</div>

					{% endif %}



					{% if org.name != HEADLESS_ORG_NAME %}
					<a href="{% url organization_form org_id=org.id %}">
						(Edit)
					</a>
					{% endif %}
				</div>
			</div>

			<div class="row-fluid organization-container">
				<div class="span6">
					<div class="tooltip-container">
						<h3>Affiliated Zones</h3>
						<div id="button-popover-zone-{{ forloop.counter0 }}" class="button-popover" data-toggle="popover" data-placement="right" data-content="A Zone is the area in which multiple devices may connect to share content with each other." title="" data-original-title="Zone">?</div>
					</div>
					<table class="table">
						{% for zone in org.get_zones %}
						<tr>
							<td>{{ zone.name }}</td>
							<td><a class="zone-manage-link" href="{% url zone_management org_id=org.id zone_id=zone.id %}">
								manage
							</a></td>
						</tr>
						{% endfor %}
					</table>

					<form method="link" action="{% url zone_form org_id=org.id zone_id='new' %}">
						<input class="button--small" type="submit" value="Create a new zone">
					</form>
				</div>

				<div class="span6">

					<div class="tooltip-container">
						<h3>Organization Admins</h3>
						<div id="button-popover-orgadmin-{{ forloop.counter0 }}" class="button-popover" data-toggle="popover" data-placement="right" data-content="An Organization Admin is a user responsible for overseeing an organization." title="" data-original-title="Organization admin">?</div>
					</div>

					{% for member in org.get_members %}
					<table class="table">
						<tr>
							<td title="{{member.email }}" >
								{% firstof member.get_full_name member.username %}
							</td>
							<td>
								{% if org.owner == member and member == request.user %}
								(You are the owner)
								{% elif member == request.user %}
								(You)
								{% elif org.owner == member %}
								(Owner)
								{% else %}
								<form method="post" action="{% url delete_admin org_id=org.id user_id=member.id %}">
									{% csrf_token %}
									(<a href="" class="remove-admin-submit">Remove Admin</a>)
								</form>
								{% endif %}
							</td>
						</tr>
						{% endfor %}

						{% for invite in org.invitations.all %}


						<tr id="invited-tag">	
							<td>
								{{ invite.email_to_invite }} (invited)

							</td>

							<td>			
								<form method="post" action="{% url delete_invite org_id=org.id invite_id=invite.pk %}">
									{% csrf_token %}
									<a href="" class="remove-invite-submit">(Revoke Invite)</a>

								</form>
							</td>
						</tr>
						{% endfor %}
					</table>

					<div class="add">
						<form method="post" class="form-inline">
							{% csrf_token %}
							<input type="hidden" name="organization" value="{{ org.pk }}">
							{{ org.form.invited_by }}

							<h4>Add Admin</h4>
							<input type="text" placeholder="example@email.com" name="email_to_invite">
							<input type="submit" class="button--small" value="Send invite!">


							{% for error in org.form.non_field_errors %}
							<div class="errors">{{ error }}</div>
							{% endfor %}
						</form>
					</div>
				</div><!-- .span6 -->
			</div> <!-- .row -->
			<br>
			{% endfor %}

			{% else %}
			<h2>You currently have no organizations. Would you like to <a href="/organization/new/">create a new organization</a>?</h2>
			<h2>To join an existing organization, contact one of its administrators to have them add you.</h2>
			{% endif %}

			{% if not organizations %}
			<p>After creating an organization and adding a zone to it, above, you'll be 
				{% else %}
				<p>You're
					{% endif %}
					ready to <a href="/install/">install KA Lite</a> (either on this machine, or to download the installation package to install offline on another machine)</p>

					{% endblock content %}

					{% block bodyjs %}

					<script src="{% static 'js/bootstrap/tooltip.js' %}"></script>
					<script src="{% static 'js/bootstrap/popover.js' %}"></script>
					<script>
	var nbOrganization = {{ organizations|length }} - 1 ; //Start the counter at 0
	
	// Used <div> instead of <a> to avoid a dirty js hack to avoid the reload to top page.
	for (var i=0;i<=nbOrganization;i++){ 
		$('#button-popover-zone-'+(i.toString()) ).popover() //Each popover needs an individual callback
		$('#button-popover-orgadmin-'+(i.toString()) ).popover() 
	}

	$('#button-popover-org').popover()
	$('#button-popover-headless').popover()

	$('body').on('click', function (e) {
		$('.button-popover').each(function () {
	        //the 'is' for buttons that trigger popups
	        //the 'has' for icons within a button that triggers a popup
	        if (!$(this).is(e.target) && $(this).has(e.target).length === 0 && $('.popover').has(e.target).length === 0) {
	        	$(this).popover('hide');
	        }
	    });
	});
	</script>
	{% endblock bodyjs %}
>>>>>>> 314a3f97
<|MERGE_RESOLUTION|>--- conflicted
+++ resolved
@@ -1,8 +1,5 @@
 {% extends "central/base.html" %}
-<<<<<<< HEAD
-=======
 {% load staticfiles %}
->>>>>>> 314a3f97
 
 {% block control_panel_active %}active{% endblock control_panel_active %}
 
@@ -17,160 +14,6 @@
 
 			$('.glossary-link').wrap('<a href="{% url glossary %}"></a>');
 		});
-<<<<<<< HEAD
-
-	</script>		
-{% endblock headjs %}
-
-{% block headcss %}{% endblock headcss %}
-
-	{% block content %}
-		
-		<div class="row-fluid">
-			<div class="span9">
-				<h1 class="title">My Organization</h1>
-			</div>
-			<div class="span3">
-				<form method="link" action="/organization/new/" class="neworg-button">
-				<input type="submit" class="button-green--large" value="Create a new organization">
-				</form>
-			</div>
-		</div>
-		
-		{% for invite in invitations %}
-		<form method="post" action="{% url org_invite_action invite_id=invite.pk %}"> 
-			{% csrf_token %}
-			<div id="invite-text">
-				<p>You have been invited by <a href="mailto:{{invite.invited_by.email}}">{% firstof invite.invited_by.get_full_name invite.invited_by.username %}</a> to help administer "<span style="font-weight:bold">{{ invite.organization }}</span>". Please click below to join the organization or to decline this invitation.</p> 
-				<div class="inputs">
-					<input type="submit" name="join" value="Join">
-					<input type="submit" name="decline" value="Decline">
-				</div>
-			</div>
-		</form>
-		{% endfor %}
-		
-		
-			{% if organizations %}
-			{% for pk,org in organizations.items %}		
-			<div class="row-fluid">
-			<div class="span12 organization-title">
-			<ul class="horizontal-list">
-				<li>			
-						{% if org.name == HEADLESS_ORG_NAME %}
-						Unclaimed networks
-						<span class="glossary-link nudge-left" title="Unclaimed networks are (auto-registered) networks not linked to any account."></span>
-						{% else %}
-						{{ org.name }}
-						{% endif %}
-
-				</li>
-					<li>
-					{% if org.name != HEADLESS_ORG_NAME %}
-					<a href="{% url organization_form org_id=org.id %}">
-						(Edit)
-					</a>
-				</li>
-			</ul>
-			{% endif %}
-		</div>
-			<div class="row-fluid">
-			<div class="span6 padding-left-20">
-			<h3>Affiliated Networks</h3>
-			<table class="table">
-			{% for zone in org.get_zones %}
-			<tr>
-				<td>{{ zone.name }}</td>
-				<td><a class="zone-manage-link" href="{% url zone_management org_id=org.id zone_id=zone.id %}">
-					manage
-				</a></td>
-			</tr>
-			{% endfor %}
-			</table>
-
-			<form method="link" action="{% url zone_form org_id=org.id zone_id='new' %}">
-				<input class="button-green--small" type="submit" value="Create a new network">
-			</form>
-			</div>
-			<div class="span6 padding-left-20">
-			<h3>Organization Admins</h3>
-			{% for member in org.get_members %}
-			<table class="table">
-				<tr>
-			<td title="{{member.email }}" >
-				{% firstof member.get_full_name member.username %}
-			</td>
-			<td>
-				{% if org.owner == member and member == request.user %}
-				(You are the owner)
-				{% elif member == request.user %}
-				(You)
-				{% elif org.owner == member %}
-				(Owner)
-				{% else %}
-				<form method="post" action="{% url delete_admin org_id=org.id user_id=member.id %}">
-					{% csrf_token %}
-					(<a href="" class="remove-admin-submit">Remove Admin</a>)
-				</form>
-				{% endif %}
-			</td>
-			</tr>
-			{% endfor %}
-			
-			{% for invite in org.invitations.all %}
-			
-
-			<tr id="invited-tag">	
-				<td>
-				{{ invite.email_to_invite }} (invited)
-					
-				</td>
-
-				<td>			
-				<form method="post" action="{% url delete_invite org_id=org.id invite_id=invite.pk %}">
-					{% csrf_token %}
-					<a href="" class="remove-invite-submit">(Revoke Invite)</a>
-
-				</form>
-				</td>
-			</tr>
-			{% endfor %}
-			</table
-			<div class="add">
-				<form method="post">
-					{% csrf_token %}
-					<input type="hidden" name="organization" value="{{ org.pk }}">
-					{{ org.form.invited_by }}
-					<ul class="horizontal-list">
-						<li class="addadmin-title">Add Admin</li>
-						<li><input type="text" placeholder="example@email.com" name="email_to_invite"></li>
-						<li><input type="submit" class="button-green--small" value="Send invite!"></li>
-					</ul>
-
-					{% for error in org.form.non_field_errors %}
-					<div class="errors">{{ error }}</div>
-					{% endfor %}
-				</form>
-			</div>
-			</div><!-- .span6 -->
-		</div> <!-- .row -->
-		<br>
-		{% endfor %}
-
-		{% else %}
-		<h2>You currently have no organizations. Would you like to <a href="/organization/new/">create a new organization</a>?</h2>
-		<h2>To join an existing organization, contact one of its administrators to have them add you.</h2>
-		{% endif %}
-
-		{% if not organizations %}
-		<p>After creating an organization and adding a zone to it, above, you'll be 
-		{% else %}
-		<p>You're
-		{% endif %}
-		ready to <a href="/install/">install KA Lite</a> (either on this machine, or to download the installation package to install offline on another machine)</p>
-
-{% endblock content %}
-=======
 
 		</script>		
 		{% endblock headjs %}
@@ -362,5 +205,4 @@
 	    });
 	});
 	</script>
-	{% endblock bodyjs %}
->>>>>>> 314a3f97
+	{% endblock bodyjs %}