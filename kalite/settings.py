import json
import os
<<<<<<< HEAD
import sys
import tempfile
=======
import logging
>>>>>>> 3b02aee8

try:
    from local_settings import *
    import local_settings
except ImportError:
    local_settings = {}

DEBUG          = getattr(local_settings, "DEBUG", False)
TEMPLATE_DEBUG = getattr(local_settings, "TEMPLATE_DEBUG", DEBUG)

# Set logging level based on the value of DEBUG (evaluates to 0 if False, 1 if True)
logging.getLogger().setLevel(logging.DEBUG*DEBUG + logging.INFO*(1-DEBUG))
    
INTERNAL_IPS   = getattr(local_settings, "INTERNAL_IPS", ("127.0.0.1",))

CENTRAL_SERVER = getattr(local_settings, "CENTRAL_SERVER", False)

# info about the central server(s)
SECURESYNC_PROTOCOL   = getattr(local_settings, "SECURESYNC_PROTOCOL",   "https")
CENTRAL_SERVER_DOMAIN = getattr(local_settings, "CENTRAL_SERVER_DOMAIN", "adhocsync.com")
CENTRAL_SERVER_HOST   = getattr(local_settings, "CENTRAL_SERVER_HOST",   "kalite.%s"%CENTRAL_SERVER_DOMAIN)
CENTRAL_WIKI_URL      = getattr(local_settings, "CENTRAL_WIKI_URL",      "http://kalitewiki.learningequality.org/")#http://%kalitewiki.s/%CENTRAL_SERVER_DOMAIN   
CENTRAL_ADMIN_EMAIL   = getattr(local_settings, "CENTRAL_ADMIN_EMAIL",   "errors@learningequality.org")#"kalite@%s"%CENTRAL_SERVER_DOMAIN
CENTRAL_FROM_EMAIL    = getattr(local_settings, "CENTRAL_FROM_EMAIL",    "kalite@%s"%CENTRAL_SERVER_DOMAIN)
CENTRAL_CONTACT_EMAIL = getattr(local_settings, "CENTRAL_CONTACT_EMAIL", "info@learningequality.org")#"kalite@%s"%CENTRAL_SERVER_DOMAIN    

ADMINS         = getattr(local_settings, "ADMINS", ( ("KA Lite Team", CENTRAL_ADMIN_EMAIL), ) )

MANAGERS       = getattr(local_settings, "MANAGERS", ADMINS)

PROJECT_PATH   = getattr(local_settings, "PROJECT_PATH", os.path.dirname(os.path.realpath(__file__)))

LOCALE_PATHS   = getattr(local_settings, "LOCALE_PATHS", (PROJECT_PATH + "/../locale",))

DATABASES      = getattr(local_settings, "DATABASES", {
    "default": {
        "ENGINE": getattr(local_settings, "DATABASE_TYPE", "django.db.backends.sqlite3"),
        "NAME"  : getattr(local_settings, "DATABASE_PATH", PROJECT_PATH + "/database/data.sqlite"),
        "OPTIONS": {
            "timeout": 60,
        },
    }
})

DATA_PATH      = getattr(local_settings, "DATA_PATH", PROJECT_PATH + "/static/data/")

CONTENT_ROOT   = getattr(local_settings, "CONTENT_ROOT", PROJECT_PATH + "/../content/")
CONTENT_URL    = getattr(local_settings, "CONTENT_URL", "/content/")

# Local time zone for this installation. Choices can be found here:
# http://en.wikipedia.org/wiki/List_of_tz_zones_by_name
TIME_ZONE      = getattr(local_settings, "TIME_ZONE", "America/Los_Angeles")

# Language code for this installation. All choices can be found here:
# http://www.i18nguy.com/unicode/language-identifiers.html
LANGUAGE_CODE  = getattr(local_settings, "LANGUAGE_CODE", "en-us")

# If you set this to False, Django will make some optimizations so as not
# to load the internationalization machinery.
USE_I18N       = getattr(local_settings, "USE_I18N", True)

# If you set this to False, Django will not format dates, numbers and
# calendars according to the current locale
USE_L10N       = getattr(local_settings, "USE_L10N", False)

<<<<<<< HEAD
MEDIA_ROOT = PROJECT_PATH + "/static/"
MEDIA_URL = "/static/"

STATIC_URL = "/dummy/" # not used
=======
MEDIA_ROOT     = getattr(local_settings, "MEDIA_ROOT", PROJECT_PATH + "/static/")
MEDIA_URL      = getattr(local_settings, "MEDIA_URL", "/static/")
STATIC_URL     = getattr(local_settings, "STATIC_URL", "/dummy/")
STATIC_ROOT    = MEDIA_ROOT
>>>>>>> 3b02aee8

# Make this unique, and don't share it with anybody.
SECRET_KEY     = getattr(local_settings, "SECRET_KEY", "8qq-!fa$92i=s1gjjitd&%s@4%ka9lj+=@n7a&fzjpwu%3kd#u")

TEMPLATE_DIRS  = getattr(local_settings, "TEMPLATE_DIRS", (PROJECT_PATH + "/templates",))


TEMPLATE_CONTEXT_PROCESSORS = (
    "django.contrib.auth.context_processors.auth",
    "django.core.context_processors.debug",
    "django.core.context_processors.i18n",
    "django.core.context_processors.media",
    "django.contrib.messages.context_processors.messages",
    "django.core.context_processors.request",
    "%s.custom_context_processors.custom" % ("central" if CENTRAL_SERVER else "main"),
)


# List of callables that know how to import templates from various sources.
TEMPLATE_LOADERS = (
    "django.template.loaders.filesystem.Loader",
    "django.template.loaders.app_directories.Loader",
#     "django.template.loaders.eggs.Loader",
)

MIDDLEWARE_CLASSES = (
    "django.contrib.sessions.middleware.SessionMiddleware",
    'django.middleware.locale.LocaleMiddleware',
    "django.middleware.common.CommonMiddleware",
    "django.contrib.auth.middleware.AuthenticationMiddleware",
    "django.contrib.messages.middleware.MessageMiddleware",
    "main.middleware.GetNextParam",
    "django.middleware.csrf.CsrfViewMiddleware",
)
if DEBUG:
    MIDDLEWARE_CLASSES += (
        'django_snippets.profiling_middleware.ProfileMiddleware', # add ?prof to URL, to see performance stats
    )

ROOT_URLCONF = "kalite.urls"

INSTALLED_APPS = (
    "django.contrib.auth",
    "django.contrib.contenttypes",
    "django.contrib.sessions",
    "django.contrib.admin",
    "django.contrib.humanize",
    "django.contrib.messages",
    "south",
    "chronograph",
    "django_cherrypy_wsgiserver",
    "securesync",
    "config",
)

if DEBUG or CENTRAL_SERVER:
    INSTALLED_APPS += ("django_extensions",)


if CENTRAL_SERVER:
    ACCOUNT_ACTIVATION_DAYS = getattr(local_settings, "ACCOUNT_ACTIVATION_DAYS", 7)
    DEFAULT_FROM_EMAIL      = getattr(local_settings, "DEFAULT_FROM_EMAIL", CENTRAL_FROM_EMAIL)
    INSTALLED_APPS         += ("postmark", "kalite.registration", "central", "faq",
)
    EMAIL_BACKEND           = getattr(local_settings, "EMAIL_BACKEND", "postmark.backends.PostmarkBackend")
    AUTH_PROFILE_MODULE     = 'central.UserProfile'

else:
    INSTALLED_APPS     += ("main"),
    
    # Include optionally installed apps
    if os.path.exists(PROJECT_PATH + "/loadtesting/"):
        INSTALLED_APPS     += ("loadtesting"),

    MIDDLEWARE_CLASSES += (
        "securesync.middleware.DBCheck",
        "securesync.middleware.AuthFlags",
        "main.middleware.SessionLanguage",
    )
    TEMPLATE_CONTEXT_PROCESSORS += (
        "main.custom_context_processors.languages",
    )

<<<<<<< HEAD


# by default, cache for maximum possible
#   note: caching for 1000 years was too large a value
#   sys.maxint also can be too large (causes ValueError)
#   
#   but the combination is golden, of course! :D

CACHE_TIME = getattr(local_settings, "CACHE_TIME", min(60*60*24*365*1000, sys.maxint)) 

# Cache is activated in every case, 
#   EXCEPT: if CACHE_TIME=0
if CACHE_TIME or CACHE_TIME is None: # None can mean infinite caching to some functions
    CACHES = {
        'default': {
            'BACKEND': 'django.core.cache.backends.filebased.FileBasedCache',
            'LOCATION': getattr(local_settings, "CACHE_LOCATION", tempfile.gettempdir()), # this is kind of OS-specific, so dangerous.
            'TIMEOUT': CACHE_TIME, # should be consistent
            'OPTIONS': {
                'MAX_ENTRIES': getattr(local_settings, "CACHE_MAX_ENTRIES", 5*2000) #2000 entries=~10,000 files
            },
        }
    }

SESSION_ENGINE = 'django.contrib.sessions.backends.cache'

# import these one extra time to overwrite any settings not explicitly looking for local settings
try:
    from local_settings import *
except ImportError:
    pass
=======
TEST_RUNNER = 'kalite.utils.testrunner.KALiteTestRunner'
>>>>>>> 3b02aee8

syncing_models = []
def add_syncing_models(models):
    for model in models:
        if model not in syncing_models:
            syncing_models.append(model)<|MERGE_RESOLUTION|>--- conflicted
+++ resolved
@@ -1,11 +1,8 @@
 import json
 import os
-<<<<<<< HEAD
 import sys
 import tempfile
-=======
 import logging
->>>>>>> 3b02aee8
 
 try:
     from local_settings import *
@@ -17,7 +14,8 @@
 TEMPLATE_DEBUG = getattr(local_settings, "TEMPLATE_DEBUG", DEBUG)
 
 # Set logging level based on the value of DEBUG (evaluates to 0 if False, 1 if True)
-logging.getLogger().setLevel(logging.DEBUG*DEBUG + logging.INFO*(1-DEBUG))
+logging.basicConfig()
+logging.getLogger("kalite").setLevel(logging.DEBUG*DEBUG + logging.INFO*(1-DEBUG))
     
 INTERNAL_IPS   = getattr(local_settings, "INTERNAL_IPS", ("127.0.0.1",))
 
@@ -71,17 +69,10 @@
 # calendars according to the current locale
 USE_L10N       = getattr(local_settings, "USE_L10N", False)
 
-<<<<<<< HEAD
-MEDIA_ROOT = PROJECT_PATH + "/static/"
-MEDIA_URL = "/static/"
-
-STATIC_URL = "/dummy/" # not used
-=======
+MEDIA_URL      = getattr(local_settings, "MEDIA_URL", "/static/")
 MEDIA_ROOT     = getattr(local_settings, "MEDIA_ROOT", PROJECT_PATH + "/static/")
-MEDIA_URL      = getattr(local_settings, "MEDIA_URL", "/static/")
 STATIC_URL     = getattr(local_settings, "STATIC_URL", "/dummy/")
-STATIC_ROOT    = MEDIA_ROOT
->>>>>>> 3b02aee8
+STATIC_ROOT    = getattr(local_settings, "STATIC_ROOT", PROJECT_PATH + "/dummy/")
 
 # Make this unique, and don't share it with anybody.
 SECRET_KEY     = getattr(local_settings, "SECRET_KEY", "8qq-!fa$92i=s1gjjitd&%s@4%ka9lj+=@n7a&fzjpwu%3kd#u")
@@ -135,6 +126,7 @@
     "django_cherrypy_wsgiserver",
     "securesync",
     "config",
+    "main", # in order for securesync to work, this needs to be here.
 )
 
 if DEBUG or CENTRAL_SERVER:
@@ -150,8 +142,6 @@
     AUTH_PROFILE_MODULE     = 'central.UserProfile'
 
 else:
-    INSTALLED_APPS     += ("main"),
-    
     # Include optionally installed apps
     if os.path.exists(PROJECT_PATH + "/loadtesting/"):
         INSTALLED_APPS     += ("loadtesting"),
@@ -164,8 +154,6 @@
     TEMPLATE_CONTEXT_PROCESSORS += (
         "main.custom_context_processors.languages",
     )
-
-<<<<<<< HEAD
 
 
 # by default, cache for maximum possible
@@ -197,9 +185,8 @@
     from local_settings import *
 except ImportError:
     pass
-=======
+
 TEST_RUNNER = 'kalite.utils.testrunner.KALiteTestRunner'
->>>>>>> 3b02aee8
 
 syncing_models = []
 def add_syncing_models(models):
