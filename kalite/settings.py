--- conflicted
+++ resolved
@@ -202,11 +202,8 @@
     LOG.info("Nalanda package selected")
     TURN_OFF_MOTIVATIONAL_FEATURES = True
     FIXED_BLOCK_EXERCISES = 5
-<<<<<<< HEAD
-=======
     QUIZ_REPEATS = 3
 UNIT_POINTS = 2000
->>>>>>> 5fdd2bd7
 
 
 if package_selected("UserRestricted"):
