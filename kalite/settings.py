--- conflicted
+++ resolved
@@ -163,11 +163,9 @@
     "securesync",
     "config",
     "main", # in order for securesync to work, this needs to be here.
-    "control_panel", # in both apps
-    "coachreports", # in both apps; reachable on central via control_panel
     "control_panel",  # in both apps
     "coachreports",  # in both apps; reachable on central via control_panel
-    "khanload",  # khan academy interactions--needed in both for downloading student data
+    "khanload",  # khan academy interactions
     "kalite",  # contains commands
 ) + INSTALLED_APPS  # append local_settings installed_apps, in case of dependencies
 
@@ -188,15 +186,7 @@
 
 else:
     ROOT_URLCONF = "main.urls"
-<<<<<<< HEAD
-
     INSTALLED_APPS += ("updates",)
-    # Include optionally installed apps
-    if os.path.exists(PROJECT_PATH + "/tests/loadtesting/"):
-        INSTALLED_APPS += ("tests.loadtesting",)
-
-=======
->>>>>>> 9cd45d5e
     MIDDLEWARE_CLASSES += (
         "securesync.middleware.DBCheck",
         "securesync.middleware.AuthFlags",
@@ -204,11 +194,6 @@
     )
     TEMPLATE_CONTEXT_PROCESSORS += ("main.custom_context_processors.languages",)
 
-<<<<<<< HEAD
-# None means, use full hashing locally--turn off the password cache
-PASSWORD_ITERATIONS_TEACHER = getattr(local_settings, "PASSWORD_ITERATIONS_TEACHER", None)
-PASSWORD_ITERATIONS_STUDENT = getattr(local_settings, "PASSWORD_ITERATIONS_STUDENT", None)
-=======
 
 ########################
 # Syncing and synced data
@@ -220,15 +205,12 @@
 
 # Here, None === no limit
 SYNC_SESSIONS_MAX_RECORDS = getattr(local_settings, "SYNC_SESSIONS_MAX_RECORDS", None if CENTRAL_SERVER else 10)
->>>>>>> 9cd45d5e
 
 # Used for user logs.  By default, completely off.
 #  Note: None means infinite (just like caching)
 USER_LOG_MAX_RECORDS_PER_USER = getattr(local_settings, "USER_LOG_MAX_RECORDS_PER_USER", 0)
 USER_LOG_SUMMARY_FREQUENCY = getattr(local_settings, "USER_LOG_SUMMARY_FREQUENCY", (1,"months"))
 
-<<<<<<< HEAD
-=======
 
 ########################
 # Security
@@ -251,7 +233,6 @@
 # Storage and caching
 ########################
 
->>>>>>> 9cd45d5e
 # Sessions use the default cache, and we want a local memory cache for that.
 # Separate session caching from file caching.
 SESSION_ENGINE = getattr(local_settings, "SESSION_ENGINE", 'django.contrib.sessions.backends.cached_db')
@@ -310,11 +291,6 @@
 # Debugging and testing
 ########################
 
-<<<<<<< HEAD
-# Add additional mimetypes to avoid errors/warnings
-import mimetypes
-mimetypes.add_type("font/opentype", ".otf", True)
-=======
 # Set logging level based on the value of DEBUG (evaluates to 0 if False, 1 if True)
 logging.basicConfig()
 LOG = getattr(local_settings, "LOG", logging.getLogger("kalite"))
@@ -376,4 +352,3 @@
     PASSWORD_ITERATIONS_STUDENT = getattr(local_settings, "PASSWORD_ITERATIONS_STUDENT", 1000)
     if CACHE_TIME != 0:
         CACHES["web_cache"]['LOCATION'] = getattr(local_settings, "CACHE_LOCATION", '/var/tmp/kalite_web_cache')
->>>>>>> 9cd45d5e
