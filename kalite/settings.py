--- conflicted
+++ resolved
@@ -167,11 +167,8 @@
     AUTH_PROFILE_MODULE     = 'central.UserProfile'
 
 else:
-<<<<<<< HEAD
-    INSTALLED_APPS         += ("coachreports", "updates")
-=======
+    INSTALLED_APPS         += ("updates")
     ROOT_URLCONF = "main.urls"
->>>>>>> 9bacacdc
     # Include optionally installed apps
     if os.path.exists(PROJECT_PATH + "/tests/loadtesting/"):
         INSTALLED_APPS     += ("kalite.tests.loadtesting"),
