import json
import os
import logging
import sys
import time
import tempfile
import uuid
import version  # in danger of a circular import.  NEVER add settings stuff there--should all be hard-coded.

##############################
# Basic setup (no options)
##############################

# suppress warnings here.
try:
    import warnings
    warnings.simplefilter("ignore") # any other filter was ineffecual or threw an error
except:
    pass

try:
    from local_settings import *
    import local_settings
except ImportError:
    local_settings = {}

# Add additional mimetypes to avoid errors/warnings
import mimetypes
mimetypes.add_type("font/opentype", ".otf", True)


# Used everywhere, so ... set it up top.
DEBUG          = getattr(local_settings, "DEBUG", False)


##############################
# Basic App Settings 
##############################

CENTRAL_SERVER = getattr(local_settings, "CENTRAL_SERVER", False)

PRODUCTION_PORT = getattr(local_settings, "PRODUCTION_PORT", 8008 if not CENTRAL_SERVER else 8001)
CHERRYPY_THREAD_COUNT = getattr(local_settings, "CHERRYPY_THREAD_COUNT", 50 if not DEBUG else 5)

# Note: this MUST be hard-coded for backwards-compatibility reasons.
ROOT_UUID_NAMESPACE = uuid.UUID("a8f052c7-8790-5bed-ab15-fe2d3b1ede41")  # print uuid.uuid5(uuid.NAMESPACE_URL, "https://kalite.adhocsync.com/")

CENTRAL_SERVER_DOMAIN = getattr(local_settings, "CENTRAL_SERVER_DOMAIN", "adhocsync.com")
CENTRAL_SERVER_HOST   = getattr(local_settings, "CENTRAL_SERVER_HOST",   "kalite.%s"%CENTRAL_SERVER_DOMAIN)
CENTRAL_WIKI_URL      = getattr(local_settings, "CENTRAL_WIKI_URL",      "http://kalitewiki.learningequality.org/")#http://%kalitewiki.s/%CENTRAL_SERVER_DOMAIN
CENTRAL_FROM_EMAIL    = getattr(local_settings, "CENTRAL_FROM_EMAIL",    "kalite@%s"%CENTRAL_SERVER_DOMAIN)
CENTRAL_DEPLOYMENT_EMAIL = getattr(local_settings, "CENTRAL_DEPLOYMENT_EMAIL", "deployments@learningequality.org")
CENTRAL_SUPPORT_EMAIL = getattr(local_settings, "CENTRAL_SUPPORT_EMAIL",    "support@learningequality.org")
CENTRAL_DEV_EMAIL     = getattr(local_settings, "CENTRAL_DEV_EMAIL",        "dev@learningequality.org")
CENTRAL_INFO_EMAIL    = getattr(local_settings, "CENTRAL_INFO_EMAIL",       "info@learningequality.org")
CENTRAL_CONTACT_EMAIL = getattr(local_settings, "CENTRAL_CONTACT_EMAIL", "info@learningequality.org")#"kalite@%s"%CENTRAL_SERVER_DOMAIN
CENTRAL_ADMIN_EMAIL   = getattr(local_settings, "CENTRAL_ADMIN_EMAIL",   "errors@learningequality.org")#"kalite@%s"%CENTRAL_SERVER_DOMAIN

CENTRAL_SUBSCRIBE_URL    = getattr(local_settings, "CENTRAL_SUBSCRIBE_URL",    "http://adhocsync.us6.list-manage.com/subscribe/post?u=023b9af05922dfc7f47a4fffb&amp;id=97a379de16")

PROJECT_PATH   = os.path.realpath(getattr(local_settings, "PROJECT_PATH", os.path.dirname(os.path.realpath(__file__)))) + "/"

LOCALE_PATHS   = getattr(local_settings, "LOCALE_PATHS", (PROJECT_PATH + "/../locale",))
LOCALE_PATHS   = tuple([os.path.realpath(lp) + "/" for lp in LOCALE_PATHS])

DATABASES      = getattr(local_settings, "DATABASES", {
    "default": {
        "ENGINE": getattr(local_settings, "DATABASE_TYPE", "django.db.backends.sqlite3"),
        "NAME"  : getattr(local_settings, "DATABASE_PATH", PROJECT_PATH + "/database/data.sqlite"),
        "OPTIONS": {
            "timeout": 60,
        },
    }
})

DATA_PATH      = os.path.realpath(getattr(local_settings, "DATA_PATH", PROJECT_PATH + "/static/data/")) + "/"

SUBTITLES_DATA_ROOT = os.path.realpath(getattr(local_settings, "SUBTITLES_DATA_ROOT", DATA_PATH + "subtitles/")) + "/"

CONTENT_ROOT   = os.path.realpath(getattr(local_settings, "CONTENT_ROOT", PROJECT_PATH + "/../content/")) + "/"
CONTENT_URL    = getattr(local_settings, "CONTENT_URL", "/content/")


##############################
# Basic Django settings 
##############################

INTERNAL_IPS   = getattr(local_settings, "INTERNAL_IPS", ("127.0.0.1",))

ADMINS         = getattr(local_settings, "ADMINS", ( ("KA Lite Team", CENTRAL_ADMIN_EMAIL), ) )

MANAGERS       = getattr(local_settings, "MANAGERS", ADMINS)

# Local time zone for this installation. Choices can be found here:
# http://en.wikipedia.org/wiki/List_of_tz_zones_by_name
TIME_ZONE      = getattr(local_settings, "TIME_ZONE", "America/Los_Angeles")

# Language code for this installation. All choices can be found here:
# http://www.i18nguy.com/unicode/language-identifiers.html
LANGUAGE_CODE  = getattr(local_settings, "LANGUAGE_CODE", "en-us")

# If you set this to False, Django will make some optimizations so as not
# to load the internationalization machinery.
USE_I18N       = getattr(local_settings, "USE_I18N", True)

# If you set this to False, Django will not format dates, numbers and
# calendars according to the current locale
USE_L10N       = getattr(local_settings, "USE_L10N", False)

MEDIA_URL      = getattr(local_settings, "MEDIA_URL", "/media/")
MEDIA_ROOT     = os.path.realpath(getattr(local_settings, "MEDIA_ROOT", PROJECT_PATH + "/media/")) + "/"
STATIC_URL     = getattr(local_settings, "STATIC_URL", "/static/")
STATIC_ROOT    = os.path.realpath(getattr(local_settings, "STATIC_ROOT", PROJECT_PATH + "/static/")) + "/"

 # Make this unique, and don't share it with anybody.
SECRET_KEY     = getattr(local_settings, "SECRET_KEY", "8qq-!fa$92i=s1gjjitd&%s@4%ka9lj+=@n7a&fzjpwu%3kd#u")

TEMPLATE_DIRS  = getattr(local_settings, "TEMPLATE_DIRS", (PROJECT_PATH + "/templates",))
TEMPLATE_DIRS  = tuple([os.path.realpath(td) + "/" for td in TEMPLATE_DIRS])

TEMPLATE_CONTEXT_PROCESSORS = (
    "django.contrib.auth.context_processors.auth",
    "django.core.context_processors.debug",
    "django.core.context_processors.i18n",
    "django.core.context_processors.media",
    "django.contrib.messages.context_processors.messages",
    "django.core.context_processors.request",
    "%s.custom_context_processors.custom" % ("central" if CENTRAL_SERVER else "main"),
)


# List of callables that know how to import templates from various sources.
TEMPLATE_LOADERS = (
    "django.template.loaders.filesystem.Loader",
    "django.template.loaders.app_directories.Loader",
#     "django.template.loaders.eggs.Loader",
)

MIDDLEWARE_CLASSES = getattr(local_settings, 'MIDDLEWARE_CLASSES', tuple())
MIDDLEWARE_CLASSES = (
    "django.contrib.sessions.middleware.SessionMiddleware",
    'django.middleware.locale.LocaleMiddleware',
    "django.middleware.common.CommonMiddleware",
    "django.contrib.auth.middleware.AuthenticationMiddleware",
    "django.contrib.messages.middleware.MessageMiddleware",
    "main.middleware.GetNextParam",
    "django.middleware.csrf.CsrfViewMiddleware",
) + MIDDLEWARE_CLASSES  # append local_settings middleware, in case of dependencies

INSTALLED_APPS = getattr(local_settings, 'INSTALLED_APPS', tuple())
INSTALLED_APPS = (
    "django.contrib.auth",
    "django.contrib.contenttypes",
    "django.contrib.sessions",
    "django.contrib.admin",
    "django.contrib.humanize",
    "django.contrib.messages",
    "django.contrib.staticfiles",
    "django_extensions", # needed for clean_pyc (testing)
    "south",
    "chronograph",
    "django_cherrypy_wsgiserver",
    "securesync",
    "config",
    "main", # in order for securesync to work, this needs to be here.
    "control_panel",  # in both apps
    "coachreports",  # in both apps; reachable on central via control_panel
    "khanload",  # khan academy interactions
    "i18n",
    "kalite",  # contains commands
) + INSTALLED_APPS  # append local_settings installed_apps, in case of dependencies


if DEBUG or CENTRAL_SERVER:
    INSTALLED_APPS += ("django_snippets",)   # used in contact form and (debug) profiling middleware

if CENTRAL_SERVER:
    ROOT_URLCONF = "central.urls"
    ACCOUNT_ACTIVATION_DAYS = getattr(local_settings, "ACCOUNT_ACTIVATION_DAYS", 7)
    DEFAULT_FROM_EMAIL      = getattr(local_settings, "DEFAULT_FROM_EMAIL", CENTRAL_FROM_EMAIL)
    INSTALLED_APPS         += ("postmark", "kalite.registration", "central", "faq", "contact", "stats")
    EMAIL_BACKEND           = getattr(local_settings, "EMAIL_BACKEND", "postmark.backends.PostmarkBackend")
    AUTH_PROFILE_MODULE     = "central.UserProfile"
    CSRF_COOKIE_NAME        = "csrftoken_central"
    LANGUAGE_COOKIE_NAME    = "django_language_central"
    SESSION_COOKIE_NAME     = "sessionid_central"

else:
    ROOT_URLCONF = "main.urls"
    MIDDLEWARE_CLASSES += (
        "securesync.middleware.DBCheck",
        "securesync.middleware.AuthFlags",
        "main.middleware.SessionLanguage",
    )
    TEMPLATE_CONTEXT_PROCESSORS += ("main.custom_context_processors.languages",)


########################
# Syncing and synced data
########################

SECURESYNC_PROTOCOL   = getattr(local_settings, "SECURESYNC_PROTOCOL",   "https")

CRONSERVER_FREQUENCY = getattr(local_settings, "CRONSERVER_FREQUENCY", 600) # 10 mins (in seconds)

# Here, None === no limit
SYNC_SESSIONS_MAX_RECORDS = getattr(local_settings, "SYNC_SESSIONS_MAX_RECORDS", None if CENTRAL_SERVER else 10)

# Used for user logs.  By default, completely off.
#  Note: None means infinite (just like caching)
USER_LOG_MAX_RECORDS_PER_USER = getattr(local_settings, "USER_LOG_MAX_RECORDS_PER_USER", 0)
USER_LOG_SUMMARY_FREQUENCY = getattr(local_settings, "USER_LOG_SUMMARY_FREQUENCY", (1,"months"))


########################
# Security
########################

# None means, use full hashing locally--turn off the password cache
PASSWORD_ITERATIONS_TEACHER = getattr(local_settings, "PASSWORD_ITERATIONS_TEACHER", None)
PASSWORD_ITERATIONS_STUDENT = getattr(local_settings, "PASSWORD_ITERATIONS_STUDENT", None)
<<<<<<< HEAD
assert PASSWORD_ITERATIONS_TEACHER >= 1, "PASSWORD_ITERATIONS_TEACHER must be >= 1"
assert PASSWORD_ITERATIONS_STUDENT >= 1, "PASSWORD_ITERATIONS_STUDENT must be >= 1"
=======
assert PASSWORD_ITERATIONS_TEACHER is None or PASSWORD_ITERATIONS_TEACHER >= 1, "If set, PASSWORD_ITERATIONS_TEACHER must be >= 1"
assert PASSWORD_ITERATIONS_STUDENT is None or PASSWORD_ITERATIONS_STUDENT >= 1, "If set, PASSWORD_ITERATIONS_STUDENT must be >= 1"
>>>>>>> fbb48f73

# This should not be set, except in cases where additional security is desired.
PASSWORD_ITERATIONS_TEACHER_SYNCED = getattr(local_settings, "PASSWORD_ITERATIONS_TEACHER_SYNCED", 5000)
PASSWORD_ITERATIONS_STUDENT_SYNCED = getattr(local_settings, "PASSWORD_ITERATIONS_STUDENT_SYNCED", 2500)
assert PASSWORD_ITERATIONS_TEACHER_SYNCED >= 5000, "PASSWORD_ITERATIONS_TEACHER_SYNCED must be >= 5000"
assert PASSWORD_ITERATIONS_STUDENT_SYNCED >= 2500, "PASSWORD_ITERATIONS_STUDENT_SYNCED must be >= 5000"


########################
# Storage and caching
########################

# Sessions use the default cache, and we want a local memory cache for that.
# Separate session caching from file caching.
SESSION_ENGINE = getattr(local_settings, "SESSION_ENGINE", 'django.contrib.sessions.backends.cached_db')

MESSAGE_STORAGE = 'utils.django_utils.NoDuplicateMessagesSessionStorage'

CACHES = {
    "default": {
        'BACKEND': 'django.core.cache.backends.locmem.LocMemCache',
    }
}

# Local memory cache is to expensive to use for the page cache.
#   instead, use a file-based cache.
# By default, cache for maximum possible time.
#   Note: caching for 100 years can be too large a value
#   sys.maxint also can be too large (causes ValueError), since it's added to the current time.
#   Caching for the lesser of (100 years) or (5 years less than the max int) should work.
_5_years = 5 * 365 * 24 * 60 * 60
_100_years = 100 * 365 * 24 * 60 * 60
_max_cache_time = min(_100_years, sys.maxint - time.time() - _5_years)
CACHE_TIME = getattr(local_settings, "CACHE_TIME", _max_cache_time)

# Cache is activated in every case,
#   EXCEPT: if CACHE_TIME=0
if CACHE_TIME != 0:  # None can mean infinite caching to some functions
    CACHES["web_cache"] = {
        'BACKEND': 'django.core.cache.backends.filebased.FileBasedCache',
        'LOCATION': getattr(local_settings, "CACHE_LOCATION", os.path.join(tempfile.gettempdir(), "kalite_web_cache/")), # this is kind of OS-specific, so dangerous.
        'TIMEOUT': CACHE_TIME, # should be consistent
        'OPTIONS': {
            'MAX_ENTRIES': getattr(local_settings, "CACHE_MAX_ENTRIES", 5*2000) #2000 entries=~10,000 files
        },
    }
    KEY_PREFIX = version.VERSION


########################
# Features
########################

if CENTRAL_SERVER:
    # Used for accessing the KA API.
    #   By default, things won't work--local_settings needs to specify good values.
    #   We do this so that we have control over our own key/secret (secretly, of course!)
    KHAN_API_CONSUMER_KEY = getattr(local_settings, "KHAN_API_CONSUMER_KEY", "")
    KHAN_API_CONSUMER_SECRET = getattr(local_settings, "KHAN_API_CONSUMER_SECRET", "")

else:
    # enable this to use a background mplayer instance instead of playing the video in the browser, on loopback connections
    # TODO(jamalex): this will currently only work when caching is disabled, as the conditional logic is in the Django template
    USE_MPLAYER = getattr(local_settings, "USE_MPLAYER", False) if CACHE_TIME == 0 else False


########################
# Debugging and testing
########################

# Set logging level based on the value of DEBUG (evaluates to 0 if False, 1 if True)
logging.basicConfig()
LOG = getattr(local_settings, "LOG", logging.getLogger("kalite"))
LOG.setLevel(logging.DEBUG*DEBUG + logging.INFO*(1-DEBUG))

TEMPLATE_DEBUG = getattr(local_settings, "TEMPLATE_DEBUG", DEBUG)

# Django debug_toolbar config
if getattr(local_settings, "USE_DEBUG_TOOLBAR", False):
    INSTALLED_APPS += ('debug_toolbar',)
    MIDDLEWARE_CLASSES += ('debug_toolbar.middleware.DebugToolbarMiddleware',)
    DEBUG_TOOLBAR_PANELS = (
        'debug_toolbar.panels.version.VersionDebugPanel',
        'debug_toolbar.panels.timer.TimerDebugPanel',
        'debug_toolbar.panels.settings_vars.SettingsVarsDebugPanel',
        'debug_toolbar.panels.headers.HeaderDebugPanel',
        'debug_toolbar.panels.request_vars.RequestVarsDebugPanel',
        'debug_toolbar.panels.template.TemplateDebugPanel',
        'debug_toolbar.panels.sql.SQLDebugPanel',
        'debug_toolbar.panels.signals.SignalDebugPanel',
        'debug_toolbar.panels.logger.LoggingPanel',
    )
    DEBUG_TOOLBAR_CONFIG = {
        'INTERCEPT_REDIRECTS': False,
        'HIDE_DJANGO_SQL': False,
        'ENABLE_STACKTRACES' : True,
    }

if DEBUG:
    # add ?prof to URL, to see performance stats
    MIDDLEWARE_CLASSES += ('django_snippets.profiling_middleware.ProfileMiddleware',)

if not CENTRAL_SERVER and os.path.exists(PROJECT_PATH + "/tests/loadtesting/"):
        INSTALLED_APPS += ("tests.loadtesting",)

TEST_RUNNER = 'kalite.shared.testing.testrunner.KALiteTestRunner'

FAST_TESTS_ONLY = getattr(local_settings, "FAST_TESTS_ONLY", False)

AUTO_LOAD_TEST = getattr(local_settings, "AUTO_LOAD_TEST", False)
assert not AUTO_LOAD_TEST or not CENTRAL_SERVER, "AUTO_LOAD_TEST only on local server"


########################
# IMPORTANT: Do not add new settings below this line
# everything that follows is overriding default settings, depending on CONFIG_PACKAGE

# config_package (None|RPi) alters some defaults e.g. different defaults for Raspberry Pi(RPi)
CONFIG_PACKAGE = getattr(local_settings, "CONFIG_PACKAGE", None)

# Config for Raspberry Pi distributed server
#     nginx will normally be on 8008 so default to 7007
#     18 is the sweet-spot for cherrypy threads
#    /tmp is deleted on boot, so use /var/tmp for a persistent cache instead
if CONFIG_PACKAGE == "RPi":
    PRODUCTION_PORT = getattr(local_settings, "PRODUCTION_PORT", 7007)
    CHERRYPY_THREAD_COUNT = getattr(local_settings, "CHERRYPY_THREAD_COUNT", 18)
    PASSWORD_ITERATIONS_TEACHER = getattr(local_settings, "PASSWORD_ITERATIONS_TEACHER", 2000)
    PASSWORD_ITERATIONS_STUDENT = getattr(local_settings, "PASSWORD_ITERATIONS_STUDENT", 1000)
    if CACHE_TIME != 0:
        CACHES["web_cache"]['LOCATION'] = getattr(local_settings, "CACHE_LOCATION", '/var/tmp/kalite_web_cache')
<|MERGE_RESOLUTION|>--- conflicted
+++ resolved
@@ -219,13 +219,8 @@
 # None means, use full hashing locally--turn off the password cache
 PASSWORD_ITERATIONS_TEACHER = getattr(local_settings, "PASSWORD_ITERATIONS_TEACHER", None)
 PASSWORD_ITERATIONS_STUDENT = getattr(local_settings, "PASSWORD_ITERATIONS_STUDENT", None)
-<<<<<<< HEAD
-assert PASSWORD_ITERATIONS_TEACHER >= 1, "PASSWORD_ITERATIONS_TEACHER must be >= 1"
-assert PASSWORD_ITERATIONS_STUDENT >= 1, "PASSWORD_ITERATIONS_STUDENT must be >= 1"
-=======
 assert PASSWORD_ITERATIONS_TEACHER is None or PASSWORD_ITERATIONS_TEACHER >= 1, "If set, PASSWORD_ITERATIONS_TEACHER must be >= 1"
 assert PASSWORD_ITERATIONS_STUDENT is None or PASSWORD_ITERATIONS_STUDENT >= 1, "If set, PASSWORD_ITERATIONS_STUDENT must be >= 1"
->>>>>>> fbb48f73
 
 # This should not be set, except in cases where additional security is desired.
 PASSWORD_ITERATIONS_TEACHER_SYNCED = getattr(local_settings, "PASSWORD_ITERATIONS_TEACHER_SYNCED", 5000)
