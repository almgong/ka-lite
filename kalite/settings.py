--- conflicted
+++ resolved
@@ -175,10 +175,6 @@
 
 else:
     ROOT_URLCONF = "main.urls"
-<<<<<<< HEAD
-    INSTALLED_APPS         += ("coachreports",)
-=======
->>>>>>> 7e4085e5
     # Include optionally installed apps
     if os.path.exists(PROJECT_PATH + "/tests/loadtesting/"):
         INSTALLED_APPS     += ("kalite.tests.loadtesting"),
