--- conflicted
+++ resolved
@@ -16,13 +16,9 @@
 import version
 from .classes import UpdatesStaticCommand
 from settings import LOG as logging
-<<<<<<< HEAD
-from shared.i18n import LOCALE_ROOT, lcode_to_django_dir, lcode_to_ietf, get_language_pack_metadata_filepath, get_language_pack_filepath, get_language_pack_url, get_srt_path, update_jsi18n_file
-=======
 from shared.i18n import LOCALE_ROOT, DUBBED_VIDEOS_MAPPING_FILEPATH
 from shared.i18n import get_language_pack_metadata_filepath, get_language_pack_filepath, get_language_pack_url, get_localized_exercise_dirpath, get_srt_path
 from shared.i18n import lcode_to_django_dir, lcode_to_ietf, update_jsi18n_file
->>>>>>> 04215724
 from utils.general import ensure_dir
 from utils.internet import callback_percent_proxy, download_file
 
@@ -161,13 +157,9 @@
             os.remove(srt_dest_path)
         shutil.move(fil, srt_dest_path)
 
-<<<<<<< HEAD
-    if os.listdir(src_dir):
-=======
     if not os.path.exists(src_dir):
         pass
     elif os.listdir(src_dir):
->>>>>>> 04215724
         logging.warn("%s is not empty; will not remove.  Please check that all subtitles were moved." % src_dir)
     else:
         logging.info("Removing empty source directory (%s)." % src_dir)
