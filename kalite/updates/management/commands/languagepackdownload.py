import glob
import json
import os
import requests
import shutil
import sys
import zipfile
from annoying.functions import get_object_or_None
from optparse import make_option
from StringIO import StringIO

from django.core.management.base import BaseCommand, CommandError
from django.utils.translation import ugettext as _

import settings
import version
from .classes import UpdatesStaticCommand
from settings import LOG as logging
from shared.i18n import LOCALE_ROOT, DUBBED_VIDEOS_MAPPING_FILEPATH
from shared.i18n import lcode_to_django_dir, lcode_to_ietf, get_language_pack_metadata_filepath, get_language_pack_filepath, update_jsi18n_file, get_language_pack_url
from utils.general import ensure_dir


class Command(UpdatesStaticCommand):
    help = "Download language pack requested from central server"

    option_list = BaseCommand.option_list + (
        make_option('-l', '--language',
                    action='store',
                    dest='lang_code',
                    default=settings.LANGUAGE_CODE,
                    metavar="LANG_CODE",
                    help="Specify a particular language code to download language pack for."),
        make_option('-s', '--software_version',
                    action='store',
                    dest='software_version',
                    default=version.VERSION,
                    metavar="SOFT_VERS",
                    help="Specify the software version to download a language pack for."),
    )

    stages = (
        "download_language_pack",
        "unpack_language_pack",
        "add_js18n_file",
        "move_files",
    )

    def handle(self, *args, **options):
        if settings.CENTRAL_SERVER:
            raise CommandError("This must only be run on distributed servers server.")

        lang_code = lcode_to_ietf(options["lang_code"])
        software_version = options["software_version"]
        if lcode_to_django_dir(lang_code) == settings.LANGUAGE_CODE:
            logging.info("Note: language code set to default language. This is fine (and may be intentional), but you may specify a language other than '%s' with -l" % lang_code)
        if software_version == version.VERSION:
            logging.info("Note: software version set to default version. This is fine (and may be intentional), but you may specify a software version other than '%s' with -s" % version.VERSION)


        # Download the language pack
        try:
            self.start("Downloading language pack '%s'" % lang_code)
            zip_file = get_language_pack(lang_code, software_version)

            # Unpack into locale directory
            self.next_stage("Unpacking language pack '%s'" % lang_code)
            unpack_language(lang_code, zip_file)

            #
            self.next_stage("Creating static files for language pack '%s'" % lang_code)
            update_jsi18n_file(lang_code)


            self.next_stage("Moving files to their appropriate local disk locations.")
            move_dubbed_video_map(lang_code)
            move_srts(lang_code)

            self.complete("Finished processing language pack %s" % lang_code)
        except Exception as e:
            self.cancel(stage_status="error", notes="Error: %s" % e)
            raise

def get_language_pack(lang_code, software_version):
    """Download language pack for specified language"""

    lang_code = lcode_to_ietf(lang_code)
    logging.info("Retrieving language pack: %s" % lang_code)
    request_url = get_language_pack_url(lang_code, software_version)
    r = requests.get(request_url)
    try:
        r.raise_for_status()
    except Exception as e:
        raise CommandError(e)

    return r.content

def unpack_language(lang_code, zip_file):
    """Unpack zipped language pack into locale directory"""
    lang_code = lcode_to_django_dir(lang_code)

    logging.info("Unpacking new translations")
    ensure_dir(os.path.join(LOCALE_ROOT, lang_code, "LC_MESSAGES"))

    ## Unpack into temp dir
    z = zipfile.ZipFile(StringIO(zip_file))
    z.extractall(os.path.join(LOCALE_ROOT, lang_code))

<<<<<<< HEAD
=======
def move_dubbed_video_map(lang_code):
    lang_pack_location = os.path.join(LOCALE_ROOT, lang_code)
    dvm_filepath = os.path.join(lang_pack_location, "dubbed_videos", os.path.basename(DUBBED_VIDEOS_MAPPING_FILEPATH))
    if not os.path.exists(dvm_filepath):
        logging.error("Could not find downloaded dubbed video filepath: %s")
    else:
        ensure_dir(os.path.dirname(DUBBED_VIDEOS_MAPPING_FILEPATH))
        shutil.move(dvm_filepath, DUBBED_VIDEOS_MAPPING_FILEPATH)

>>>>>>> 3795aa12
def move_srts(lang_code):
    """
    Srts live in the locale directory, but that's not exposed at any URL.  So instead,
    we have to move the srts out to /static/subtitles/[lang_code]/
    """
    lang_code_ietf = lcode_to_ietf(lang_code)
    lang_code_django = lcode_to_django_dir(lang_code)

    subtitles_static_dir = os.path.join(settings.STATIC_ROOT, "subtitles")
    srt_static_dir = os.path.join(subtitles_static_dir, lang_code_ietf)
    srt_locale_dir = os.path.join(LOCALE_ROOT, lang_code_django, "subtitles")
    ensure_dir(srt_static_dir)

    lang_subtitles = glob.glob(os.path.join(srt_locale_dir, "*.srt"))
    logging.debug("Moving %d subtitles from %s to %s" % (len(lang_subtitles), srt_locale_dir, srt_static_dir))

    for fil in lang_subtitles:
        srt_dest_path = os.path.join(srt_static_dir, os.path.basename(fil))
        if os.path.exists(srt_dest_path):
            os.remove(srt_dest_path)
        shutil.move(fil, srt_dest_path)<|MERGE_RESOLUTION|>--- conflicted
+++ resolved
@@ -106,8 +106,6 @@
     z = zipfile.ZipFile(StringIO(zip_file))
     z.extractall(os.path.join(LOCALE_ROOT, lang_code))
 
-<<<<<<< HEAD
-=======
 def move_dubbed_video_map(lang_code):
     lang_pack_location = os.path.join(LOCALE_ROOT, lang_code)
     dvm_filepath = os.path.join(lang_pack_location, "dubbed_videos", os.path.basename(DUBBED_VIDEOS_MAPPING_FILEPATH))
@@ -117,7 +115,6 @@
         ensure_dir(os.path.dirname(DUBBED_VIDEOS_MAPPING_FILEPATH))
         shutil.move(dvm_filepath, DUBBED_VIDEOS_MAPPING_FILEPATH)
 
->>>>>>> 3795aa12
 def move_srts(lang_code):
     """
     Srts live in the locale directory, but that's not exposed at any URL.  So instead,
