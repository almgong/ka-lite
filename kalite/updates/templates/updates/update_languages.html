--- conflicted
+++ resolved
@@ -20,14 +20,6 @@
         <script type="text/javascript" src="{% static 'js/updates/update_languages.js' %}"></script>
     {% endcompress %}
     <script type="text/javascript">
-<<<<<<< HEAD
-        var start_languagepackdownload_url = "{% url 'start_languagepack_download' %}";
-        var INSTALLED_LANGUAGES_URL = "{% url 'installed_language_packs' %}"
-        var AVAILABLE_LANGUAGEPACK_URL = "http://" + window.sessionModel.get("CENTRAL_SERVER_HOST") +  "/api/i18n/language_packs/available/{{ SHORTVERSION }}";
-        var DELETE_LANGUAGEPACK_URL = "{% url 'delete_language_pack' %}";
-        var defaultLanguage = "{{ default_language }}";
-        var BETA_BUTTON_URL = "{% static 'images/updates/beta-button.png' %}";
-=======
     window.sessionModel.set({
         START_LANGUAGEPACKDOWNLOAD_URL: "{% url 'start_languagepack_download' %}",
         INSTALLED_LANGUAGES_URL: "{% url 'installed_language_packs' %}",
@@ -35,7 +27,6 @@
         DELETE_LANGUAGEPACK_URL: "{% url 'delete_language_pack' %}",
         DEFAULT_LANGUAGE: "{{ default_language }}",
     });
->>>>>>> a788f5fa
     </script>
 {% endblock headjs %}
 
