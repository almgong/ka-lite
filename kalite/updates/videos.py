"""
"""
import os

from django.conf import settings; logging = settings.LOG

from fle_utils import videos  # keep access to all functions
from fle_utils.general import softload_json
from fle_utils.videos import *  # get all into the current namespace, override some.
from kalite.i18n import get_srt_path, get_srt_url, get_id2oklang_map, get_youtube_id, get_langs_with_subtitle
from kalite.main.topic_tools import get_topic_tree, get_videos


REMOTE_VIDEO_SIZE_FILEPATH = os.path.join(settings.DATA_PATH, "content", "video_file_sizes.json")
AVERAGE_VIDEO_SIZE = 14000000

REMOTE_VIDEO_SIZES = None
def get_remote_video_size(youtube_id, default=AVERAGE_VIDEO_SIZE, force=False):
    global REMOTE_VIDEO_SIZES
    if REMOTE_VIDEO_SIZES is None:
        REMOTE_VIDEO_SIZES = softload_json(REMOTE_VIDEO_SIZE_FILEPATH, logger=logging.debug)
    return REMOTE_VIDEO_SIZES.get(youtube_id, default)

def get_all_remote_video_sizes():
    global REMOTE_VIDEO_SIZES
    if REMOTE_VIDEO_SIZES is None:
        REMOTE_VIDEO_SIZES = softload_json(REMOTE_VIDEO_SIZE_FILEPATH, logger=logging.debug)
    return REMOTE_VIDEO_SIZES

def get_local_video_size(youtube_id, default=None):
    try:
        return os.path.getsize(os.path.join(settings.CONTENT_ROOT, "%s.mp4" % youtube_id))
    except Exception as e:
        logging.debug(str(e))
        return default


def download_video(youtube_id, format="mp4", callback=None):
    """Downloads the video file to disk (note: this does NOT invalidate any of the cached html files in KA Lite)"""

    download_url = ("http://%s/download/videos/" % (settings.CENTRAL_SERVER_HOST)) + "%s/%s"
    return videos.download_video(youtube_id, settings.CONTENT_ROOT, download_url, format, callback)


def get_downloaded_youtube_ids(videos_path=None, format="mp4"):
    videos_path = videos_path or settings.CONTENT_ROOT
    return [path.split("/")[-1].split(".")[0] for path in glob.glob(os.path.join(videos_path, "*.%s" % format))]


def delete_downloaded_files(youtube_id):
    return videos.delete_downloaded_files(youtube_id, settings.CONTENT_ROOT)


def is_video_on_disk(youtube_id, format="mp4", videos_path=None):
    videos_path = videos_path or settings.CONTENT_ROOT
    video_file = os.path.join(videos_path, youtube_id + ".%s" % format)
    return os.path.isfile(video_file)


_vid_last_updated = 0
_vid_last_count = 0
def do_video_counts_need_update_question_mark(videos_path=None, format="mp4"):
    """
    Compare current state to global state variables to check whether video counts need updating.
    """
    global _vid_last_count
    global _vid_last_updated

    videos_path = videos_path or settings.CONTENT_ROOT
    if not os.path.exists(videos_path):
        return False

    files = glob.glob(os.path.join(videos_path, "*.%s" % format))

    # Have to update count and last_updated together, to make sure that next round
    #   stores all proper data (if something changed), or to do both checks (in case nothing changed)
    vid_count = len(files)
    if vid_count:
        vid_last_updated = os.path.getmtime(sorted(files, key=os.path.getmtime, reverse=True)[0])
    else:
        vid_last_updated = 0

    need_update = (vid_count != _vid_last_count) or (vid_last_updated != _vid_last_updated)

    _vid_last_count = vid_count
    _vid_last_updated = vid_last_updated

    return need_update


def stamp_availability_on_video(video, format="mp4", force=False, stamp_urls=True, videos_path=None):
    """
    Stamp all relevant urls and availability onto a video object (if necessary), including:
    * whether the video is available (on disk or online)
    """
    videos_path = videos_path or settings.CONTENT_ROOT

    def compute_video_availability(youtube_id, format, videos_path=videos_path):
        return {"on_disk": is_video_on_disk(youtube_id, format, videos_path=videos_path)}

    def compute_video_metadata(youtube_id, format):
        return {"stream_type": "video/%s" % format}

<<<<<<< HEAD
    def compute_video_urls(youtube_id, format, lang_code, on_disk=None, thumb_format="png", videos_path=videos_path):
=======
    def compute_video_urls(youtube_id, format, lang_code, on_disk=None, thumb_formats=["png", "jpg"], videos_path=videos_path):
>>>>>>> a0a3a1e1
        if on_disk is None:
            on_disk = is_video_on_disk(youtube_id, format, videos_path=videos_path)

        if on_disk:
            video_base_url = settings.CONTENT_URL + youtube_id
            stream_url = video_base_url + ".%s" % format
            thumbnail_url = None  # default to None now, so we know when no thumbnail is available.

            for thumb_format in thumb_formats:  # find the thumbnail on disk
                thumb_filename = '%s.%s' % (youtube_id, thumb_format)
                thumb_filepath = os.path.join(videos_path, thumb_filename)
                if os.path.exists(thumb_filepath):
                    thumbnail_url = video_base_url + "." + thumb_format  # default
                    break

        elif settings.BACKUP_VIDEO_SOURCE and lang_code == "en":
            dict_vals = {"youtube_id": youtube_id, "video_format": format, "thumb_format": thumb_formats[0] }
            stream_url = settings.BACKUP_VIDEO_SOURCE % dict_vals
            thumbnail_url = settings.BACKUP_THUMBNAIL_SOURCE % dict_vals if settings.BACKUP_THUMBNAIL_SOURCE else None

        else:
            return {}  # no URLs
        return {"stream": stream_url, "thumbnail": thumbnail_url}

    video_availability = video.get("availability", {}) if not force else {}
    en_youtube_id = get_youtube_id(video["id"], None)
    video_map = get_id2oklang_map(video["id"]) or {}

    if not "on_disk" in video_availability:
        for lang_code in video_map.keys():
            youtube_id = video_map[lang_code].encode('utf-8')
            video_availability[lang_code] = compute_video_availability(youtube_id, format=format, videos_path=videos_path)
        video_availability["en"] = video_availability.get("en", {"on_disk": False})  # en should always be defined

        # Summarize status
        any_on_disk = any([lang_avail["on_disk"] for lang_avail in video_availability.values()])
        any_available = any_on_disk or bool(settings.BACKUP_VIDEO_SOURCE)

    if stamp_urls:
        # Loop over all known dubbed videos
        for lang_code, youtube_id in video_map.iteritems():
            urls = compute_video_urls(youtube_id, format, lang_code, on_disk=video_availability[lang_code]["on_disk"], videos_path=videos_path)
            if urls:
                # Only add properties if anything is available.
                video_availability[lang_code].update(urls)
                video_availability[lang_code].update(compute_video_metadata(youtube_id, format))

        # Get the (english) subtitle urls
        subtitle_lang_codes = get_langs_with_subtitle(en_youtube_id)
        subtitles_tuple = [(lc, get_srt_url(en_youtube_id, lc)) for lc in subtitle_lang_codes if os.path.exists(get_srt_path(lc, en_youtube_id))]
        subtitles_urls = dict(subtitles_tuple)
        video_availability["en"]["subtitles"] = subtitles_urls

    # now scrub any values that don't actually exist
    for lang_code in video_availability.keys():
        if not video_availability[lang_code]["on_disk"] and len(video_availability[lang_code]) == 1:
            del video_availability[lang_code]

    # Now summarize some availability onto the video itself
    video["availability"] = video_availability
    video["on_disk"]   = any_on_disk
    video["available"] = any_available

    return video


def stamp_availability_on_topic(topic, videos_path=None, force=True, stamp_urls=True, update_counts_question_mark= None):
    """ Uses the (json) topic tree to query the django database for which video files exist

    Returns the original topic dictionary, with two properties added to each NON-LEAF node:
      * nvideos_known: The # of videos in and under that node, that are known (i.e. in the Khan Academy library)
      * nvideos_local: The # of vidoes in and under that node, that were actually downloaded and available locally
    And the following property for leaf nodes:
      * on_disk

    Input Parameters:
    * videos_path: the path to video files
    """
    videos_path = videos_path or settings.CONTENT_ROOT
    if update_counts_question_mark is None:
        update_counts_question_mark = do_video_counts_need_update_question_mark()


    if not force and "nvideos_local" in topic:
        return (topic, topic["nvideos_local"], topic["nvideos_known"], False)

    nvideos_local = 0
    nvideos_known = 0

    # Can't deal with leaves
    assert topic["kind"] == "Topic", "Should not be calling this function on leaves; it's inefficient!"

    # Only look for videos if there are more branches
    if len(topic["children"]) == 0:
        logging.debug("no children: %s" % topic["path"])

    for child in topic["children"]:
        # RECURSIVE CALL:
        #  The children have children, let them figure things out themselves
        if "children" in child:
            if not force and "nvideos_local" in child:
                continue
            stamp_availability_on_topic(topic=child, videos_path=videos_path, force=force, stamp_urls=stamp_urls, update_counts_question_mark=update_counts_question_mark)
            nvideos_local += child["nvideos_local"]
            nvideos_known += child["nvideos_known"]

    # BASE CASE:
    #  Got a topic node, get immediate video children and figure out what to do.
    videos = get_videos(topic)
    for video in videos:
        if force or update_counts_question_mark or "availability" not in video:
            stamp_availability_on_video(video, force=force, stamp_urls=stamp_urls, videos_path=videos_path)
        nvideos_local += int(video["on_disk"])
    nvideos_known += len(videos)
    nvideos_available = nvideos_local if not settings.BACKUP_VIDEO_SOURCE else nvideos_known

    changed = "nvideos_local" in topic and topic["nvideos_local"] != nvideos_local
    changed = changed or ("nvideos_known" in topic and topic["nvideos_known"] != nvideos_known)
    topic["nvideos_local"] = nvideos_local
    topic["nvideos_known"] = nvideos_known
    topic["nvideos_available"] = nvideos_available
    # Topic is available if it contains a downloaded video, or any other resource type (other resources assumed to be downloaded)
    topic["available"] = bool(nvideos_local)
    topic["available"] = topic["available"] or bool(settings.BACKUP_VIDEO_SOURCE)
    topic["available"] = topic["available"] or bool(set(topic.get("contains", [])) - set(["Topic", "Video"]))

    return (topic, nvideos_local, nvideos_known, nvideos_available, changed)<|MERGE_RESOLUTION|>--- conflicted
+++ resolved
@@ -101,11 +101,7 @@
     def compute_video_metadata(youtube_id, format):
         return {"stream_type": "video/%s" % format}
 
-<<<<<<< HEAD
-    def compute_video_urls(youtube_id, format, lang_code, on_disk=None, thumb_format="png", videos_path=videos_path):
-=======
     def compute_video_urls(youtube_id, format, lang_code, on_disk=None, thumb_formats=["png", "jpg"], videos_path=videos_path):
->>>>>>> a0a3a1e1
         if on_disk is None:
             on_disk = is_video_on_disk(youtube_id, format, videos_path=videos_path)
 
