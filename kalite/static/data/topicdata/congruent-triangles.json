--- conflicted
+++ resolved
@@ -13,12 +13,8 @@
     "title": "Congruency postulates", 
     "live": true, 
     "description": "", 
-<<<<<<< HEAD
     "basepoints": 19.0, 
-    "h_position": 34, 
-=======
     "h_position": -26, 
->>>>>>> f6e656cb
     "slug": "congruency_postulates", 
     "kind": "Exercise", 
     "name": "congruency_postulates", 
@@ -41,12 +37,8 @@
     "title": "Congruent triangles 1", 
     "live": true, 
     "description": "", 
-<<<<<<< HEAD
     "basepoints": 12.0, 
-    "h_position": 34, 
-=======
     "h_position": -25, 
->>>>>>> f6e656cb
     "slug": "congruent_triangles_1", 
     "kind": "Exercise", 
     "name": "congruent_triangles_1", 
@@ -69,12 +61,8 @@
     "title": "Congruent triangles 2", 
     "live": true, 
     "description": "", 
-<<<<<<< HEAD
     "basepoints": 15.0, 
-    "h_position": 35, 
-=======
     "h_position": -25, 
->>>>>>> f6e656cb
     "slug": "congruent_triangles_2", 
     "kind": "Exercise", 
     "name": "congruent_triangles_2", 
@@ -97,12 +85,8 @@
     "title": "Triangle types", 
     "live": true, 
     "description": "", 
-<<<<<<< HEAD
     "basepoints": 12.0, 
-    "h_position": 29, 
-=======
     "h_position": -24, 
->>>>>>> f6e656cb
     "slug": "triangle_types", 
     "kind": "Exercise", 
     "name": "triangle_types", 
@@ -125,12 +109,8 @@
     "title": "Triangle angles 1", 
     "live": true, 
     "description": "", 
-<<<<<<< HEAD
     "basepoints": 17.0, 
-    "h_position": 31, 
-=======
     "h_position": -24, 
->>>>>>> f6e656cb
     "slug": "triangle_angles_1", 
     "kind": "Exercise", 
     "name": "triangle_angles_1", 
@@ -151,12 +131,8 @@
     "title": "Basic triangle proofs", 
     "live": true, 
     "description": "1 and 2-step triangle congruency proofs.\n", 
-<<<<<<< HEAD
     "basepoints": 29.0, 
-    "h_position": 36, 
-=======
     "h_position": -26, 
->>>>>>> f6e656cb
     "slug": "geometry_proofs_intro", 
     "kind": "Exercise", 
     "name": "geometry_proofs_intro", 
@@ -179,12 +155,8 @@
     "title": "Fill-in-the-blank triangle proofs", 
     "live": true, 
     "description": "Fill in the blanks in a triangle congruency proof.\n", 
-<<<<<<< HEAD
     "basepoints": 29.0, 
-    "h_position": 37, 
-=======
     "h_position": -26, 
->>>>>>> f6e656cb
     "slug": "geometry_proofs_1", 
     "kind": "Exercise", 
     "name": "geometry_proofs_1", 
@@ -204,12 +176,8 @@
     "title": "Wrong statements in triangle proofs", 
     "live": true, 
     "description": "Identify the wrong statement in a proof about triangle congruency.\n", 
-<<<<<<< HEAD
     "basepoints": 28.0, 
-    "h_position": 38, 
-=======
     "h_position": -26, 
->>>>>>> f6e656cb
     "slug": "geometry_proofs_2", 
     "kind": "Exercise", 
     "name": "geometry_proofs_2", 
