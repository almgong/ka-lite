[
  {
    "related_video_readable_ids": [
      "introduction-to-exponents", 
      "raising-a-number-to-the-0th-and-1st-power", 
      "powers-of-1-and---1", 
      "powers-of-fractions", 
      "powers-of-zero", 
      "understanding-exponents-2", 
      "understanding-exponents"
    ], 
    "v_position": 18, 
    "path": "/math/arithmetic/exponents-radicals/world-of-exponents/e/exponents_1/", 
    "id": "exponents_1", 
    "display_name": "Positive and zero exponents", 
    "title": "Positive and zero exponents", 
    "live": true, 
    "description": "Integers raised to positive integers. Non-zero integers raised to the zero power. 0, -1, and 1 raised to very large positive integers.\n", 
<<<<<<< HEAD
    "basepoints": 13.0, 
    "h_position": 18, 
=======
    "h_position": 3, 
>>>>>>> f6e656cb
    "slug": "exponents_1", 
    "kind": "Exercise", 
    "name": "exponents_1", 
    "seconds_per_fast_problem": 6.0, 
    "prerequisites": [
      "multiplying_and_dividing_negative_numbers"
    ]
  }, 
  {
    "related_video_readable_ids": [
      "understanding-square-roots", 
      "square-roots-and-real-numbers"
    ], 
    "v_position": 20, 
    "path": "/math/arithmetic/exponents-radicals/radical-radicals/e/square_roots/", 
    "id": "square_roots", 
    "display_name": "Square roots of perfect squares", 
    "title": "Square roots of perfect squares", 
    "live": true, 
    "description": "Find the square root of a perfect square positive integer.\n", 
<<<<<<< HEAD
    "basepoints": 10.0, 
    "h_position": 20, 
=======
    "h_position": 5, 
>>>>>>> f6e656cb
    "slug": "square_roots", 
    "kind": "Exercise", 
    "name": "square_roots", 
    "seconds_per_fast_problem": 4.0, 
    "prerequisites": [
      "exponents_2"
    ]
  }, 
  {
    "related_video_readable_ids": [
      "approximating-square-roots"
    ], 
    "v_position": 21, 
    "path": "/math/arithmetic/exponents-radicals/radical-radicals/e/square_roots_2/", 
    "id": "square_roots_2", 
    "display_name": "Estimating square roots", 
    "title": "Estimating square roots", 
    "live": true, 
    "description": "Approximate the square roots of numbers which are not perfect squares.\n", 
<<<<<<< HEAD
    "basepoints": 15.0, 
    "h_position": 21, 
=======
    "h_position": 5, 
>>>>>>> f6e656cb
    "slug": "square_roots_2", 
    "kind": "Exercise", 
    "name": "square_roots_2", 
    "seconds_per_fast_problem": 8.0, 
    "prerequisites": [
      "square_roots"
    ]
  }, 
  {
    "related_video_readable_ids": [
      "simplifying-square-roots-1", 
      "simplifying-radicals", 
      "square-roots-and-real-numbers", 
      "simplifying-square-roots"
    ], 
    "v_position": 21, 
    "path": "/math/arithmetic/exponents-radicals/radical-radicals/e/simplifying_radicals/", 
    "id": "simplifying_radicals", 
    "display_name": "Simplifying radicals", 
    "title": "Simplifying radicals", 
    "live": true, 
    "description": "Express radicals in simplest form.\n", 
<<<<<<< HEAD
    "basepoints": 17.0, 
    "h_position": 21, 
=======
    "h_position": 7, 
>>>>>>> f6e656cb
    "slug": "simplifying_radicals", 
    "kind": "Exercise", 
    "name": "simplifying_radicals", 
    "seconds_per_fast_problem": 10.0, 
    "prerequisites": [
      "exponent_rules", 
      "square_roots"
    ]
  }, 
  {
    "related_video_readable_ids": [
      "simplifying-square-roots-1", 
      "simplifying-radicals"
    ], 
    "v_position": 24, 
    "path": "/math/arithmetic/exponents-radicals/radical-radicals/e/multiplying_radicals/", 
    "id": "multiplying_radicals", 
    "display_name": "Simplifying radicals 2", 
    "title": "Simplifying radicals 2", 
    "live": true, 
    "description": "Multiply expressions containing radicals.\n", 
<<<<<<< HEAD
    "basepoints": 18.0, 
    "h_position": 24, 
=======
    "h_position": 6, 
>>>>>>> f6e656cb
    "slug": "multiplying_radicals", 
    "kind": "Exercise", 
    "name": "multiplying_radicals", 
    "seconds_per_fast_problem": 13.0, 
    "prerequisites": [
      "adding_and_subtracting_radicals"
    ]
  }, 
  {
    "related_video_readable_ids": [
      "more-simplifying-radical-expressions"
    ], 
    "v_position": 22, 
    "path": "/math/arithmetic/exponents-radicals/radical-radicals/e/adding_and_subtracting_radicals/", 
    "id": "adding_and_subtracting_radicals", 
    "display_name": "Adding and subtracting radicals", 
    "title": "Adding and subtracting radicals", 
    "live": true, 
    "description": "Add and subtract expressions containing radicals.\n", 
<<<<<<< HEAD
    "basepoints": 22.0, 
    "h_position": 22, 
=======
    "h_position": 6, 
>>>>>>> f6e656cb
    "slug": "adding_and_subtracting_radicals", 
    "kind": "Exercise", 
    "name": "adding_and_subtracting_radicals", 
    "seconds_per_fast_problem": 23.0, 
    "prerequisites": [
      "simplifying_radicals"
    ]
  }, 
  {
    "related_video_readable_ids": [
      "finding-cube-roots", 
      "simplifying-cube-roots-1", 
      "simplifying-radical-expressions1"
    ], 
    "v_position": 20, 
    "path": "/math/arithmetic/exponents-radicals/cube-root-tutorial/e/cube_roots/", 
    "id": "cube_roots", 
    "display_name": "Cube roots", 
    "title": "Cube roots", 
    "live": true, 
    "description": "Find the cube root of a perfect cube positive integer.\n", 
<<<<<<< HEAD
    "basepoints": 14.0, 
    "h_position": 20, 
=======
    "h_position": 6, 
>>>>>>> f6e656cb
    "slug": "cube_roots", 
    "kind": "Exercise", 
    "name": "cube_roots", 
    "seconds_per_fast_problem": 7.0, 
    "prerequisites": [
      "exponents_2"
    ]
  }, 
  {
    "related_video_readable_ids": [
      "exponent-rules-part-1", 
      "exponent-rules-part-2", 
      "exponent-properties-involving-products", 
      "exponent-properties-involving-quotients"
    ], 
    "v_position": 20, 
    "path": "/math/arithmetic/exponents-radicals/exponent-properties/e/exponent_rules/", 
    "id": "exponent_rules", 
    "display_name": "Exponent rules", 
    "title": "Exponent rules", 
    "live": true, 
    "description": "Solve exponent problems by adding, subtracting, or multiplying exponents.\n", 
<<<<<<< HEAD
    "basepoints": 14.0, 
    "h_position": 20, 
=======
    "h_position": 7, 
>>>>>>> f6e656cb
    "slug": "exponent_rules", 
    "kind": "Exercise", 
    "name": "exponent_rules", 
    "seconds_per_fast_problem": 7.0, 
    "prerequisites": [
      "exponents_2", 
      "patterns-in-zeros"
    ]
  }, 
  {
    "related_video_readable_ids": [
      "negative-exponents", 
      "negative-exponent-intuition", 
      "zero--negative--and-fractional-exponents"
    ], 
    "v_position": 19, 
    "path": "/math/arithmetic/exponents-radicals/negative-exponents-tutorial/e/exponents_2/", 
    "id": "exponents_2", 
    "display_name": "Negative exponents", 
    "title": "Negative exponents", 
    "live": true, 
    "description": "Fractional and integer bases raised to negative integer exponents.\n", 
<<<<<<< HEAD
    "basepoints": 15.0, 
    "h_position": 19, 
=======
    "h_position": 4, 
>>>>>>> f6e656cb
    "slug": "exponents_2", 
    "kind": "Exercise", 
    "name": "exponents_2", 
    "seconds_per_fast_problem": 8.0, 
    "prerequisites": [
      "exponents_1"
    ]
  }, 
  {
    "related_video_readable_ids": [
      "basic-fractional-exponents", 
      "negative-fractional-exponent-examples", 
      "negative-fractional-exponent-examples-2", 
      "zero--negative--and-fractional-exponents"
    ], 
    "v_position": 20, 
    "path": "/math/arithmetic/exponents-radicals/negative-exponents-tutorial/e/exponents_3/", 
    "id": "exponents_3", 
    "display_name": "Fractional exponents", 
    "title": "Fractional exponents", 
    "live": true, 
    "description": "Fractional and integer bases raised to positive and negative fractional exponents.\n", 
<<<<<<< HEAD
    "basepoints": 15.0, 
    "h_position": 20, 
=======
    "h_position": 4, 
>>>>>>> f6e656cb
    "slug": "exponents_3", 
    "kind": "Exercise", 
    "name": "exponents_3", 
    "seconds_per_fast_problem": 8.0, 
    "prerequisites": [
      "exponents_2"
    ]
  }, 
  {
    "related_video_readable_ids": [
      "fractional-exponents-with-numerators-other-than-1", 
      "negative-fractional-exponent-examples", 
      "negative-fractional-exponent-examples-2", 
      "basic-fractional-exponents", 
      "zero--negative--and-fractional-exponents"
    ], 
    "v_position": 21, 
    "path": "/math/arithmetic/exponents-radicals/negative-exponents-tutorial/e/exponents_4/", 
    "id": "exponents_4", 
    "display_name": "Fractional exponents 2", 
    "title": "Fractional exponents 2", 
    "live": true, 
    "description": "Fractional bases raised to primarily negative fractional exponents with non-1 numerators.\n", 
<<<<<<< HEAD
    "basepoints": 20.0, 
    "h_position": 21, 
=======
    "h_position": 4, 
>>>>>>> f6e656cb
    "slug": "exponents_4", 
    "kind": "Exercise", 
    "name": "exponents_4", 
    "seconds_per_fast_problem": 17.0, 
    "prerequisites": [
      "exponents_3"
    ]
  }, 
  {
    "related_video_readable_ids": [
      "scientific-notation--old", 
      "scientific-notation", 
      "scientific-notation-examples", 
      "scientific-notation-i", 
      "scientific-notation-example-2"
    ], 
    "v_position": 21, 
    "path": "/math/arithmetic/exponents-radicals/scientific-notation/e/scientific_notation_intuition/", 
    "id": "scientific_notation_intuition", 
    "display_name": "Scientific notation intuition", 
    "title": "Scientific notation intuition", 
    "live": true, 
    "description": "Move a decimal point to express a number in scientific notation.\n", 
<<<<<<< HEAD
    "basepoints": 12.0, 
    "h_position": 21, 
=======
    "h_position": 3, 
>>>>>>> f6e656cb
    "slug": "scientific_notation_intuition", 
    "kind": "Exercise", 
    "name": "scientific_notation_intuition", 
    "seconds_per_fast_problem": 5.0, 
    "prerequisites": [
      "exponents_3", 
      "exponent_rules"
    ]
  }, 
  {
    "related_video_readable_ids": [
      "scientific-notation--old", 
      "scientific-notation", 
      "scientific-notation-examples", 
      "scientific-notation-i", 
      "scientific-notation-example-2"
    ], 
    "v_position": 22, 
    "path": "/math/arithmetic/exponents-radicals/scientific-notation/e/scientific_notation/", 
    "id": "scientific_notation", 
    "display_name": "Scientific notation", 
    "title": "Scientific notation", 
    "live": true, 
    "description": "Express a number in scientific notation.\n", 
<<<<<<< HEAD
    "basepoints": 18.0, 
    "h_position": 22, 
=======
    "h_position": 3, 
>>>>>>> f6e656cb
    "slug": "scientific_notation", 
    "kind": "Exercise", 
    "name": "scientific_notation", 
    "seconds_per_fast_problem": 13.0, 
    "prerequisites": [
      "scientific_notation_intuition"
    ]
  }, 
  {
    "related_video_readable_ids": [
      "multiplying-and-dividing-in-scientific-notation", 
      "scientific-notation-3--new", 
      "multiplying-in-scientific-notation", 
      "scientific-notation-3"
    ], 
    "v_position": 23, 
    "path": "/math/arithmetic/exponents-radicals/computing-scientific-notation/e/multiplying_and_dividing_scientific_notation/", 
    "id": "multiplying_and_dividing_scientific_notation", 
    "display_name": "Multiplying and dividing scientific notation", 
    "title": "Multiplying and dividing scientific notation", 
    "live": true, 
    "description": "Express a product or quotient in scientific notation.", 
<<<<<<< HEAD
    "basepoints": 23.0, 
    "h_position": 23, 
=======
    "h_position": 3, 
>>>>>>> f6e656cb
    "slug": "multiplying_and_dividing_scientific_notation", 
    "kind": "Exercise", 
    "name": "multiplying_and_dividing_scientific_notation", 
    "seconds_per_fast_problem": 25.0, 
    "prerequisites": [
      "scientific_notation"
    ]
  }
]<|MERGE_RESOLUTION|>--- conflicted
+++ resolved
@@ -16,12 +16,8 @@
     "title": "Positive and zero exponents", 
     "live": true, 
     "description": "Integers raised to positive integers. Non-zero integers raised to the zero power. 0, -1, and 1 raised to very large positive integers.\n", 
-<<<<<<< HEAD
     "basepoints": 13.0, 
-    "h_position": 18, 
-=======
     "h_position": 3, 
->>>>>>> f6e656cb
     "slug": "exponents_1", 
     "kind": "Exercise", 
     "name": "exponents_1", 
@@ -42,12 +38,8 @@
     "title": "Square roots of perfect squares", 
     "live": true, 
     "description": "Find the square root of a perfect square positive integer.\n", 
-<<<<<<< HEAD
     "basepoints": 10.0, 
-    "h_position": 20, 
-=======
     "h_position": 5, 
->>>>>>> f6e656cb
     "slug": "square_roots", 
     "kind": "Exercise", 
     "name": "square_roots", 
@@ -67,12 +59,8 @@
     "title": "Estimating square roots", 
     "live": true, 
     "description": "Approximate the square roots of numbers which are not perfect squares.\n", 
-<<<<<<< HEAD
     "basepoints": 15.0, 
-    "h_position": 21, 
-=======
     "h_position": 5, 
->>>>>>> f6e656cb
     "slug": "square_roots_2", 
     "kind": "Exercise", 
     "name": "square_roots_2", 
@@ -95,12 +83,8 @@
     "title": "Simplifying radicals", 
     "live": true, 
     "description": "Express radicals in simplest form.\n", 
-<<<<<<< HEAD
     "basepoints": 17.0, 
-    "h_position": 21, 
-=======
     "h_position": 7, 
->>>>>>> f6e656cb
     "slug": "simplifying_radicals", 
     "kind": "Exercise", 
     "name": "simplifying_radicals", 
@@ -122,12 +106,8 @@
     "title": "Simplifying radicals 2", 
     "live": true, 
     "description": "Multiply expressions containing radicals.\n", 
-<<<<<<< HEAD
     "basepoints": 18.0, 
-    "h_position": 24, 
-=======
     "h_position": 6, 
->>>>>>> f6e656cb
     "slug": "multiplying_radicals", 
     "kind": "Exercise", 
     "name": "multiplying_radicals", 
@@ -147,12 +127,8 @@
     "title": "Adding and subtracting radicals", 
     "live": true, 
     "description": "Add and subtract expressions containing radicals.\n", 
-<<<<<<< HEAD
     "basepoints": 22.0, 
-    "h_position": 22, 
-=======
     "h_position": 6, 
->>>>>>> f6e656cb
     "slug": "adding_and_subtracting_radicals", 
     "kind": "Exercise", 
     "name": "adding_and_subtracting_radicals", 
@@ -174,12 +150,8 @@
     "title": "Cube roots", 
     "live": true, 
     "description": "Find the cube root of a perfect cube positive integer.\n", 
-<<<<<<< HEAD
     "basepoints": 14.0, 
-    "h_position": 20, 
-=======
     "h_position": 6, 
->>>>>>> f6e656cb
     "slug": "cube_roots", 
     "kind": "Exercise", 
     "name": "cube_roots", 
@@ -202,12 +174,8 @@
     "title": "Exponent rules", 
     "live": true, 
     "description": "Solve exponent problems by adding, subtracting, or multiplying exponents.\n", 
-<<<<<<< HEAD
     "basepoints": 14.0, 
-    "h_position": 20, 
-=======
     "h_position": 7, 
->>>>>>> f6e656cb
     "slug": "exponent_rules", 
     "kind": "Exercise", 
     "name": "exponent_rules", 
@@ -230,12 +198,8 @@
     "title": "Negative exponents", 
     "live": true, 
     "description": "Fractional and integer bases raised to negative integer exponents.\n", 
-<<<<<<< HEAD
     "basepoints": 15.0, 
-    "h_position": 19, 
-=======
     "h_position": 4, 
->>>>>>> f6e656cb
     "slug": "exponents_2", 
     "kind": "Exercise", 
     "name": "exponents_2", 
@@ -258,12 +222,8 @@
     "title": "Fractional exponents", 
     "live": true, 
     "description": "Fractional and integer bases raised to positive and negative fractional exponents.\n", 
-<<<<<<< HEAD
     "basepoints": 15.0, 
-    "h_position": 20, 
-=======
     "h_position": 4, 
->>>>>>> f6e656cb
     "slug": "exponents_3", 
     "kind": "Exercise", 
     "name": "exponents_3", 
@@ -287,12 +247,8 @@
     "title": "Fractional exponents 2", 
     "live": true, 
     "description": "Fractional bases raised to primarily negative fractional exponents with non-1 numerators.\n", 
-<<<<<<< HEAD
     "basepoints": 20.0, 
-    "h_position": 21, 
-=======
     "h_position": 4, 
->>>>>>> f6e656cb
     "slug": "exponents_4", 
     "kind": "Exercise", 
     "name": "exponents_4", 
@@ -316,12 +272,8 @@
     "title": "Scientific notation intuition", 
     "live": true, 
     "description": "Move a decimal point to express a number in scientific notation.\n", 
-<<<<<<< HEAD
     "basepoints": 12.0, 
-    "h_position": 21, 
-=======
     "h_position": 3, 
->>>>>>> f6e656cb
     "slug": "scientific_notation_intuition", 
     "kind": "Exercise", 
     "name": "scientific_notation_intuition", 
@@ -346,12 +298,8 @@
     "title": "Scientific notation", 
     "live": true, 
     "description": "Express a number in scientific notation.\n", 
-<<<<<<< HEAD
     "basepoints": 18.0, 
-    "h_position": 22, 
-=======
     "h_position": 3, 
->>>>>>> f6e656cb
     "slug": "scientific_notation", 
     "kind": "Exercise", 
     "name": "scientific_notation", 
@@ -374,12 +322,8 @@
     "title": "Multiplying and dividing scientific notation", 
     "live": true, 
     "description": "Express a product or quotient in scientific notation.", 
-<<<<<<< HEAD
     "basepoints": 23.0, 
-    "h_position": 23, 
-=======
     "h_position": 3, 
->>>>>>> f6e656cb
     "slug": "multiplying_and_dividing_scientific_notation", 
     "kind": "Exercise", 
     "name": "multiplying_and_dividing_scientific_notation", 
