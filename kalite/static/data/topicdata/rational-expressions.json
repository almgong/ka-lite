[
  {
    "related_video_readable_ids": [
      "simplifying-rational-expressions-introduction", 
      "simplifying-rational-expressions-1", 
      "simplifying-rational-expressions-2"
    ], 
    "v_position": 32, 
    "path": "/math/algebra/rational-expressions/simplifying-rational-alg/e/simplifying_rational_expressions_2/", 
    "id": "simplifying_rational_expressions_2", 
    "display_name": "Simplifying rational expressions 2", 
    "title": "Simplifying rational expressions 2", 
    "live": true, 
    "description": "Simplify the ratio of two polynomials.\n", 
<<<<<<< HEAD
    "basepoints": 24.0, 
    "h_position": 54, 
=======
    "h_position": -6, 
>>>>>>> f6e656cb
    "slug": "simplifying_rational_expressions_2", 
    "kind": "Exercise", 
    "name": "simplifying_rational_expressions_2", 
    "seconds_per_fast_problem": 30.0, 
    "prerequisites": [
      "simplifying_rational_expressions_1"
    ]
  }, 
  {
    "related_video_readable_ids": [
      "ex-1-multi-step-equation"
    ], 
    "v_position": 31, 
    "path": "/math/algebra/rational-expressions/solving-rational-equations/e/linear_equations_4/", 
    "id": "linear_equations_4", 
    "display_name": "Solving rational equations 1", 
    "title": "Solving rational equations 1", 
    "live": true, 
    "description": "Solve equations with variables in numerator and denominator. Solutions can be fractions.\n", 
<<<<<<< HEAD
    "basepoints": 25.0, 
    "h_position": 31, 
=======
    "h_position": -5, 
>>>>>>> f6e656cb
    "slug": "linear_equations_4", 
    "kind": "Exercise", 
    "name": "linear_equations_4", 
    "seconds_per_fast_problem": 31.0, 
    "prerequisites": [
      "linear_equations_3"
    ]
  }
]<|MERGE_RESOLUTION|>--- conflicted
+++ resolved
@@ -12,12 +12,8 @@
     "title": "Simplifying rational expressions 2", 
     "live": true, 
     "description": "Simplify the ratio of two polynomials.\n", 
-<<<<<<< HEAD
     "basepoints": 24.0, 
-    "h_position": 54, 
-=======
     "h_position": -6, 
->>>>>>> f6e656cb
     "slug": "simplifying_rational_expressions_2", 
     "kind": "Exercise", 
     "name": "simplifying_rational_expressions_2", 
@@ -37,12 +33,8 @@
     "title": "Solving rational equations 1", 
     "live": true, 
     "description": "Solve equations with variables in numerator and denominator. Solutions can be fractions.\n", 
-<<<<<<< HEAD
     "basepoints": 25.0, 
-    "h_position": 31, 
-=======
     "h_position": -5, 
->>>>>>> f6e656cb
     "slug": "linear_equations_4", 
     "kind": "Exercise", 
     "name": "linear_equations_4", 
