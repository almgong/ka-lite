--- conflicted
+++ resolved
@@ -13,8 +13,6 @@
     }
 }
 
-<<<<<<< HEAD
-=======
 function show_api_messages(messages, msg_id) {
     // When receiving an error response object,
     //   show errors reported in that object
@@ -48,7 +46,6 @@
 }
 
 
->>>>>>> 7d543692
 $(function(){
     // Do the AJAX request to async-load user and message data
     $("[class$=-only]").hide();
