--- conflicted
+++ resolved
@@ -56,11 +56,7 @@
     //   then shows a message for success/failure
     doRequest("/securesync/api/force_sync")
         .success(function() {
-<<<<<<< HEAD
-            show_message("success", "Successfully launched data syncing job.", "id_command")
-=======
             show_message("success", "Successfully launched data syncing job.  Please visit <a href='/management/device/'>your device management page</a> to view sync status.", "id_command")
->>>>>>> 4b6ca4ba
         })
         .fail(function(resp) {
             communicate_api_failure(resp, "id_command")
