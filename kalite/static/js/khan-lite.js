// using jQuery
function getCookie(name) {
    var cookieValue = null;
    if (document.cookie && document.cookie != '') {
        var cookies = document.cookie.split(';');
        for (var i = 0; i < cookies.length; i++) {
            var cookie = jQuery.trim(cookies[i]);
            // Does this cookie string begin with the name we want?
            if (cookie.substring(0, name.length + 1) == (name + '=')) {
                cookieValue = decodeURIComponent(cookie.substring(name.length + 1));
                break;
            }
        }
    }
    return cookieValue;
}

// add the CSRF token to all ajax requests
function csrfSafeMethod(method) {
    // these HTTP methods do not require CSRF protection
    return (/^(GET|HEAD|OPTIONS|TRACE)$/.test(method));
}

function doRequest(url, data) {
    return $.ajax({
        url: url,
        type: data ? "POST" : "GET",
        data: data ? JSON.stringify(data) : "",
        contentType: "application/json",
        dataType: "json"
    });
}

<<<<<<< HEAD
function unique(array) {
    return $.grep(array, function(el, index) {
        return index == $.inArray(el, array);
    });
}

=======
>>>>>>> c6076bf0
// Generic functions for client-side message passing
//   through our Django-based server-side API

function show_message(msg_class, msg_text, msg_id) {
    // This function is generic--can be called with server-side messages,
    //    or to display purely client-side messages.
    // msg_class includes error, warning, and success

    // remove any existing message with the same id
    if (msg_id) {
        clear_message(msg_id);
    }

    x_button = '<a class="close" data-dismiss="alert" href="#">&times;</a>';

    msg_html = "<div class='alert alert-" + msg_class + "'";
    if (msg_id) {
        clear_message(msg_id);
        msg_html += " id='" + msg_id + "'";
    }
    msg_html += ">" + x_button + msg_text + "</div>"
    $("#message_container").append(msg_html);
    return $("#message_container");
}

function clear_message(msg_id) {
    // Clear a single message, by ID
    $("#" + msg_id).remove();
    return $("#message_container");
}

function clear_messages() {
    // Clear all messages
    $("#message_container .message").remove();
    return $("#message_container");
}

function setGetParam(href, name, val) {
    // Generic function for changing a querystring parameter in a url
    var vars = {};
    var base = href.replace(/([?].*)$/gi, ""); // no querystring
    var parts = href.replace(/[?&]+([^=&]+)=([^&]*)/gi, function(m, key, value) {
        vars[key] = value;
    });

    if (val == "" || val == "----" || val === undefined) {
        delete vars[name];
    } else {
        vars[name] = val;
    }

    var url = base + "?";
    for (key in vars) {
        url += "&" + key + "=" + vars[key];//         + $.param(vars);
    }
    return url
}

function setGetParamDict(href, dict) {
    for (key in dict) {
         href = setGetParam(href, key, dict[key]);
    }
    return href;
}

var csrftoken = getCookie("csrftoken") || "";

$.ajaxSetup({
    cache: false,
    crossDomain: false, // obviates need for sameOrigin test
    beforeSend: function(xhr, settings) {
        if (!csrfSafeMethod(settings.type)) {
            xhr.setRequestHeader("X-CSRFToken", csrftoken);
        }
    }
});<|MERGE_RESOLUTION|>--- conflicted
+++ resolved
@@ -31,15 +31,6 @@
     });
 }
 
-<<<<<<< HEAD
-function unique(array) {
-    return $.grep(array, function(el, index) {
-        return index == $.inArray(el, array);
-    });
-}
-
-=======
->>>>>>> c6076bf0
 // Generic functions for client-side message passing
 //   through our Django-based server-side API
 
