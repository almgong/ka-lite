--- conflicted
+++ resolved
@@ -1,4 +1,3 @@
-/* ====== */
 body {
     min-height: 500px;
 }
@@ -99,7 +98,6 @@
 .hidden {
     display: none;
 }
-<<<<<<< HEAD
 .title-div{
     margin-top: 20px;
 }
@@ -124,8 +122,7 @@
     position: relative;
     top: -2px;
     left: -2px;
-=======
-
+}
 .export_csv_div {
     float: right;
     margin-top: 30px;
@@ -157,5 +154,4 @@
 
 .top_export_button:hover {
     background-color:#C0C0C0;
->>>>>>> e70dfd5d
 }