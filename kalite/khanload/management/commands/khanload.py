"""
Utilities for downloading Khan Academy topic tree and
massaging into data and files that we use in KA Lite.
"""
import copy
import datetime
import json
import os
import requests
import shutil
import sys
import time
from math import ceil, log  # needed for basepoints calculation
from optparse import make_option

from django.core.management.base import BaseCommand, CommandError

import settings
from settings import LOG as logging
from shared import khanload, topic_tools
from utils.general import datediff


# get the path to an exercise file, so we can check, below, which ones exist
exercise_path = os.path.join(settings.PROJECT_PATH, "static/js/khan-exercises/exercises/%s.html")

slug_key = {
    "Topic": "node_slug",
    "Video": "readable_id",
    "Exercise": "name",
}

title_key = {
    "Topic": "title",
    "Video": "title",
    "Exercise": "display_name",
}

id_key = {
    "Topic": "node_slug",
    "Video": "youtube_id",
    "Exercise": "name",
}

iconfilepath = "/images/power-mode/badges/"
iconextension = "-40x40.png"
defaulticon = "default"

attribute_whitelists = {
    "Topic": ["kind", "hide", "description", "id", "topic_page_url", "title", "extended_slug", "children", "node_slug", "in_knowledge_map", "y_pos", "x_pos", "icon_src"],
    "Video": ["kind", "description", "title", "duration", "keywords", "youtube_id", "download_urls", "readable_id"],
    "Exercise": ["kind", "description", "related_video_readable_ids", "display_name", "live", "name", "seconds_per_fast_problem", "prerequisites", "v_position", "h_position"]
}

kind_blacklist = [None, "Separator", "CustomStack", "Scratchpad", "Article"]

slug_blacklist = ["new-and-noteworthy", "talks-and-interviews", "coach-res", "MoMA", "getty-museum", "stanford-medicine", "crash-course1", "mit-k12", "cs", "cc-third-grade-math", "cc-fourth-grade-math", "cc-fifth-grade-math", "cc-sixth-grade-math", "cc-seventh-grade-math", "cc-eighth-grade-math", "hour-of-code"]

# Attributes that are OK for a while, but need to be scrubbed off by the end.
temp_ok_atts = ["x_pos", "y_pos", "in_knowledge_map", "icon_src", u'topic_page_url', u'hide', "live", "node_slug", "extended_slug"]


def download_khan_data(url, debug_cache_file=None, debug_cache_dir=khanload.KHANLOAD_CACHE_DIR):
    """Download data from the given url.

    In DEBUG mode, these downloads are slow.  So for the sake of faster iteration,
    save the download to disk and re-serve it up again, rather than download again,
    if the file is less than a day old.
    """
    # Get the filename
    if not debug_cache_file:
        debug_cache_file = url.split("/")[-1] + ".json"

    # Create a directory to store these cached json files
    if not os.path.exists(debug_cache_dir):
        os.mkdir(debug_cache_dir)
    debug_cache_file = os.path.join(debug_cache_dir, debug_cache_file)

    # Use the cache file if:
    # a) We're in DEBUG mode
    # b) The debug cache file exists
    # c) It's less than 7 days old.
    if settings.DEBUG and os.path.exists(debug_cache_file) and datediff(datetime.datetime.now(), datetime.datetime.fromtimestamp(os.path.getctime(debug_cache_file)), units="days") <= 1E6:
        # Slow to debug, so keep a local cache in the debug case only.
        #sys.stdout.write("Using cached file: %s\n" % debug_cache_file)
        with open(debug_cache_file, "r") as fp:
            data = json.load(fp)
    else:
        sys.stdout.write("Downloading data from %s..." % url)
        sys.stdout.flush()
        data = json.loads(requests.get(url).content)
        sys.stdout.write("done.\n")
        # In DEBUG mode, store the debug cache file.
        if settings.DEBUG:
            with open(debug_cache_file, "w") as fh:
                fh.write(json.dumps(data))
    return data


def rebuild_topictree(remove_unknown_exercises=False, remove_disabled_topics=True):
    """Downloads topictree (and supporting) data from Khan Academy and uses it to
    rebuild the KA Lite topictree cache (topics.json).
    """

    topic_tree = download_khan_data("http://www.khanacademy.org/api/v1/topictree?kind=Video,Exercise")

    related_exercise = {}  # Temp variable to save exercises related to particular videos
    related_videos = {}  # Similar idea, reverse direction

    def recurse_nodes(node, path="", ancestor_ids=[]):
        """
        Internal function for recursing over the topic tree, marking relevant metadata,
        and removing undesired attributes and children.
        """

        kind = node["kind"]

        # Only keep key data we can use
        for key in node.keys():
            if key not in attribute_whitelists[kind]:
                del node[key]

        # Fix up data
        if slug_key[kind] not in node:
            logging.warn("Could not find expected slug key (%s) on node: %s" % (slug_key[kind], node))
            node[slug_key[kind]] = node["id"]  # put it SOMEWHERE.
        node["slug"] = node[slug_key[kind]] if node[slug_key[kind]] != "root" else ""
        node["id"] = node[id_key[kind]]  # these used to be the same; now not. Easier if they stay the same (issue #233)

<<<<<<< HEAD
        node["path"] = path + topic_tools.kind_slugs[kind] + node["slug"] + "/"
=======
        node["path"] = path + khanload.kind_slugs[kind] + node["slug"] + "/"
>>>>>>> 04215724
        node["title"] = node[title_key[kind]].strip()

        # Add some attribute that should have been on there to start with.
        node["parent_id"] = ancestor_ids[-1] if ancestor_ids else None
        node["ancestor_ids"] = ancestor_ids

        if kind == "Exercise":
            # For each exercise, need to set the exercise_id
            #   get related videos
            #   and compute base points
            node["exercise_id"] = node["slug"]

            # compute base points
            # Paste points onto the exercise
            node["basepoints"] = ceil(7 * log(node["seconds_per_fast_problem"]));

            # Related videos
            related_video_slugs = [vid["readable_id"] for vid in download_khan_data("http://www.khanacademy.org/api/v1/exercises/%s/videos" % node["name"], node["name"] + ".json")]
            node["related_video_slugs"] = related_video_slugs

            related_exercise_metadata = {
                "id": node["id"],
                "slug": node["slug"],
                "title": node["title"],
                "path": node["path"],
            }
            for video_slug in node.get("related_video_slugs", []):
                related_exercise[video_slug] = related_exercise_metadata


        # Recurse through children, remove any blacklisted items
        children_to_delete = []
        child_kinds = set()
        for i, child in enumerate(node.get("children", [])):
            child_kind = child.get("kind", None)

            # Blacklisted--remove
            if child_kind in kind_blacklist:
                children_to_delete.append(i)
                continue
            elif child[slug_key[child_kind]] in slug_blacklist:
                children_to_delete.append(i)
                continue
            elif not child.get("live", True) and remove_disabled_topics:  # node is not live
                logging.debug("Remvong non-live child: %s" % child[slug_key[child_kind]])
                children_to_delete.append(i)
                continue
            elif child.get("hide", False) and remove_disabled_topics:  # node is hidden. Note that root is hidden, and we're implicitly skipping that.
                children_to_delete.append(i)
                logging.debug("Remvong hidden child: %s" % child[slug_key[child_kind]])
                continue
            elif child_kind == "Video" and set(["mp4", "png"]) - set(child.get("download_urls", {}).keys()):
                # for now, since we expect the missing videos to be filled in soon,
                #   we won't remove these nodes
                sys.stderr.write("WARNING: No download link for video: %s: authors='%s'\n" % (child["youtube_id"], child["author_names"]))
                children_to_delete.append(i)
                continue

            child_kinds = child_kinds.union(set([child_kind]))
            child_kinds = child_kinds.union(recurse_nodes(child, path=node["path"], ancestor_ids=ancestor_ids + [node["id"]]))

        # Delete those marked for completion
        for i in reversed(children_to_delete):
            del node["children"][i]

        # Mark on topics whether they contain Videos, Exercises, or both
        if kind == "Topic":
            node["contains"] = list(child_kinds)

        return child_kinds
    recurse_nodes(topic_tree)


    def recurse_nodes_to_clean_related_videos(node):
        """
        Internal function for recursing the topic tree and marking related exercises.
        Requires rebranding of metadata done by recurse_nodes function.
        """
        def get_video_node(video_slug, node):
            if node["kind"] == "Topic":
                for child in node.get("children", []):
                    video_node = get_video_node(video_slug, child)
                    if video_node:
                        return video_node
            elif node["kind"] == "Video" and node["slug"] == video_slug:
                return node

            return None

        if node["kind"] == "Exercise":
            videos_to_delete = []
            for vi, video_slug in enumerate(node["related_video_slugs"]):
                if not get_video_node(video_slug, topic_tree):
                    videos_to_delete.append(vi)
            for vi in reversed(videos_to_delete):
                logging.warn("Deleting unknown video %s" % node["related_video_slugs"][vi])
                del node["related_video_slugs"][vi]
        for child in node.get("children", []):
            recurse_nodes_to_clean_related_videos(child)
    recurse_nodes_to_clean_related_videos(topic_tree)


    # Limit exercises to only the previous list
    def recurse_nodes_to_delete_exercise(node):
        """
        Internal function for recursing the topic tree and removing new exercises.
        Requires rebranding of metadata done by recurse_nodes function.
        Returns a list of exercise slugs for the exercises that were deleted.
        """
        # Stop recursing when we hit leaves
        if node["kind"] != "Topic":
            return []

        slugs_deleted = []

        children_to_delete = []
        for ci, child in enumerate(node.get("children", [])):
            # Mark all unrecognized exercises for deletion
            if child["kind"] == "Exercise":
                if not os.path.exists(exercise_path % child["slug"]):
                    children_to_delete.append(ci)

            # Recurse over children to delete
            elif child.get("children", None):
                slugs_deleted += recurse_nodes_to_delete_exercise(child)

                if not child.get("children", None):
                    # Delete children without children (all their children were removed)
                    logging.warn("Removing now-childless topic node '%s'" % child["slug"])
                    children_to_delete.append(ci)
                elif not any([ch["kind"] == "Exercise" or "Exercise" in ch.get("contains", []) for ch in child["children"]]):
                    # If there are no longer exercises, be honest about it
                    child["contains"] = list(set(child["contains"]) - set(["Exercise"]))

        # Do the actual deletion
        for i in reversed(children_to_delete):
            logging.warn("Deleting unknown exercise %s" % node["children"][i]["slug"])
            del node["children"][i]

        return slugs_deleted

    if remove_unknown_exercises:
        slugs_deleted = recurse_nodes_to_delete_exercise(topic_tree) # do this before [add related]
        for vid, ex in related_exercise.items():
            if ex and ex["slug"] in slugs_deleted:
                related_exercise[vid] = None


    def recurse_nodes_to_add_related_exercise(node):
        """
        Internal function for recursing the topic tree and marking related exercises.
        Requires rebranding of metadata done by recurse_nodes function.
        """
        if node["kind"] == "Video":
            node["related_exercise"] = related_exercise.get(node["slug"], None)
        for child in node.get("children", []):
            recurse_nodes_to_add_related_exercise(child)
    recurse_nodes_to_add_related_exercise(topic_tree)


    def recurse_nodes_to_remove_childless_nodes(node):
        """
        When we remove exercises, we remove dead-end topics.
        Khan just sends us dead-end topics, too.
        Let's remove those too.
        """
        children_to_delete = []
        for ci, child in enumerate(node.get("children", [])):
            # Mark all unrecognized exercises for deletion
            if child["kind"] != "Topic":
                continue

            recurse_nodes_to_remove_childless_nodes(child)

            if not child.get("children"):
                children_to_delete.append(ci)
                logging.warn("Removing KA childless topic: %s" % child["slug"])

        for ci in reversed(children_to_delete):
            del node["children"][ci]
    recurse_nodes_to_remove_childless_nodes(topic_tree)

    return topic_tree


def rebuild_knowledge_map(topic_tree, node_cache, data_path=settings.PROJECT_PATH + "/static/data/", force_icons=False):
    """
    Uses KA Lite topic data and supporting data from Khan Academy
    to rebuild the knowledge map (maplayout.json) and topicdata files.
    """

    knowledge_map = download_khan_data("http://www.khanacademy.org/api/v1/maplayout")
    knowledge_topics = {}  # Stored variable that keeps all exercises related to second-level topics
                           #   Much of this is duplicate information from node_cache

    def scrub_knowledge_map(knowledge_map, node_cache):
        """
        Some topics in the knowledge map, we don't keep in our topic tree / node cache.
        Eliminate them from the knowledge map here.
        """
        for slug in knowledge_map["topics"].keys():
            nodecache_node = node_cache["Topic"].get(slug, [{}])[0]
            topictree_node = topic_tools.get_topic_by_path(nodecache_node.get("path"), root_node=topic_tree)

            if not nodecache_node or not topictree_node:
                logging.warn("Removing unrecognized knowledge_map topic '%s'" % slug)
            elif not topictree_node.get("children"):
                logging.warn("Removing knowledge_map topic '%s' with no children." % slug)
            elif not "Exercise" in topictree_node.get("contains"):
                logging.warn("Removing knowledge_map topic '%s' with no exercises." % slug)
            else:
                continue

            del knowledge_map["topics"][slug]
            topictree_node["in_knowledge_map"] = False
    scrub_knowledge_map(knowledge_map, node_cache)


    def recurse_nodes_to_extract_knowledge_map(node, node_cache):
        """
        Internal function for recursing the topic tree and building the knowledge map.
        Requires rebranding of metadata done by recurse_nodes function.
        """
        assert node["kind"] == "Topic"

        if node.get("in_knowledge_map", None):
            if node["slug"] not in knowledge_map["topics"]:
                logging.debug("Not in knowledge map: %s" % node["slug"])
                node["in_knowledge_map"] = False
                for node in node_cache["Topic"][node["slug"]]:
                    node["in_knowledge_map"] = False

            knowledge_topics[node["slug"]] = topic_tools.get_all_leaves(node, leaf_type="Exercise")

            if not knowledge_topics[node["slug"]]:
                sys.stderr.write("Removing topic from topic tree: no exercises. %s" % node["slug"])
                del knowledge_topics[node["slug"]]
                del knowledge_map["topics"][node["slug"]]
                node["in_knowledge_map"] = False
                for node in node_cache["Topic"][node["slug"]]:
                    node["in_knowledge_map"] = False
        else:
            if node["slug"] in knowledge_map["topics"]:
                sys.stderr.write("Removing topic from topic tree; does not belong. '%s'" % node["slug"])
                logging.warn("Removing from knowledge map: %s" % node["slug"])
                del knowledge_map["topics"][node["slug"]]

        for child in [n for n in node.get("children", []) if n["kind"] == "Topic"]:
            recurse_nodes_to_extract_knowledge_map(child, node_cache)
    recurse_nodes_to_extract_knowledge_map(topic_tree, node_cache)


    # Download icons
    def download_kmap_icons(knowledge_map):
        for key, value in knowledge_map["topics"].items():
            # Note: id here is retrieved from knowledge_map, so we're OK
            #   that we blew away ID in the topic tree earlier.
            if "icon_url" not in value:
                logging.warn("No icon URL for %s" % key)

            value["icon_url"] = iconfilepath + value["id"] + iconextension
            knowledge_map["topics"][key] = value

            out_path = data_path + "../" + value["icon_url"]
            if os.path.exists(out_path) and not force_icons:
                continue

            icon_khan_url = "http://www.khanacademy.org" + value["icon_url"]
            sys.stdout.write("Downloading icon %s from %s..." % (value["id"], icon_khan_url))
            sys.stdout.flush()
            try:
                icon = requests.get(icon_khan_url)
            except Exception as e:
                sys.stdout.write("\n")  # complete the "downloading" output
                sys.stderr.write("Failed to download %-80s: %s\n" % (icon_khan_url, e))
                continue
            if icon.status_code == 200:
                iconfile = file(data_path + "../" + value["icon_url"], "w")
                iconfile.write(icon.content)
            else:
                sys.stdout.write(" [NOT FOUND]")
                value["icon_url"] = iconfilepath + defaulticon + iconextension
            sys.stdout.write(" done.\n")  # complete the "downloading" output
    download_kmap_icons(knowledge_map)


    # Clean the knowledge map
    def clean_orphaned_polylines(knowledge_map):
        """
        We remove some topics (without leaves); need to remove polylines associated with these topics.
        """
        all_topic_points = [(km["x"],km["y"]) for km in knowledge_map["topics"].values()]

        polylines_to_delete = []
        for li, polyline in enumerate(knowledge_map["polylines"]):
            if any(["x" for pt in polyline["path"] if (pt["x"], pt["y"]) not in all_topic_points]):
                polylines_to_delete.append(li)

        logging.warn("Removing %s of %s polylines in top-level knowledge map" % (len(polylines_to_delete), len(knowledge_map["polylines"])))
        for i in reversed(polylines_to_delete):
            del knowledge_map["polylines"][i]

        return knowledge_map
    clean_orphaned_polylines(knowledge_map)


    def normalize_tree(knowledge_map, knowledge_topics):
        """
        The knowledge map is currently arbitrary coordinates, with a lot of space
        between nodes.

        The code below adjusts the space between nodes.  Our code
        in kmap-editor.js adjust coordinates based on screen size.

        TODO(bcipolli): normalize coordinates to range [0,1]
        that will make code for expanding out to arbitrary screen
        sizes much more simple.
        """

        def adjust_coord(children, prop_name):

            allX = [ch[prop_name] for ch in children]
            minX = min(allX)
            maxX = max(allX)
            rangeX = maxX - minX + 1
            if not rangeX:
                return children

            filledX = [False] * rangeX

            # Mark all the places where an object is found
            for ch in children:
                filledX[ch[prop_name] - minX] = True

            # calculate how much each row/column need to be shifted to fill in the gaps,
            #   by seeing how many positions along the way are gaps,
            #   then trying to minimize them
            shiftX = [0] * rangeX
            shift = 0
            for ii in range(rangeX):
                if not filledX[ii]:
                    shift -= 1   # move increasingly left, to close gaps
                shiftX[ii] = shift

            # shift each exercise to fill in the gaps
            for ch in children:
                ch[prop_name] += shiftX[ch[prop_name] - minX]

            return children

        # mark the children as not yet having been flipped, so we can avoid flipping twice later
        for children in knowledge_topics.itervalues():
            for ch in children:
                ch["unflipped"] = True

        # NOTE that we are not adjusting any coordinates in
        #   the knowledge map, or in the polylines.
        for slug, children in knowledge_topics.iteritems():
            # Flip coordinates, but only once per node
            for ch in children:
                if ch.get("unflipped", False):
                    ch["v_position"], ch["h_position"] = ch["h_position"], ch["v_position"]
                    del ch["unflipped"]

            # Adjust coordinates
            adjust_coord(children, "v_position")  # side-effect directly into 'children'
            adjust_coord(children, "h_position")

        return knowledge_map, knowledge_topics
    normalize_tree(knowledge_map, knowledge_topics)

    def stamp_knowledge_map_on_topic_tree(node_cache, knowledge_map, knowledge_topics):
        """
        Any topic node can have a "knowledge map" property.
        If it does, it can have two components:
        1. nodes: a dictionary containing node ids and a few values, including:
            - kind (the kind of node)
            - h_position / v_position
            - optional "icon_url"
        2. polylines (optional)
          - defines the connections between nodes

        So now, when you have a topic node, it contains in itself
          enough data to pull together a knowledge map on the fly.
        """
        # Move over the root map
        root_map = {}
        for topic in knowledge_map["topics"].values():
            root_map[topic["id"]] = {
                "kind": "Topic",
                "h_position": topic["x"],
                "v_position": topic["y"],
                "icon_url": topic["icon_url"],
            }
        root_node = node_cache["Topic"]["root"][0]
        root_node["knowledge_map"] = {
            "nodes": root_map,
            "polylines": knowledge_map["polylines"],
        }

        # Move over subtopic paths
        for topic_id, subtopic_data in knowledge_topics.iteritems():
            # Move over the root map
            topic_map = {}
            for subtopic in subtopic_data:
                topic_map[subtopic["id"]] = {
                    "kind": "Exercise",
                    "h_position": subtopic["h_position"],
                    "v_position": subtopic["v_position"],
                }
            for node in node_cache["Topic"][topic_id]:
                node["icon_url"] = node["icon_src"]
                node["knowledge_map"] = {
                    "nodes": topic_map,
                }
    stamp_knowledge_map_on_topic_tree(node_cache, knowledge_map, knowledge_topics)

    return knowledge_map, knowledge_topics


def validate_data(topic_tree, node_cache, slug2id_map, knowledge_map):

    # Validate related videos
    for exercise_nodes in node_cache['Exercise'].values():
        exercise = exercise_nodes[0]
        exercise_path = os.path.join(settings.PROJECT_PATH, "static", "js", "khan-exercises", "exercises", "%s.html" % exercise["slug"])
        if not os.path.exists(exercise_path):
            sys.stderr.write("Could not find exercise HTML file: %s\n" % exercise_path)
        for vid_slug in exercise.get("related_video_slugs", []):
            if vid_slug not in slug2id_map or slug2id_map[vid_slug] not in node_cache["Video"]:
                sys.stderr.write("Could not find related video %s in node_cache (from exercise %s)\n" % (vid_slug, exercise["slug"]))

    # Validate related exercises
    for video_nodes in node_cache["Video"].values():
        video = video_nodes[0]
        ex = video["related_exercise"]
        if ex and ex["slug"] not in node_cache["Exercise"]:
            sys.stderr.write("Could not find related exercise %s in node_cache (from video %s)\n" % (ex["slug"], video["slug"]))

    # Validate all topics have leaves
    for topic_nodes in node_cache["Topic"].values():
        topic = topic_nodes[0]
        if not topic_tools.get_topic_by_path(topic["path"], root_node=topic_tree).get("children"):
            sys.stderr.write("Could not find any children for topic %s\n" % (topic["path"]))


def scrub_topic_tree(node_cache):
    # Now, remove unnecessary values
    for kind_nodes in node_cache.values():
        for node_list in kind_nodes.values():
            for node in node_list:
                for att in temp_ok_atts:
                    if att in node:
                        if att == "hide"and node["id"] != "root":
                            assert node[att] == False, "All hidden nodes (%s) better be deleted by this point!" % node["id"]
                        if att == "live":
                            assert node[att] == True, "All non-live nodes (%s) better be deleted by this point!" % node["id"]
                        del node[att]


def save_topic_tree(topic_tree=None, node_cache=None, data_path=os.path.join(settings.PROJECT_PATH, "static", "data")):
    assert bool(topic_tree) + bool(node_cache) == 1, "Must specify either topic_tree or node_cache parameter"

    # Dump the topic tree (again)
    topic_tree = topic_tree or node_cache["Topic"]["root"][0]

    dest_filepath = os.path.join(data_path, topic_tools.topics_file)
    logging.debug("Saving topic tree to %s" % dest_filepath)
    with open(dest_filepath, "w") as fp:
        fp.write(json.dumps(topic_tree, indent=2))



class Command(BaseCommand):
    help = """**WARNING** not intended for use outside of the FLE; use at your own risk!
    Update the topic tree caches from Khan Academy.
    Options:
        [no args] - download from Khan Academy and refresh all files
    """

    option_list = BaseCommand.option_list + (
        # Basic options
        make_option('-i', '--force-icons',
            action='store_true',
            dest='force_icons',
            default=False,
            help='Force the download of each icon'),
        make_option('-k', '--keep-new-exercises',
            action='store_true',
            dest='keep_new_exercises',
            default=False,
            help="Keep data on new exercises (if not specified, these are stripped out, as we don't have code to download/use them)"),
    )

    def handle(self, *args, **options):
        if len(args) != 0:
            raise CommandError("Unknown argument list: %s" % args)

        # TODO(bcipolli)
        # Make remove_unknown_exercises and force_icons into command-line arguments
        topic_tree = rebuild_topictree(remove_unknown_exercises=not options["keep_new_exercises"])
        node_cache = topic_tools.generate_node_cache(topic_tree)
        slug2id_map = topic_tools.generate_slug_to_video_id_map(node_cache)

        knowledge_map, _ = rebuild_knowledge_map(topic_tree, node_cache, force_icons=options["force_icons"])

        scrub_topic_tree(node_cache=node_cache)

        validate_data(topic_tree, node_cache, slug2id_map, knowledge_map)

        save_topic_tree(topic_tree)

        sys.stdout.write("Downloaded topic_tree data for %d topics, %d videos, %d exercises\n" % (
            len(node_cache["Topic"]),
            len(node_cache["Video"]),
            len(node_cache["Exercise"]),
        ))<|MERGE_RESOLUTION|>--- conflicted
+++ resolved
@@ -127,11 +127,7 @@
         node["slug"] = node[slug_key[kind]] if node[slug_key[kind]] != "root" else ""
         node["id"] = node[id_key[kind]]  # these used to be the same; now not. Easier if they stay the same (issue #233)
 
-<<<<<<< HEAD
-        node["path"] = path + topic_tools.kind_slugs[kind] + node["slug"] + "/"
-=======
         node["path"] = path + khanload.kind_slugs[kind] + node["slug"] + "/"
->>>>>>> 04215724
         node["title"] = node[title_key[kind]].strip()
 
         # Add some attribute that should have been on there to start with.
