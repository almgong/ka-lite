--- conflicted
+++ resolved
@@ -57,11 +57,7 @@
             # Map over the field at the bottom of the form to the hidden form element.
             #   I couldn't find a better way to get this set up in the form, without
             #   making a giant HTML mess, other than this way.
-<<<<<<< HEAD
             contact_form.instance.cc_email = bool(request.POST.get("hack_cc_email", False))
-=======
-            contact_form.instance.cc_email = request.POST.get("hack_cc_email", False)
->>>>>>> c4ef277e
 
             # Deployment
             if contact_form.cleaned_data["type"] == CONTACT_TYPE_DEPLOYMENT:
