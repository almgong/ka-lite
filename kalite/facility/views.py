"""
"""
import urlparse
from annoying.decorators import render_to
from annoying.functions import get_object_or_None
from securesync.devices.models import Zone
from securesync.devices.views import *  # ARGH! TODO(aron): figure out what things are imported here, and import them specifically

from django.conf import settings; logging = settings.LOG
from django.contrib import messages
from django.contrib.auth import authenticate, login as auth_login, logout as auth_logout
from django.contrib.auth.models import User
from django.core.exceptions import PermissionDenied, ValidationError
<<<<<<< HEAD
from django.core.urlresolvers import reverse
=======
>>>>>>> 721d7061
from django.http import HttpResponseRedirect, Http404, HttpResponseForbidden
from django.shortcuts import get_object_or_404
from django.utils.translation import ugettext as _

from .decorators import facility_required, facility_from_request
from .forms import FacilityUserForm, LoginForm, FacilityForm, FacilityGroupForm
from .middleware import refresh_session_facility_info
from .models import Facility, FacilityGroup, FacilityUser
from fle_utils.internet import set_query_params
from kalite.dynamic_assets.decorators import dynamic_settings
from kalite.i18n import get_default_language
from kalite.main.models import UserLog
from kalite.shared.decorators import require_authorized_admin
from kalite.student_testing.utils import set_exam_mode_off


@require_authorized_admin
@render_to("facility/facility.html")
@dynamic_settings
def facility_edit(request, ds, id=None, zone_id=None):

    if request.is_teacher and not ds["facility"].teacher_can_edit_facilities:
        return HttpResponseForbidden()

    facil = (id != "new" and get_object_or_404(Facility, pk=id)) or None
    if facil:
        zone = facil.get_zone()
    else:
        zone = get_object_or_None(Zone, pk=zone_id)

    if settings.CENTRAL_SERVER:
        assert zone is not None

    if request.method != "POST":
        form = FacilityForm(instance=facil, initial={"zone_fallback": zone})
    else:
        form = FacilityForm(data=request.POST, instance=facil)
        if not form.is_valid():
            messages.error(request, _("Failed to save the facility; please review errors below."))
        else:
            form.save()
            facil = form.instance
            # Translators: Do not change the text of '%(facility_name)s' because it is a variable, but you can change its position.
            messages.success(request, _("The facility '%(facility_name)s' has been successfully saved!") % {"facility_name": form.instance.name})
            return HttpResponseRedirect(request.next or reverse("zone_management", kwargs={"zone_id": getattr(facil.get_zone(), "id", "None")}))

    return {
        "form": form
    }


@require_authorized_admin
def add_facility_teacher(request):
    """
    Admins and coaches can add teachers
    If central, must be an org admin
    If distributed, must be superuser or a coach
    """
    title = _("Add a new teacher")
    return _facility_user(request, new_user=True, is_teacher=True, title=title)


@require_authorized_admin
@dynamic_settings
def add_facility_student(request, ds):
    """
    Admins and coaches can add students
    If central, must be an org admin
    If distributed, must be superuser or a coach
    """
    if request.is_teacher and not ds["facility"].teacher_can_create_students:
        return HttpResponseForbidden()

    title = _("Add a new student")
    return _facility_user(request, new_user=True, title=title)


def facility_user_signup(request):
    """
    Anyone can sign up, unless we have set the restricted flag
    """
    if request.user.is_authenticated():
        return HttpResponseRedirect(reverse("homepage"))

    if settings.DISABLE_SELF_ADMIN:
        # Users cannot create/edit their own data when UserRestricted
        raise PermissionDenied(_("Please contact a teacher or administrator to receive login information to this installation."))
    if settings.CENTRAL_SERVER:
        raise Http404(_("You may not sign up as a facility user on the central server."))

    title = _("Sign up for an account")
    return _facility_user(request, new_user=True, title=title)


@require_authorized_admin
@dynamic_settings
def edit_facility_user(request, ds, facility_user_id):
    """
    If users have permission to add a user, they also can edit the user. Additionally,
    a user may edit his/her own information, like in the case of a student.
    """
    user_being_edited = get_object_or_404(FacilityUser, id=facility_user_id) or None
    title = _("Edit user %(username)s") % {"username": user_being_edited.username}
    return _facility_user(request, user_being_edited=user_being_edited, is_teacher=user_being_edited.is_teacher, title=title)


@facility_required
@render_to("facility/facility_user.html")
def _facility_user(request, facility, title, is_teacher=False, new_user=False, user_being_edited=None):
    """
    Different codepaths for the following:
    * Django admin/teacher creates student (add_facility_student)
    * Django admin creates teacher
    * Django admin/edits a user, self, or student edits self (edit_facility_user)
    * Student creates self (facility_user_signup)

    Each has its own message and redirect.
    """
    next = request.next or request.get_full_path() or reverse("homepage")
    # Data submitted to create/edit the user.
    if request.method == "POST":

        form = FacilityUserForm(facility, data=request.POST, instance=user_being_edited)
        if not form.is_valid():
            messages.error(request, _("There was a problem saving the information provided; please review errors below."))

        else:
            # In case somebody tries to check the hidden 'is_teacher' field
            if form.cleaned_data["is_teacher"] and not request.is_admin:
                raise PermissionDenied(_("You must be a teacher to edit or create a teacher."))

            if form.cleaned_data["password_first"]:
                form.instance.set_password(form.cleaned_data["password_first"])

            form.save()

            # Editing self
            if request.session.get("facility_user") and request.session.get("facility_user").id == form.instance.id:
                messages.success(request, _("You successfully updated your user settings."))
                return HttpResponseRedirect(next)

            # Editing another user
            elif not new_user:
                messages.success(request, _("Changes saved for user '%(username)s'") % {"username": form.instance.get_name()})
                if request.next:
                    return HttpResponseRedirect(next)

            # New user created by admin
            elif request.is_admin or request.is_django_user:
                messages.success(request, _("You successfully created user '%(username)s'") % {"username": form.instance.get_name()})
                return HttpResponseRedirect(next)

            # New student signed up
            else:
                # Double check permissions
                messages.success(request, _("You successfully registered."))
                return HttpResponseRedirect(reverse("login"))

    # render form for editing
    elif user_being_edited:
        form = FacilityUserForm(facility=facility, instance=user_being_edited)

    # in all other cases, we are creating a new user
    else:
        form = FacilityUserForm(facility, initial={
            "group": request.GET.get("group", None),
            "is_teacher": is_teacher,
            "default_language": get_default_language(),
        })

    return {
        "title": title,
        "new_user": new_user,
        "form": form,
        "facility": facility,
        "teacher": is_teacher,
    }


@require_authorized_admin
@facility_required
@render_to("facility/facility_group.html")
def group_edit(request, facility, group_id):
    group = get_object_or_None(FacilityGroup, id=group_id)
    facility = facility or (group and group.facility)

    if request.method != 'POST':
        form = FacilityGroupForm(facility, instance=group)

    else:
        form = FacilityGroupForm(facility, data=request.POST, instance=group)
        if not form.is_valid():
            messages.error(request, _("Failed to save the group; please review errors below."))
        else:
            form.save()

            redir_url = request.next or request.GET.get("prev") or reverse("add_facility_student")
            redir_url = set_query_params(redir_url, {"facility": facility.pk, "group": form.instance.pk})
            return HttpResponseRedirect(redir_url)

    return {
        "form": form,
        "group_id": group_id,
        "facility": facility,
        "singlefacility": request.session["facility_count"] == 1,
        "title": _("Add a new group") if group_id == 'new' else _("Edit group"),
    }


@facility_from_request
@render_to("facility/login.html")
def login(request, facility):
    if request.user.is_authenticated():
        return HttpResponseRedirect(reverse("homepage"))

    facility_id = (facility and facility.id) or None
    facilities = list(Facility.objects.all())

    #Fix for #2047: prompt user to create an admin account if none exists
    if not User.objects.exists():
        messages.warning(request, _("No administrator account detected. Please run 'python manage.py createsuperuser' from the terminal to create one."))

    # Fix for #1211: refresh cached facility info when it's free and relevant
    refresh_session_facility_info(request, facility_count=len(facilities))

    if request.method != 'POST':  # render the unbound login form
        referer = urlparse.urlparse(request.META["HTTP_REFERER"]).path if request.META.get("HTTP_REFERER") else None
        # never use the homepage as the referer
        if referer in [reverse("homepage"), reverse("add_facility_student"), reverse("add_facility_teacher"), reverse("facility_user_signup")]:
            referer = None
        form = LoginForm(initial={"facility": facility_id, "callback_url": referer})

    else:  # process the login form
        # log out any Django user or facility user
        logout(request)

        username = request.POST.get("username", "")
        password = request.POST.get("password", "")

        # first try logging in as a Django user
        if not settings.CENTRAL_SERVER:
            user = authenticate(username=username, password=password)
            if user:
                auth_login(request, user)
                return HttpResponseRedirect(request.next or reverse("zone_redirect"))

        # try logging in as a facility user
        form = LoginForm(data=request.POST, request=request, initial={"facility": facility_id})
        if not form.is_valid():
            messages.error(
                request,
                _("There was an error logging you in. Please correct any errors listed below, and try again."),
            )

        else:
            user = form.get_user()

            try:
                UserLog.begin_user_activity(user, activity_type="login", language=request.language)  # Success! Log the event (ignoring validation failures)
            except ValidationError as e:
                logging.error("Failed to begin_user_activity upon login: %s" % e)

            request.session["facility_user"] = user
            messages.success(request, _("You've been logged in! We hope you enjoy your time with KA Lite ") +
                                        _("-- be sure to log out when you finish."))

            # Send them back from whence they came (unless it's the sign up page)
            landing_page = form.cleaned_data["callback_url"] if form.cleaned_data["callback_url"] != reverse("facility_user_signup") else None
<<<<<<< HEAD
            if not landing_page or landing_page == reverse("login"):
=======
            if not landing_page:
>>>>>>> 721d7061
                # Just going back to the homepage?  We can do better than that.
                if form.get_user().is_teacher:
                    landing_page = reverse("tabular_view")
                else:
                    landing_page = reverse("learn")

            return HttpResponseRedirect(request.next or landing_page)

    return {
        "form": form,
        "facilities": facilities,
<<<<<<< HEAD
        "sign_up_url": reverse("facility_user_signup"),
=======
>>>>>>> 721d7061
    }


def logout(request):
    # TODO(dylanjbarth) this is Nalanda specific
    if request.is_teacher:
        set_exam_mode_off()

    auth_logout(request)
    next = request.GET.get("next", reverse("homepage"))
    if next[0] != "/":
        next = "/"
    return HttpResponseRedirect(next)<|MERGE_RESOLUTION|>--- conflicted
+++ resolved
@@ -11,10 +11,6 @@
 from django.contrib.auth import authenticate, login as auth_login, logout as auth_logout
 from django.contrib.auth.models import User
 from django.core.exceptions import PermissionDenied, ValidationError
-<<<<<<< HEAD
-from django.core.urlresolvers import reverse
-=======
->>>>>>> 721d7061
 from django.http import HttpResponseRedirect, Http404, HttpResponseForbidden
 from django.shortcuts import get_object_or_404
 from django.utils.translation import ugettext as _
@@ -283,11 +279,7 @@
 
             # Send them back from whence they came (unless it's the sign up page)
             landing_page = form.cleaned_data["callback_url"] if form.cleaned_data["callback_url"] != reverse("facility_user_signup") else None
-<<<<<<< HEAD
             if not landing_page or landing_page == reverse("login"):
-=======
-            if not landing_page:
->>>>>>> 721d7061
                 # Just going back to the homepage?  We can do better than that.
                 if form.get_user().is_teacher:
                     landing_page = reverse("tabular_view")
@@ -299,10 +291,6 @@
     return {
         "form": form,
         "facilities": facilities,
-<<<<<<< HEAD
-        "sign_up_url": reverse("facility_user_signup"),
-=======
->>>>>>> 721d7061
     }
 
 
