"""
"""
from __future__ import absolute_import

import datetime
import uuid
import zlib
from annoying.functions import get_object_or_None
from pbkdf2 import crypt

from django.conf import settings; logging = settings.LOG
from django.contrib.auth.models import check_password
from django.core.exceptions import ValidationError, ObjectDoesNotExist
from django.db import models, transaction
from django.db.models import Q
from django.utils.text import compress_string
from django.utils.translation import ugettext_lazy as _

from fle_utils.config.models import Settings
from fle_utils.django_utils import verify_raw_password
from securesync import engine
from securesync.models import DeviceZone
from securesync.engine.models import DeferredCountSyncedModel


class Facility(DeferredCountSyncedModel):
    name = models.CharField(verbose_name=_("Name"), help_text=_("(This is the name that students/teachers will see when choosing their facility; it can be in the local language.)"), max_length=100)
    description = models.TextField(blank=True, verbose_name=_("Description"))
    address = models.CharField(verbose_name=_("Address"), help_text=_("(Please provide as detailed an address as possible.)"), max_length=400, blank=True)
    address_normalized = models.CharField(max_length=400, blank=True)
    latitude = models.FloatField(blank=True, verbose_name=_("Latitude"), null=True)
    longitude = models.FloatField(blank=True, verbose_name=_("Longitude"), null=True)
    zoom = models.FloatField(blank=True, verbose_name=_("Zoom"), null=True)
    contact_name = models.CharField(verbose_name=_("Contact Name"), help_text=_("(Who should we contact with any questions about this facility?)"), max_length=60, blank=True)
    contact_phone = models.CharField(max_length=60, verbose_name=_("Contact Phone"), blank=True)
    contact_email = models.EmailField(max_length=60, verbose_name=_("Contact Email"), blank=True)
    user_count = models.IntegerField(verbose_name=_("User Count"), help_text=_("(How many potential users do you estimate there are at this facility?)"), blank=True, null=True)

    _import_excluded_validation_fields = ["name"]  # don't enforce uniqueness constraint on name on import.

    class Meta:
        verbose_name_plural = _("Facilities")
        app_label = "securesync"  # for back-compat reasons

    def __unicode__(self):
        if not self.id:
            return self.name
        return u"%s (#%s)" % (self.name, int(self.id[:3], 16))

    def is_default(self):
        return self.id == Settings.get("default_facility")

    def validate_unique(self, exclude=None):
        """Django method for validating uniqueness contraints.
        We have uniqueness constraints that can't be expressed as a tuple of fields,
        so need to override this to implement."""
        rv = super(Facility, self).validate_unique(exclude=exclude)

        if not exclude or "name" not in exclude:
            # Has to have the same name, has to be within the same zone.
            facilities_with_same_name = list(self.__class__.objects.filter(name=self.name) \
                .filter(Q(signed_by__devicezone__zone=self.get_zone()) | Q(zone_fallback=self.get_zone())))
            if self not in facilities_with_same_name and len(facilities_with_same_name) > 0:
<<<<<<< HEAD
=======
                assert facilities_with_same_name[0].get_zone() == self.get_zone(), "Make sure that the queries to match zone worked."
>>>>>>> f5b5e1d5
                # Don't raise for facilities already with duplicate names, just for changes.
                raise ValidationError({"name": [_("There is already a facility with this name.")]})

        return rv

    @classmethod
    def from_zone(cls, zone):
        """Our best approximation of how to map facilities to zones"""

        facilities = set(Facility.objects.filter(zone_fallback=zone))

        for device_zone in DeviceZone.objects.filter(zone=zone):
            device = device_zone.device
            facilities = facilities.union(set(Facility.objects.filter(signed_by=device)))

        return facilities

    @classmethod
    def initialize_default_facility(cls, facility_name=None):
        facility_name = facility_name or getattr(settings, "INSTALL_FACILITY_NAME", None) or unicode(_("Default Facility"))

        # Finally, install a facility--would help users get off the ground
        facilities = Facility.objects.filter(name=facility_name)
        if facilities.count() == 0:
            # Create a facility, set it as the default.
            facility = Facility(name=facility_name)
            facility.save()
            Settings.set("default_facility", facility.id)

        elif Settings.get("default_facility") not in [fac.id for fac in facilities.all()]:
            # Use an existing facility as the default, if one of them isn't the default already.
            Settings.set("default_facility", facilities[0].id)


class FacilityGroup(DeferredCountSyncedModel):
    facility = models.ForeignKey(Facility, verbose_name=_("Facility"))
    name = models.CharField(max_length=30, verbose_name=_("Name"))

    _import_excluded_validation_fields = ["name"]  # don't enforce uniqueness constraint on name on import.

    class Meta:
        app_label = "securesync"  # for back-compat reasons

    def __unicode__(self):
        return self.name

    def validate_unique(self, exclude=None):
        """Django method for validating uniqueness contraints.
        We have uniqueness constraints that can't be expressed as a tuple of fields,
        so need to override this to implement."""
        rv = super(FacilityGroup, self).validate_unique(exclude=exclude)

        if not exclude or "name" not in exclude:
            # Has to have the same name, has to be within the same zone.
            groups_with_same_name = list(self.__class__.objects.filter(name=self.name, facility=self.facility) \
                .filter(Q(signed_by__devicezone__zone=self.get_zone()) | Q(zone_fallback=self.get_zone())))
            if self not in groups_with_same_name and len(groups_with_same_name) > 0:
                # Don't raise for facilities already with duplicate names, just for changes.
                raise ValidationError({"name": [_("There is already a group with this name.")]})

        return rv

class FacilityUser(DeferredCountSyncedModel):
    # Translators: This is a label in a form.
    facility = models.ForeignKey(Facility, verbose_name=_("Facility"))
    # Translators: This is a label in a form.
    group = models.ForeignKey(FacilityGroup, verbose_name=_("(Group/class)"), blank=True, null=True, help_text=_("(optional)"))
    # Translators: This is a label in a form.
    username = models.CharField(max_length=30, verbose_name=_("Username"))
    # Translators: This is a label in a form.
    first_name = models.CharField(max_length=30, verbose_name=_("First Name"), blank=True)
    # Translators: This is a label in a form.
    last_name = models.CharField(max_length=60, verbose_name=_("Last Name"), blank=True)
    # Translators: This is a label in a form.
    is_teacher = models.BooleanField(default=False, help_text=_("(whether this user should have teacher permissions)"))
    notes = models.TextField(blank=True)
    password = models.CharField(max_length=128)
    default_language = models.CharField(max_length=8, blank=True, null=True); default_language.minversion="0.11.1"

    class Meta:
        unique_together = ("facility", "username")
        app_label = "securesync"  # for back-compat reasons

    def __unicode__(self):
        return u"%s (Facility: %s)" % (self.get_name(), self.facility)

    def save(self, *args, **kwargs):
        """
        Validate password format before saving
        """
        # Now, validate password.
        if self.password.split("$", 1)[0] == "sha1":
            # Django's built-in password checker for SHA1-hashed passwords
            pass
        elif len(self.password.split("$", 2)) == 3 and self.password.split("$", 2)[1] == "p5k2":
            # PBKDF2 password checking
            # Could fail if password doesn't split into parts nicely
            pass
        elif self.password is not None:
            raise ValidationError(_("Unknown password format."))
        else:
            raise ValidationError(_("Call set_password before saving the user."))

        # Now, validate group:
        if self.group and self.facility and self.group.facility != self.facility:
            raise ValidationError(_("Facility group must be in the same facility as the user."))

        super(FacilityUser, self).save(*args, **kwargs)

        # in case the password was changed on another server, and then synced into here, clear cached password
        CachedPassword.invalidate_cached_password(user=self)

    def check_password(self, raw_password):
        cached_password = CachedPassword.get_cached_password(self)
        cur_password = cached_password or self.password

        # Check the password
        if cur_password.split("$", 1)[0] == "sha1":
            # use Django's built-in password checker for SHA1-hashed passwords
            okie_dokie = check_password(raw_password, cur_password)
        elif cur_password.split("$", 2)[1] == "p5k2":
            # use PBKDF2 password checking
            okie_dokie = cur_password == crypt(raw_password, cur_password)
        else:
            raise ValidationError(_("Unknown password format."))

        # Update on cached password-relevant stuff
        if okie_dokie and not cached_password and self.id:  # only can create if the user's been saved
            CachedPassword.set_cached_password(self, raw_password=raw_password)

        return okie_dokie

    def set_password(self, raw_password=None, hashed_password=None, cached_password=None):
        """Set a password with the raw password string, or the pre-hashed password.
        If using the raw string, """
        assert hashed_password is None or settings.DEBUG, "Only use hashed_password in debug mode."
        assert raw_password is not None or hashed_password is not None, "Must be passing in raw or hashed password"
        assert not (raw_password is not None and hashed_password is not None), "Must be specifying only one--not both."

        if raw_password:
            verify_raw_password(raw_password)

        if hashed_password:
            self.password = hashed_password

            # Can't save a cached password from a hash, so just make sure there is none.
            # Note: Need to do this, even if they're not enabled--we don't want to risk
            #   being out of sync (if people turn on/off/on the feature
            CachedPassword.invalidate_cached_password(user=self)

        else:
            n_iters = settings.PASSWORD_ITERATIONS_TEACHER_SYNCED if self.is_teacher else settings.PASSWORD_ITERATIONS_STUDENT_SYNCED
            self.password = crypt(raw_password, iterations=n_iters)

            if self.id:
                CachedPassword.set_cached_password(self, raw_password)

    def get_name(self):
        if self.first_name and self.last_name:
            return u"%s %s" % (self.first_name, self.last_name)
        else:
            return self.username


class CachedPassword(models.Model):
    """
    Local store of password hashes, using a locally settable # of password hash iterations.
    """
    user = models.ForeignKey("FacilityUser", unique=True)
    password = models.CharField(max_length=128)

    @classmethod
    def is_enabled(cls):
        # 0 is an illegal value, so 0 or None means disabled
        # Force both to be set; otherwise, assumptions below can break
        return bool(settings.PASSWORD_ITERATIONS_TEACHER and settings.PASSWORD_ITERATIONS_STUDENT)

    @classmethod
    def iters_for_user_type(cls, user):
        return settings.PASSWORD_ITERATIONS_TEACHER if user.is_teacher else settings.PASSWORD_ITERATIONS_STUDENT

    @classmethod
    def get_cached_password(cls, user):
        if not cls.is_enabled():
            return None

        # Cache miss because there is no row in the table for this user.
        cached_password = cls.is_enabled() and get_object_or_None(cls, user=user)
        if not cached_password:
            logging.debug("Cached password MISS (does not exist) for user=%s" % user.username)
            return None

        n_cached_iters = int(cached_password.password.split("$")[2], 16)  # this was determined
        if n_cached_iters == cls.iters_for_user_type(user):
            # Cache hit!
            logging.debug("Cached password hit for user=%s; cached iters=%d" % (user.username, n_cached_iters))
            return cached_password.password
        else:
            # Cache miss because the row is invalid (# hashes doesn't match the current cache setting)
            logging.debug("Cached password MISS (invalid) for user=%s" % user.username)
            cached_password.delete()
            return None

    @classmethod
    def invalidate_cached_password(cls, user):
        cls.objects.filter(user=user).delete()

    @classmethod
    def set_cached_password(cls, user, raw_password):
        assert user.id, "Your user must have an ID before calling this function."

        if not cls.is_enabled():
            # Must delete, to make sure we don't get out of sync.
            cls.invalidate_cached_password(user=user)

        else:
            try:
                # Set the cached password.
                n_cached_iters = cls.iters_for_user_type(user)
                # TODO(bcipolli) Migrate this to an extended django class
                #   that uses get_or_initialize
                cached_password = get_object_or_None(cls, user=user) or cls(user=user)
                cached_password.password = crypt(raw_password, iterations=n_cached_iters)
                cached_password.save()
                logging.debug("Set cached password for user=%s; iterations=%d" % (user.username, n_cached_iters))
            except Exception as e:
                # If we fail to create a cache item... just keep going--functionality
                #   can still move forward.
                logging.error(e)

    class Meta:
        app_label = "securesync"  # for back-compat reasons

engine.add_syncing_models([Facility, FacilityGroup, FacilityUser])<|MERGE_RESOLUTION|>--- conflicted
+++ resolved
@@ -61,10 +61,7 @@
             facilities_with_same_name = list(self.__class__.objects.filter(name=self.name) \
                 .filter(Q(signed_by__devicezone__zone=self.get_zone()) | Q(zone_fallback=self.get_zone())))
             if self not in facilities_with_same_name and len(facilities_with_same_name) > 0:
-<<<<<<< HEAD
-=======
                 assert facilities_with_same_name[0].get_zone() == self.get_zone(), "Make sure that the queries to match zone worked."
->>>>>>> f5b5e1d5
                 # Don't raise for facilities already with duplicate names, just for changes.
                 raise ValidationError({"name": [_("There is already a facility with this name.")]})
 
