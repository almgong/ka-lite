{% extends base_template %}
{% load i18n %}

{% block users_active %}active{% endblock %}

{% block headcss %}{{ block.super }}
    <style>
        #id_group {
            margin-bottom: 5px;
        }
    </style>
{% endblock headcss %}

{% block headjs %}{{ block.super }}
    <script>
        var DEFAULT_LANGUAGE = "{{ default_language }}";
        $(function() {
            // Guarantee that SOME language code is either SELECTED by the back-end,
            // or selected to the default value in the front-end.
            if ($('#id_default_language option[selected]').length == 0) {
                $("#id_default_language").val(DEFAULT_LANGUAGE);
            }

        {# Allow admins to add a new group #}
        {% if request.is_admin %}
            {% trans "Add a new group" as add_new_group %}
            $('#id_group').parent().find(".helptext").html('(<a href="{% url 'add_group' %}?facility={{facility.id}}&next={{ request.get_full_path|urlencode }}">{{add_new_group}}</a>)');
        {% elif form.fields.group.choices.queryset.count == 0 %}
            $('#id_group').parent().hide();
        {% endif %}

        {# Do not allow teacher accounts to be in a group. #}
        {% if request.is_admin and teacher %}
            $("#id_group").attr('disabled',true);
            $("#id_group").parent().hide();
        {% endif %}

        {# Show facility info #}
        {% if request.session.facility_count == 1 %}
            // Show the dropdown
            $("#id_facility").show();
        {% else %}
            // Show that there's only one facility, and it's being selected.
            $(sprintf("<span>%s</span>", $("#id_facility option:selected").text())).insertAfter($("#id_facility"));
        {% endif %}
        });
    </script>
{% endblock headjs %}

{% block content %}
    <div class="container">
        <h3 class="no-margin-top">{{ title }}</h3>

        <form method="post" class="basic-form">
            {% csrf_token %}

            {{ form.as_p }}

<<<<<<< HEAD
            <input type="submit" class="submit btn btn-default btn-sm" value="{% if user_id == 'new' %}{% trans 'Create user' %}{% else %}{% trans 'Update user' %}{% endif %}" />
        </form>
    </div>
=======
        <input type="submit" class="submit" value="{% if new_user %}{% trans 'Create user' %}{% else %}{% trans 'Update user' %}{% endif %}" />
    </form>
>>>>>>> 1a3ea3d3
{% endblock content %}<|MERGE_RESOLUTION|>--- conflicted
+++ resolved
@@ -56,12 +56,9 @@
 
             {{ form.as_p }}
 
-<<<<<<< HEAD
-            <input type="submit" class="submit btn btn-default btn-sm" value="{% if user_id == 'new' %}{% trans 'Create user' %}{% else %}{% trans 'Update user' %}{% endif %}" />
+            <input type="submit" class="submit btn btn-default btn-sm" value="{% if new_user %}{% trans 'Create user' %}{% else %}{% trans 'Update user' %}{% endif %}" />
         </form>
+
     </div>
-=======
-        <input type="submit" class="submit" value="{% if new_user %}{% trans 'Create user' %}{% else %}{% trans 'Update user' %}{% endif %}" />
-    </form>
->>>>>>> 1a3ea3d3
+
 {% endblock content %}