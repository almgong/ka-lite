--- conflicted
+++ resolved
@@ -35,11 +35,6 @@
             $("#id_group").parent().hide();
         {% endif %}
 
-<<<<<<< HEAD
-        {# Hide facility info #}
-        {% if not singlefacility %}
-        $("#id_facility").parent().show()
-=======
         {# Show facility info #}
         {% if not singlefacility %}
             // Show the dropdown
@@ -47,7 +42,6 @@
         {% else %}
             // Show that there's only one facility, and it's being selected.
             $(sprintf("<span>%s</span>", $("#id_facility option:selected").text()).insertAfter($("#id_facility"));
->>>>>>> f5b5e1d5
         {% endif %}
         });
     </script>
