"""
"""

from annoying.functions import get_object_or_None

from django.core.exceptions import PermissionDenied
from django.shortcuts import get_object_or_404
from django.utils import simplejson
from django.utils.translation import ugettext as _

from .models import Facility, FacilityGroup, FacilityUser
from fle_utils.internet import api_response_causes_reload, JsonResponseMessageSuccess
from kalite.shared.decorators import require_authorized_admin


@require_authorized_admin
@api_response_causes_reload
def move_to_group(request):
    users = simplejson.loads(request.body or "{}").get("users", [])
    group_id = simplejson.loads(request.body or "{}").get("group", "")
    group_update = get_object_or_None(FacilityGroup, id=group_id)
    users_to_move = FacilityUser.objects.filter(id__in=users)
    for user in users_to_move:  # can't do update for syncedmodel
        user.group = group_update
        user.save()
    if group_update:
        group_name = group_update.name
    else:
        group_name = group_id
    return JsonResponseMessageSuccess(_("Moved %(num_users)d users to group %(group_name)s successfully.") % {
        "num_users": users_to_move.count(),
        "group_name": group_name,
    })


@require_authorized_admin
@api_response_causes_reload
def delete_users(request):
    users = simplejson.loads(request.body or "{}").get("users", [])
    users_to_delete = FacilityUser.objects.filter(id__in=users)
    count = users_to_delete.count()
    users_to_delete.soft_delete()
    return JsonResponseMessageSuccess(_("Deleted %(num_users)d users successfully.") % {"num_users": count})


@require_authorized_admin
@api_response_causes_reload
def facility_delete(request, facility_id=None):
    if not request.is_django_user:
        raise PermissionDenied("Teachers cannot delete facilities.")

    facility_id = facility_id or simplejson.loads(request.body or "{}").get("facility_id")
    fac = get_object_or_404(Facility, id=facility_id)

    fac.soft_delete()
    return JsonResponseMessageSuccess(_("Deleted facility %(facility_name)s successfully.") % {"facility_name": fac.name})


@require_authorized_admin
@api_response_causes_reload
def group_delete(request, group_id=None):
    groups = [group_id] if group_id else simplejson.loads(request.body or "{}").get("groups", [])
    groups_to_delete = FacilityGroup.objects.filter(id__in=groups)
    count = groups_to_delete.count()
    groups_to_delete.soft_delete()
<<<<<<< HEAD
    return JsonResponseMessageSuccess(_("Deleted %(num_groups)d groups successfully.") % {"num_groups": count})
=======
    return JsonResponseMessageSuccess(_("Deleted %(num_groups)d group(s) successfully.") % {"num_groups": count})
>>>>>>> 1a3ea3d3
<|MERGE_RESOLUTION|>--- conflicted
+++ resolved
@@ -63,8 +63,4 @@
     groups_to_delete = FacilityGroup.objects.filter(id__in=groups)
     count = groups_to_delete.count()
     groups_to_delete.soft_delete()
-<<<<<<< HEAD
-    return JsonResponseMessageSuccess(_("Deleted %(num_groups)d groups successfully.") % {"num_groups": count})
-=======
-    return JsonResponseMessageSuccess(_("Deleted %(num_groups)d group(s) successfully.") % {"num_groups": count})
->>>>>>> 1a3ea3d3
+    return JsonResponseMessageSuccess(_("Deleted %(num_groups)d group(s) successfully.") % {"num_groups": count})