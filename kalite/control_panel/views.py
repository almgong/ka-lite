import datetime
from annoying.decorators import render_to, wraps
from annoying.functions import get_object_or_None
from collections import OrderedDict, namedtuple

from django.contrib import messages
from django.core import serializers
from django.core.exceptions import ValidationError
from django.core.paginator import Paginator, EmptyPage, PageNotAnInteger
from django.core.urlresolvers import reverse
from django.db.models import Sum, Max
from django.http import HttpResponse, HttpResponseRedirect
from django.shortcuts import get_object_or_404, render_to_response
from django.template import RequestContext
from django.utils.translation import ugettext as _

import settings
from .forms import ZoneForm, UploadFileForm
from central.models import Organization
from coachreports.views import student_view_context
from main import topicdata
from main.models import ExerciseLog, VideoLog, UserLog, UserLogSummary
from securesync.forms import FacilityForm
from securesync.models import Facility, FacilityUser, FacilityGroup, DeviceZone, Device, Zone, SyncSession
from settings import LOG as logging
from shared.decorators import require_authorized_admin, require_authorized_access_to_student_data
from utils.internet import CsvResponse, render_to_csv


@require_authorized_admin
@render_to("control_panel/zone_form.html")
def zone_form(request, zone_id, org_id=None):
    org = get_object_or_None(Organization, pk=org_id) if org_id else None
    zone = get_object_or_404(Zone, pk=zone_id) if zone_id != "new" else None

    if request.method == "POST":
        form = ZoneForm(data=request.POST, instance=zone)
        if form.is_valid():
            form.instance.save()
            if org:
                org.zones.add(form.instance)
            if zone_id == "new":
                zone_id = form.instance.pk
            return HttpResponseRedirect(reverse("zone_management", kwargs={ "org_id": org_id, "zone_id": zone_id }))
    else:
        form = ZoneForm(instance=zone)
    return {
        "org": org,
        "zone": zone,
        "form": form,
    }


@require_authorized_admin
@render_to("control_panel/zone_management.html")
def zone_management(request, zone_id, org_id=None):
    org = get_object_or_None(Organization, pk=org_id) if org_id else None
    zone = get_object_or_404(Zone, pk=zone_id)# if zone_id != "new" else None
    own_device = Device.get_own_device()

    # Accumulate device data
    device_data = dict()
    for device in Device.objects.filter(devicezone__zone=zone).order_by("devicemetadata__is_demo_device", "name"):

        user_activity = UserLogSummary.objects.filter(device=device)
        sync_sessions = SyncSession.objects.filter(client_device=device)
        if not settings.CENTRAL_SERVER and device.id != own_device.id:
            sync_sessions = None
        
        device_data[device.id] = {
            "name": device.name or device.id,
<<<<<<< HEAD
            "is_demo_device": device.devicemetadata.is_demo_device,
            "num_times_synced": sync_sessions.count(),
            "last_time_synced": sync_sessions.aggregate(Max("timestamp"))["timestamp__max"],
=======
            "num_times_synced": sync_sessions.count() if sync_sessions is not None else None,
            "last_time_synced": sync_sessions.aggregate(Max("timestamp"))["timestamp__max"] if sync_sessions is not None else None,
>>>>>>> 32931d6b
            "last_time_used":   None if user_activity.count() == 0 else user_activity.order_by("-end_datetime")[0],
            "counter": device.get_counter(),
        }

    # Accumulate facility data
    facility_data = dict()
    for facility in Facility.objects.by_zone(zone):

        user_activity = UserLogSummary.objects.filter(user__in=FacilityUser.objects.filter(facility=facility))

        facility_data[facility.id] = {
            "name": facility.name,
            "num_users":  FacilityUser.objects.filter(facility=facility).count(),
            "num_groups": FacilityGroup.objects.filter(facility=facility).count(),
            "id": facility.id,
            "last_time_used":   None if user_activity.count() == 0 else user_activity.order_by("-end_datetime")[0],
        }

    return {
        "org": org,
        "zone": zone,
        "facilities": facility_data,
        "devices": device_data,
        "upload_form": UploadFileForm(),
        "own_device_is_trusted": Device.get_own_device().get_metadata().is_trusted,
    }


@require_authorized_admin
def delete_zone(request, org_id, zone_id):
    zone = Zone.objects.get(pk=zone_id)
    if not zone.has_dependencies(passable_classes=["Organization"]):
        zone.delete()
        messages.success(request, "You have succesfully deleted " + zone.name + ".")
    else:
        messages.warning(request, "You cannot delete this zone because it is syncing data with with %d device(s)" % zone.devicezone_set.count())
    return HttpResponseRedirect(reverse("org_management"))

#TODO(bcipolli) I think this will be deleted on the central server side
@require_authorized_admin
@render_to("control_panel/facility_management.html")
def facility_management(request, zone_id, org_id=None):
    facilities = Facility.objects.by_zone(zone_id)
    return {
        "zone_id": zone_id,
        "facilities": facilities,
    }


@require_authorized_admin
@render_to("control_panel/facility_usage.html")
@render_to_csv(["students", "teachers"], key_label="user_id", order="stacked")
def facility_usage(request, facility_id, org_id=None, zone_id=None, frequency=None):

    # Basic data
    org = get_object_or_None(Organization, pk=org_id) if org_id else None
    zone = get_object_or_None(Zone, pk=zone_id) if zone_id else None
    facility = get_object_or_404(Facility, pk=facility_id)
    groups = FacilityGroup.objects.filter(facility=facility).order_by("name")
    students = FacilityUser.objects \
        .filter(facility=facility, is_teacher=False) \
        .order_by("last_name", "first_name", "username") \
        .prefetch_related("group")
    teachers = FacilityUser.objects \
        .filter(facility=facility, is_teacher=True) \
        .order_by("last_name", "first_name", "username") \
        .prefetch_related("group")
    
    # Get the start and end date--based on csv.  A hack, yes...
    if request.GET.get("format", "") == "csv":
        frequency = frequency or request.GET.get("fequency", "months")
        (period_start, period_end) = _get_date_range(frequency)
    else:
        (period_start, period_end) = (None, None)

    (student_data, group_data) = _get_user_usage_data(students, period_start=period_start, period_end=period_end)
    (teacher_data, _) = _get_user_usage_data(teachers, period_start=period_start, period_end=period_end)

    return {
        "org": org,
        "zone": zone,
        "facility": facility,
        "groups": group_data,
        "students": student_data,
        "teachers": teacher_data,
        "date_range": [period_start, period_end] if frequency else [None, None],
    }



def _get_date_range(frequency):
    """
    Hack function (while CSV is in initial stages),
        returns dates of beginning and end of last month.
    Should be extended to do something more generic, based on
    "frequency", and moved into utils/general.py
    """
    assert frequency == "months"

    if frequency == "months":  # only works for months ATM
        cur_date = datetime.datetime.now()
        first_this_month = datetime.datetime(year=cur_date.year, month=cur_date.month, day=1, hour=0, minute=0, second=0)
        period_end = first_this_month - datetime.timedelta(seconds=1)
        period_start = datetime.datetime(year=period_end.year, month=period_end.month, day=1)
    return (period_start, period_end)


def _get_user_usage_data(users, period_start=None, period_end=None):
    """
    Returns facility user data, within the given date range.
    """

    # compute period start and end
    # Now compute stats, based on queried data
    len_all_exercises = len(topicdata.NODE_CACHE['Exercise'])
    user_data = OrderedDict()
    group_data = OrderedDict()


    # Make queries efficiently
    exercise_logs = ExerciseLog.objects.filter(user__in=users, complete=True)
    video_logs = VideoLog.objects.filter(user__in=users)
    login_logs = UserLogSummary.objects.filter(user__in=users)

    # filter results
    if period_start:
        exercise_logs = exercise_logs.filter(completion_timestamp__gte=period_start)
        video_logs = video_logs.filter(completion_timestamp__gte=period_start)
        login_logs = login_logs.filter(start_datetime__gte=period_start)
    if period_end:
        exercise_logs = exercise_logs.filter(completion_timestamp__lte=period_end)
        video_logs = video_logs.filter(completion_timestamp__lte=period_end)
        login_logs = login_logs.filter(end_datetime__lte=period_end)

    # Force results in a single query
    exercise_logs = list(exercise_logs.values("exercise_id", "user__pk"))
    video_logs = list(video_logs.values("youtube_id", "user__pk"))
    login_logs = list(login_logs.values("activity_type", "total_seconds", "user__pk"))

    for user in users:
        user_data[user.pk] = OrderedDict()
        user_data[user.pk]["first_name"] = user.first_name
        user_data[user.pk]["last_name"] = user.last_name
        user_data[user.pk]["username"] = user.username
        user_data[user.pk]["group"] = user.group


        user_data[user.pk]["total_report_views"] = 0#report_stats["count__sum"] or 0
        user_data[user.pk]["total_logins"] =0# login_stats["count__sum"] or 0
        user_data[user.pk]["total_hours"] = 0#login_stats["total_seconds__sum"] or 0)/3600.

        user_data[user.pk]["total_exercises"] = 0
        user_data[user.pk]["pct_mastery"] = 0.
        user_data[user.pk]["exercises_mastered"] = []

        user_data[user.pk]["total_videos"] = 0
        user_data[user.pk]["videos_watched"] = []
    

    for elog in exercise_logs:
        user_data[elog["user__pk"]]["total_exercises"] += 1
        user_data[elog["user__pk"]]["pct_mastery"] += 1. / len_all_exercises
        user_data[elog["user__pk"]]["exercises_mastered"].append(elog["exercise_id"])

    for vlog in video_logs:
        user_data[vlog["user__pk"]]["total_videos"] += 1
        user_data[vlog["user__pk"]]["videos_watched"].append(vlog["youtube_id"])

    for llog in login_logs:
        if llog["activity_type"] == UserLog.get_activity_int("coachreport"):
            user_data[llog["user__pk"]]["total_report_views"] += 1
        elif llog["activity_type"] == UserLog.get_activity_int("login"):
            user_data[llog["user__pk"]]["total_hours"] += (llog["total_seconds"]) / 3600.
            user_data[llog["user__pk"]]["total_logins"] += 1

    # Add group data.  Allow a fake group "Ungrouped"
    for user in users:
        group_pk = getattr(user.group, "pk", None)
        group_name = getattr(user.group, "name", "Ungrouped")
        if not group_pk in group_data:
            group_data[group_pk] = {
                "name": group_name,
                "total_logins": 0,
                "total_hours": 0,
                "total_users": 0,
                "total_videos": 0,
                "total_exercises": 0,
                "pct_mastery": 0,
            }
        group_data[group_pk]["total_users"] += 1
        group_data[group_pk]["total_logins"] += user_data[user.pk]["total_logins"]
        group_data[group_pk]["total_hours"] += user_data[user.pk]["total_hours"]
        group_data[group_pk]["total_videos"] += user_data[user.pk]["total_videos"]
        group_data[group_pk]["total_exercises"] += user_data[user.pk]["total_exercises"]

        total_mastery_so_far = (group_data[group_pk]["pct_mastery"] * (group_data[group_pk]["total_users"] - 1) + user_data[user.pk]["pct_mastery"])
        group_data[group_pk]["pct_mastery"] =  total_mastery_so_far / group_data[group_pk]["total_users"]

    return (user_data, group_data)


@require_authorized_admin
@render_to("control_panel/device_management.html")
def device_management(request, device_id, org_id=None, zone_id=None):
    org = get_object_or_None(Organization, pk=org_id) if org_id else None
    zone = get_object_or_None(Zone, pk=zone_id) if zone_id else None
    device = get_object_or_404(Device, pk=device_id)

    sync_sessions = SyncSession.objects.filter(client_device=device)
    return {
        "org": org,
        "zone": zone,
        "device": device,
        "sync_sessions": sync_sessions,
    }


@require_authorized_admin
@render_to("control_panel/facility_form.html")
def facility_form(request, facility_id, org_id=None, zone_id=None):
    org = get_object_or_None(Organization, pk=org_id) if org_id else None
    zone = get_object_or_None(Zone, pk=zone_id) if zone_id else None
    facil = get_object_or_404(Facility, pk=facility_id) if id != "new" else None

    if request.method != "POST":
        form = FacilityForm(instance=facil)

    else:
        form = FacilityForm(data=request.POST, instance=facil)
        if form.is_valid():
            form.instance.zone_fallback = get_object_or_404(Zone, pk=zone_id)
            form.save()
            return HttpResponseRedirect(reverse("zone_management", kwargs={"org_id": org_id, "zone_id": zone_id}))

    return {
        "org": org,
        "zone": zone,
        "facility": facil,
        "form": form,
    }


@require_authorized_admin
@render_to("control_panel/group_report.html")
def group_report(request, facility_id, group_id=None, org_id=None, zone_id=None):
    context = group_report_context(
        facility_id=facility_id,
        group_id=group_id or request.REQUEST.get("group", ""),
        topic_id=request.REQUEST.get("topic", ""),
        org_id=org_id,
        zone_id=zone_id
    )

    context["org"] = get_object_or_None(Organization, pk=org_id) if org_id else None
    context["zone"] = get_object_or_None(Zone, pk=zone_id) if zone_id else None
    context["facility"] = get_object_or_404(Facility, pk=facility_id) if id != "new" else None
    context["group"] = get_object_or_None(FacilityGroup, pk=group_id)

    return context


@require_authorized_admin
@render_to("control_panel/group_users_management.html")
def facility_user_management(request, facility_id, group_id="", org_id=None, zone_id=None):
    group_id=group_id or request.REQUEST.get("group","")

    context = user_management_context(
        request=request,
        facility_id=facility_id,
        group_id=group_id,
        page=request.REQUEST.get("page","1"),
    )

    context["org"] = get_object_or_None(Organization, pk=org_id) if org_id else None
    context["zone"] = get_object_or_None(Zone, pk=zone_id) if zone_id else None
    context["facility"] = get_object_or_404(Facility, pk=facility_id) if id != "new" else None
    context["group"] = get_object_or_None(FacilityGroup, pk=group_id)
    return context


@require_authorized_access_to_student_data
@render_to("control_panel/account_management.html")
def account_management(request, org_id=None):

    # Only log 'coachreport' activity for students, 
    #   (otherwise it's hard to compare teachers)
    if "facility_user" in request.session and not request.session["facility_user"].is_teacher and reverse("login") not in request.META.get("HTTP_REFERER", ""):
        try:
            # Log a "begin" and end here
            user = request.session["facility_user"]
            UserLog.begin_user_activity(user, activity_type="coachreport")
            UserLog.update_user_activity(user, activity_type="login")  # to track active login time for teachers
            UserLog.end_user_activity(user, activity_type="coachreport")
        except ValidationError as e:
            # Never report this error; don't want this logging to block other functionality.
            logging.debug("Failed to update student userlog activity: %s" % e)

    return student_view_context(request)


def get_users_from_group(group_id, facility=None):
    if group_id == "Ungrouped":
        return FacilityUser.objects.filter(facility=facility,group__isnull=True)
    elif not group_id:
        return []
    else:
        return get_object_or_404(FacilityGroup, pk=group_id).facilityuser_set.order_by("first_name", "last_name")


def user_management_context(request, facility_id, group_id, page=1, per_page=25):
    facility = Facility.objects.get(id=facility_id)
    groups = FacilityGroup.objects.filter(facility=facility)

    user_list = get_users_from_group(group_id, facility=facility)

    # Get the user list from the group
    if not user_list:
        users = []
    else:
        paginator = Paginator(user_list, per_page)
        try:
            users = paginator.page(page)
        except PageNotAnInteger:
            users = paginator.page(1)
        except EmptyPage:
            users = paginator.page(paginator.num_pages)

    if users:
        if users.has_previous():
            prevGETParam = request.GET.copy()
            prevGETParam["page"] = users.previous_page_number()
            previous_page_url = "?" + prevGETParam.urlencode()
        else:
            previous_page_url = ""
        if users.has_next():
            nextGETParam = request.GET.copy()
            nextGETParam["page"] = users.next_page_number()
            next_page_url = "?" + nextGETParam.urlencode()
        else:
            next_page_url = ""
    context = {
        "facility": facility,
        "users": users,
        "groups": groups,
    }
    if users:
        context["pageurls"] = {"next_page": next_page_url, "prev_page": previous_page_url}
    return context


@require_authorized_admin
@render_to("control_panel/admin_summary_page.html")
def admin_summary_page(request, org_id=None):
    zo = Zone.objects \
        .annotate(nmodels=Sum("devicezone__device__client_sessions__models_uploaded")) \
        .filter(nmodels__gt=0).order_by("-nmodels") \
        .values("name", "id", "nmodels", "organization__id")
    return {
        "zones": zo,
    }<|MERGE_RESOLUTION|>--- conflicted
+++ resolved
@@ -64,19 +64,14 @@
 
         user_activity = UserLogSummary.objects.filter(device=device)
         sync_sessions = SyncSession.objects.filter(client_device=device)
-        if not settings.CENTRAL_SERVER and device.id != own_device.id:
+        if not settings.CENTRAL_SERVER and device.id != own_device.id:  # Non-local sync sessions unavailable on distributed server
             sync_sessions = None
         
         device_data[device.id] = {
             "name": device.name or device.id,
-<<<<<<< HEAD
             "is_demo_device": device.devicemetadata.is_demo_device,
-            "num_times_synced": sync_sessions.count(),
-            "last_time_synced": sync_sessions.aggregate(Max("timestamp"))["timestamp__max"],
-=======
             "num_times_synced": sync_sessions.count() if sync_sessions is not None else None,
             "last_time_synced": sync_sessions.aggregate(Max("timestamp"))["timestamp__max"] if sync_sessions is not None else None,
->>>>>>> 32931d6b
             "last_time_used":   None if user_activity.count() == 0 else user_activity.order_by("-end_datetime")[0],
             "counter": device.get_counter(),
         }
