--- conflicted
+++ resolved
@@ -520,13 +520,8 @@
 
     for group in list(groups) + [None]*(group_id==None or group_id==UNGROUPED):  # None for ungrouped, if no group_id passed.
         group_pk = getattr(group, "pk", None)
-<<<<<<< HEAD
-        group_name = getattr(group, "name", _("Ungrouped"))
-        group_title = getattr(group, "title", _("Ungrouped"))
-=======
         group_name = getattr(group, "name", _(UNGROUPED))
         group_title = getattr(group, "title", _(UNGROUPED))
->>>>>>> 5fdd2bd7
         group_data[group_pk] = {
             "id": group_pk,
             "name": group_name,
