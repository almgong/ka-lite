{% load i18n %}
{% load staticfiles %}
{% load include_block %}

<div class="row">
    <div class="col-xs-12">
        <h2>
            {% trans "Devices" %}
            <small>
                <span class="help-tooltip glyphicon glyphicon-question-sign" data-toggle="tooltip" data-placement="right" title='{% trans "A device is a KA Lite installation." %} {% trans "Devices in the same sharing network sync user data with each other." %}'></span>
            </small>
        </h2>
    </div>
    <div class="col-xs-12">
        {% if not devices %}
            <p>
                {% trans "You currently have no devices that sync data with the central server" %}
            </p>
        {% else %}
        <div class="table-responsive">
                <table class="table table-responsive">
                    <thead>
                        <tr class="success">
                            <th>{% trans "Device name" %}</th>
                            <th>{% trans "# Times Synced" %}</th>
                            <th>{% trans "Last Sync" %}</th>
                            <th>{% trans "Last Usage" %}</th>
                            <th>{% trans "Available Actions" %}</th>
                        </tr>
                    </thead>
                    <tbody>
                        {% for id,device in devices.items %}
                            <tr class="{% if not device.is_registered %}warning {% endif %}{% if device.is_demo_device %}active{% endif %}">
                                <td>
                                    {% if device.num_times_synced != None %}<a href="{% url 'device_management' zone_id=zone_id device_id=id %}">{% endif %}
                                        {{ device.name|truncatechars:25 }}
                                    {% if device.is_demo_device %}[Demo data]{% endif %}
                                    {% if device.num_times_synced != None %}</a>{% endif %}
                                </td>
                                <td>
                                    {% if device.num_times_synced != None %}
                                        {{ device.num_times_synced }}
                                    {% else %}
                                        N/A
                                    {% endif %}
                                </td>
                                <td>
                                    {% if device.last_time_synced != None %}
                                        {{ device.last_time_synced }}
                                    {% else %}
                                        N/A
                                    {% endif %}
                                </td>
                                <td>
                                    {% if not device.last_time_used %}
                                        {% trans "Never" %}
                                    {% elif device.last_time_used.completion_timestamp %}
                                        {{ device.last_time_used.completion_timestamp|date }}
                                    {% elif device.last_time_used.last_activity_datetime %}
                                        {{ device.last_time_used.last_activity_datetime }}
                                    {% elif device.last_time_used.start_datetime %}
                                        {{ device.last_time_used.start_datetime|date }} - {{ device.last_time_used.end_datetime|date }}
                                    {% endif %}
                                </td>
                                <td>
                                    {% if device.is_own_device %}
                                        <a href="#" id="force-sync" class="registered-only">
                                            {% trans "Sync Now!" %}
<<<<<<< HEAD
                                        </a>
=======
                                        </a></br>
>>>>>>> 7cfb4232
                                        {% if is_config_package_nalanda %}
                                            <a href="{% url 'update_software' %}" id="update-link" class=" registered-only">
                                                {% trans "Update" %}
                                            </a>
                                        {% endif %}
                                    {% if not device.is_registered %}
                                        <a class="btn btn-success not-registered-only" id="not-registered" href="{% url 'register_public_key' %}">
                                            {% trans "Register device" %}
                                        </a>
                                    {% endif %}
                                        {% if clock_set %}
                                        /
                                            <a onclick="$('#clock_set').show()">
                                                {% trans "set clock" %}
                                            </a>
                                            <div id="clock_set" style="display:none">
                                                {% include_block "control_panel/snippets/clock_set.html" "content" %}
                                            </div>
                                        {% endif %}
                                    {% endif %}

                                </td>
                            </tr>
                        {% endfor %}
                    </tbody>
                </table>
            </div>
        {% endif %}
    </div>
</div><|MERGE_RESOLUTION|>--- conflicted
+++ resolved
@@ -66,11 +66,7 @@
                                     {% if device.is_own_device %}
                                         <a href="#" id="force-sync" class="registered-only">
                                             {% trans "Sync Now!" %}
-<<<<<<< HEAD
                                         </a>
-=======
-                                        </a></br>
->>>>>>> 7cfb4232
                                         {% if is_config_package_nalanda %}
                                             <a href="{% url 'update_software' %}" id="update-link" class=" registered-only">
                                                 {% trans "Update" %}
