--- conflicted
+++ resolved
@@ -61,7 +61,7 @@
 {% endblock buttons %}
 
 {% block control_panel_content %}
-<<<<<<< HEAD
+
 <div id="zone_container">
     <div class="facilities">
         <div class="title-div">
@@ -136,15 +136,6 @@
     <div class="devices">
         <div class="title-div">
             <span class="title">{% trans "Devices" %}</span>
-=======
-
-<div class="container">
-    <!-- Begin Facilities -->
-    <div class="row">
-        <div class="col-md-12">
-            <h2>{% trans "Facilities" %}&nbsp;<small><a href="{% url 'add_facility' zone_id=zone_id %}" title="{% trans 'Add a new facility' %}"><span class="glyphicon glyphicon-plus"></span></a></br>{% trans "A facility is a physical location where students learn." %}</small></h2>
-
->>>>>>> cef76475
         </div>
     </div>
     <div class="row">
@@ -196,8 +187,6 @@
                 </div>
             {% endif %}
         </div>
-<<<<<<< HEAD
-
         {% if not devices %}
             <p>{% trans "You currently have no devices that sync data with the central server" %}</p>
 
@@ -271,83 +260,4 @@
         {% endif %}
     </div><!-- devices -->
 </div><!-- zone_container -->
-=======
-    </div> <!-- End Facilities -->
-    <!-- Begin Devices -->
-    <div class="row">
-        <div class="col-md-12">
-            <h2>{% trans "Devices" %}</br><small>{% trans "A device is a KA Lite installation." %}{% trans "Devices in the same 'sharing network' sync user data with each other." %}</small></h2>
-        </div>
-        <div class="col-md-12">
-            {% if not devices %}
-                <p>{% trans "You currently have no devices that sync data with the central server" %}</p>
-            {% else %}
-                <div class="table-responsive">
-                    <table class="table">
-                        <thead>
-                            <tr class="success">
-                                <th>{% trans "Device name" %}</th>
-                                <th>{% trans "# Times Synced" %}</th>
-                                <th>{% trans "Last Sync" %}</th>
-                                <th>{% trans "Last Usage" %}</th>
-                                <th>{% trans "Available Actions" %}</th>
-                            </tr>
-                        </thead>
-                        <tbody>
-                        {% for id,device in devices.items %}
-                            <tr class="{% if not device.is_registered %}warning {% endif %}{% if device.is_demo_device %}active{% endif %}">
-                                <td>
-                                    {% if device.num_times_synced != None %}<a href="{% url 'device_management' zone_id=zone_id device_id=id %}">{% endif %}
-                                        {{ device.name }}
-                                    {% if device.is_demo_device %}[Demo data]{% endif %}
-                                    {% if device.num_times_synced != None %}</a>{% endif %}
-                                </td>
-                                <td>
-                                    {% if device.num_times_synced != None %}
-                                        {{ device.num_times_synced }}
-                                    {% else %}
-                                        N/A
-                                    {% endif %}
-                                </td>
-                                <td>
-                                    {% if device.last_time_synced != None %}
-                                        {{ device.last_time_synced }}
-                                    {% else %}
-                                        N/A
-                                    {% endif %}
-                                </td>
-                                <td>
-                                    {% if not device.last_time_used %}
-                                        {% trans "Never" %}
-                                    {% elif device.last_time_used.completion_timestamp %}
-                                        {{ device.last_time_used.completion_timestamp|date }}
-                                    {% elif device.last_time_used.last_activity_datetime %}
-                                        {{ device.last_time_used.last_activity_datetime }}
-                                    {% elif device.last_time_used.start_datetime %}
-                                        {{ device.last_time_used.start_datetime|date }} - {{ device.last_time_used.end_datetime|date }}
-                                    {% endif %}
-                                </td>
-                                <td>
-                                    {% if device.is_own_device %}
-                                        <button id="force-sync" class="btn btn-primary registered-only">{% trans "Sync Now!" %}</button>
-                                        <a class="btn btn-success not-registered-only" href="{% url 'register_public_key' %}">{% trans "Register device" %}</a>
-                                        {% if clock_set %}
-                                        /
-                                        <a onclick="$('#clock_set').show()">set clock</a>
-                                        <div id="clock_set" style="display:none">
-                                            {% include_block "control_panel/snippets/clock_set.html" "content" %}
-                                        </div>
-                                    {% endif %}
-                                    {% endif %}
-                                </td>
-                            </tr>
-                        {% endfor %}
-                        </tbody>
-                    </table>
-                </div>
-            {% endif %}
-        </div>
-    </div> <!-- End Devices -->
-</div> <!-- End container -->
->>>>>>> cef76475
 {% endblock control_panel_content %}