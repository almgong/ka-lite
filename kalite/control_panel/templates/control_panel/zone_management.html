{% extends "control_panel/base.html" %}
{% load i18n %}
{% load staticfiles %}
{% load include_block %}

{% block title %}{{ zone.name }} - {% trans "Sharing Network Management Console" %} {{ block.super }}{% endblock title %}

{% block users_active %}active{% endblock users_active %}
{% block manage_active %}active{% endblock manage_active %}
{% block facility_active %}facility-active active-tab active-nav{% endblock facility_active %}

{% block headcss %}{{ block.super }}
    {% if clock_set %}
        {% include_block "control_panel/snippets/clock_set.html" "headcss" %}
    {% endif %}
    <style>
        .help-tooltip {
            position: relative;
            top: -5px;
        }
    </style>
{% endblock headcss %}

{% block headjs %}{{ block.super }}
    {% if clock_set %}
        {% include_block "control_panel/snippets/clock_set.html" "headjs" %}
    {% endif %}
    <script type="text/javascript" src="{% static 'js/control_panel/zone_management.js' %}"></script>
{% endblock headjs %}

{% block buttons %}
            {% block upload_button %}
            {% endblock upload_button %}

            {% block download_button %}
                <!--li>
                    <a class="btn btn-success" href="#">{% trans "Sync via USB" %}</a>
                </li-->
            {% endblock download_button %}
            <a href="{% url 'data_export' %}{% if zone_id != "None" %}?zone_id={{ zone_id }}{% endif %}" class="btn btn-success">{% trans "Export Data" %}</a>
{% endblock buttons %}

{% block control_panel_content %}

<div class="container">
<<<<<<< HEAD
    <!-- Begin Facilities -->
    <div class="row">
        <div class="col-md-12">
          <h2>{% trans "Facilities" %}&nbsp;<small><a class="create-facility" href="{% url 'add_facility' zone_id=zone_id %}" title="{% trans 'Add a new facility' %}"><span class="glyphicon glyphicon-plus"></span></a></br>{% trans "A facility is a physical location where students learn." %}</small></h2>

        </div>
    </div>
    <div class="row">
        <div class="col-md-12">
            {% if not facilities %}
                <p>{% trans "You currently have no facilities that sync data with the central server." %}</p>
            {% else %}
                <div class="table-responsive">
                    <table class="table">
                        <thead>
                            <tr class="success">
                                <th>{% trans "Facility Name" %}</th>
                                <th>{% trans "# Users" %}</th>
                                <th>{% trans "# Groups" %}</th>
                                <th>{% trans "Last Usage" %}</th>
                                <th> {% if not request.is_teacher%}{% trans "Delete" %}{% endif %}</th>
                            </tr>
                        </thead>
                        <tbody>
                        {% for id,facility in facilities.items %}
                            <tr facility-id="{{ facility.id }}">
                                <td>
                                    <a class='facility-name' href="{% url 'facility_management' zone_id=zone_id facility_id=facility.id %}">
                                        {{ facility.name }}
                                    </a>
                                </td>
                                <td>{{ facility.num_users }}</td>
                                <td>{{ facility.num_groups }}</td>
                                <td>
                                    {% if not facility.last_time_used %}
                                        {% trans "Never" %}
                                    {% elif facility.last_time_used.last_activity_datetime %}
                                        {{ facility.last_time_used.last_activity_datetime }}
                                    {% else %}
                                        {{ facility.last_time_used.start_datetime|date }} - {{ facility.last_time_used.end_datetime|date }}
                                    {% endif %}
                                </td>
                                <td>
                                    {% if not request.is_teacher %}
                                        <a class="facility-delete-link" title="{% trans 'Delete facility' %}" value="{% url 'facility_delete' facility_id=facility.id %}" href="#">
                                            <span class="glyphicon glyphicon-trash"></span>
                                        </a>
                                    {% endif %}
                                </td>
                            </tr>
                        {% endfor %}
                        </tbody>
                    </table>
                </div>
            {% endif %}
        </div>
    </div> <!-- End Facilities -->
    <!-- Begin Devices -->
    <div class="row">
        <div class="col-md-12">
            <h2>{% trans "Devices" %}</br><small>{% trans "A device is a KA Lite installation." %}{% trans "Devices in the same 'sharing network' sync user data with each other." %}</small></h2>
        </div>
        <div class="col-md-12">
            {% if not devices %}
                <p>{% trans "You currently have no devices that sync data with the central server" %}</p>
            {% else %}
                <div class="table-responsive">
                    <table class="table">
                        <thead>
                            <tr class="success">
                                <th>{% trans "Device name" %}</th>
                                <th>{% trans "# Times Synced" %}</th>
                                <th>{% trans "Last Sync" %}</th>
                                <th>{% trans "Last Usage" %}</th>
                                <th>{% trans "Available Actions" %}</th>
                            </tr>
                        </thead>
                        <tbody>
                        {% for id,device in devices.items %}
                            <tr class="{% if not device.is_registered %}warning {% endif %}{% if device.is_demo_device %}active{% endif %}">
                                <td>
                                    {% if device.num_times_synced != None %}<a href="{% url 'device_management' zone_id=zone_id device_id=id %}">{% endif %}
                                        {{ device.name|truncatechars:25 }}
                                    {% if device.is_demo_device %}[Demo data]{% endif %}
                                    {% if device.num_times_synced != None %}</a>{% endif %}
                                </td>
                                <td>
                                    {% if device.num_times_synced != None %}
                                        {{ device.num_times_synced }}
                                    {% else %}
                                        N/A
                                    {% endif %}
                                </td>
                                <td>
                                    {% if device.last_time_synced != None %}
                                        {{ device.last_time_synced }}
                                    {% else %}
                                        N/A
                                    {% endif %}
                                </td>
                                <td>
                                    {% if not device.last_time_used %}
                                        {% trans "Never" %}
                                    {% elif device.last_time_used.completion_timestamp %}
                                        {{ device.last_time_used.completion_timestamp|date }}
                                    {% elif device.last_time_used.last_activity_datetime %}
                                        {{ device.last_time_used.last_activity_datetime }}
                                    {% elif device.last_time_used.start_datetime %}
                                        {{ device.last_time_used.start_datetime|date }} - {{ device.last_time_used.end_datetime|date }}
                                    {% endif %}
                                </td>
                                <td>
                                    {% if device.is_own_device %}

                                        {% if device.is_registered %}
                                            <button id="force-sync" class="btn btn-primary">{% trans "Sync Now!" %}</button>
                                            <a href="{% url 'update_software' %}" id="update-link" class=" registered-only">{% trans "Update" %}</a>
                                        {% else %}
                                            <a class="btn btn-success not-registered-only" href="{% url 'register_public_key' %}">{% trans "Register device" %}</a>
                                        {% endif %}
=======
    {# Facilities Section #}
    {% include "control_panel/partials/_facility_table.html" %}

    {# Device Section #}
    {% include "control_panel/partials/_device_table.html" %}
>>>>>>> 721d7061

</div> <!-- End container -->
{% endblock control_panel_content %}<|MERGE_RESOLUTION|>--- conflicted
+++ resolved
@@ -43,134 +43,11 @@
 {% block control_panel_content %}
 
 <div class="container">
-<<<<<<< HEAD
-    <!-- Begin Facilities -->
-    <div class="row">
-        <div class="col-md-12">
-          <h2>{% trans "Facilities" %}&nbsp;<small><a class="create-facility" href="{% url 'add_facility' zone_id=zone_id %}" title="{% trans 'Add a new facility' %}"><span class="glyphicon glyphicon-plus"></span></a></br>{% trans "A facility is a physical location where students learn." %}</small></h2>
-
-        </div>
-    </div>
-    <div class="row">
-        <div class="col-md-12">
-            {% if not facilities %}
-                <p>{% trans "You currently have no facilities that sync data with the central server." %}</p>
-            {% else %}
-                <div class="table-responsive">
-                    <table class="table">
-                        <thead>
-                            <tr class="success">
-                                <th>{% trans "Facility Name" %}</th>
-                                <th>{% trans "# Users" %}</th>
-                                <th>{% trans "# Groups" %}</th>
-                                <th>{% trans "Last Usage" %}</th>
-                                <th> {% if not request.is_teacher%}{% trans "Delete" %}{% endif %}</th>
-                            </tr>
-                        </thead>
-                        <tbody>
-                        {% for id,facility in facilities.items %}
-                            <tr facility-id="{{ facility.id }}">
-                                <td>
-                                    <a class='facility-name' href="{% url 'facility_management' zone_id=zone_id facility_id=facility.id %}">
-                                        {{ facility.name }}
-                                    </a>
-                                </td>
-                                <td>{{ facility.num_users }}</td>
-                                <td>{{ facility.num_groups }}</td>
-                                <td>
-                                    {% if not facility.last_time_used %}
-                                        {% trans "Never" %}
-                                    {% elif facility.last_time_used.last_activity_datetime %}
-                                        {{ facility.last_time_used.last_activity_datetime }}
-                                    {% else %}
-                                        {{ facility.last_time_used.start_datetime|date }} - {{ facility.last_time_used.end_datetime|date }}
-                                    {% endif %}
-                                </td>
-                                <td>
-                                    {% if not request.is_teacher %}
-                                        <a class="facility-delete-link" title="{% trans 'Delete facility' %}" value="{% url 'facility_delete' facility_id=facility.id %}" href="#">
-                                            <span class="glyphicon glyphicon-trash"></span>
-                                        </a>
-                                    {% endif %}
-                                </td>
-                            </tr>
-                        {% endfor %}
-                        </tbody>
-                    </table>
-                </div>
-            {% endif %}
-        </div>
-    </div> <!-- End Facilities -->
-    <!-- Begin Devices -->
-    <div class="row">
-        <div class="col-md-12">
-            <h2>{% trans "Devices" %}</br><small>{% trans "A device is a KA Lite installation." %}{% trans "Devices in the same 'sharing network' sync user data with each other." %}</small></h2>
-        </div>
-        <div class="col-md-12">
-            {% if not devices %}
-                <p>{% trans "You currently have no devices that sync data with the central server" %}</p>
-            {% else %}
-                <div class="table-responsive">
-                    <table class="table">
-                        <thead>
-                            <tr class="success">
-                                <th>{% trans "Device name" %}</th>
-                                <th>{% trans "# Times Synced" %}</th>
-                                <th>{% trans "Last Sync" %}</th>
-                                <th>{% trans "Last Usage" %}</th>
-                                <th>{% trans "Available Actions" %}</th>
-                            </tr>
-                        </thead>
-                        <tbody>
-                        {% for id,device in devices.items %}
-                            <tr class="{% if not device.is_registered %}warning {% endif %}{% if device.is_demo_device %}active{% endif %}">
-                                <td>
-                                    {% if device.num_times_synced != None %}<a href="{% url 'device_management' zone_id=zone_id device_id=id %}">{% endif %}
-                                        {{ device.name|truncatechars:25 }}
-                                    {% if device.is_demo_device %}[Demo data]{% endif %}
-                                    {% if device.num_times_synced != None %}</a>{% endif %}
-                                </td>
-                                <td>
-                                    {% if device.num_times_synced != None %}
-                                        {{ device.num_times_synced }}
-                                    {% else %}
-                                        N/A
-                                    {% endif %}
-                                </td>
-                                <td>
-                                    {% if device.last_time_synced != None %}
-                                        {{ device.last_time_synced }}
-                                    {% else %}
-                                        N/A
-                                    {% endif %}
-                                </td>
-                                <td>
-                                    {% if not device.last_time_used %}
-                                        {% trans "Never" %}
-                                    {% elif device.last_time_used.completion_timestamp %}
-                                        {{ device.last_time_used.completion_timestamp|date }}
-                                    {% elif device.last_time_used.last_activity_datetime %}
-                                        {{ device.last_time_used.last_activity_datetime }}
-                                    {% elif device.last_time_used.start_datetime %}
-                                        {{ device.last_time_used.start_datetime|date }} - {{ device.last_time_used.end_datetime|date }}
-                                    {% endif %}
-                                </td>
-                                <td>
-                                    {% if device.is_own_device %}
-
-                                        {% if device.is_registered %}
-                                            <button id="force-sync" class="btn btn-primary">{% trans "Sync Now!" %}</button>
-                                            <a href="{% url 'update_software' %}" id="update-link" class=" registered-only">{% trans "Update" %}</a>
-                                        {% else %}
-                                            <a class="btn btn-success not-registered-only" href="{% url 'register_public_key' %}">{% trans "Register device" %}</a>
-                                        {% endif %}
-=======
     {# Facilities Section #}
     {% include "control_panel/partials/_facility_table.html" %}
 
     {# Device Section #}
     {% include "control_panel/partials/_device_table.html" %}
->>>>>>> 721d7061
 
 </div> <!-- End container -->
 {% endblock control_panel_content %}