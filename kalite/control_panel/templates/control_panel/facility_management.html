--- conflicted
+++ resolved
@@ -220,36 +220,6 @@
                 <p class="no-data">{% trans "You currently have no group data available." %}</p>
 
             {% else %}
-<<<<<<< HEAD
-                <div class="table-responsive">
-                    <table class="simple-table">
-                        <thead>
-                            <tr>
-                                <th class="headrowuser">{% trans "Group Name" %}</th>
-                                <th width="150px">{% trans "Coach" %}</th>
-                                <th class="headrowuser">{% trans "# Students" %}</th>
-                                <th class="headrowuser">{% trans "Logins" %}</th>
-                                <th class="headrowuser">{% trans "Login Time" %}</th>
-                                <th class="headrowuser">{% trans "Videos Viewed" %}</th>
-                                <th class="headrowuser">{% trans "Exercises Completed" %}</th>
-                                <th class="headrowuser">{% trans "Mastery " %}</th>
-                            </tr>
-                        </thead>
-                        <tbody>
-                            {% for group in groups %}
-                                {% if group.name != ungrouped or group.total_users != 0 %}
-                                <tr>
-                                    <td>
-                                        {# Translators: this is a verb; by clicking this link, the user will be able to coach students. #}
-                                        <a title="{% blocktrans with groupname=group.name %}Manage group {{ groupname }}.{% endblocktrans %}"
-                                            {% if group.id %}
-                                            href="{% url 'group_management' zone_id=zone_id facility_id=facility_id group_id=group.id %}">
-                                            {% else %}
-                                            href="{% url 'group_management' zone_id=zone_id facility_id=facility_id group_id=ungrouped %}">
-                                            {% endif %}
-                                            {{ group.name }}
-                                        </a>
-=======
             <div class="action-bar">
                 <div class="selection">
                     <h4>
@@ -265,6 +235,7 @@
                     </h4>
                 </div>
             </div>
+            <div class="table-responsive">
                 <table class="simple-table selectable-table">
                     <thead>
                         <tr>
@@ -284,39 +255,39 @@
                             <tr value="{{ group.id }}" type="groups">
                                 <td>
                                     {# Translators: this is a verb; by clicking this link, the user will be able to coach students. #}
-                                    <a title="{% blocktrans with groupname=group.name %}Manage group {{ groupname }}.{% endblocktrans %}"
->>>>>>> 92de543c
-                                        {% if group.id %}
-                                        <a href="{% url 'group_edit' group_id=group.id %}?facility={{ facility_id }}&next={{ request.get_full_path|urlencode }}">
-                                            <span class="glyphicon glyphicon-pencil" title="{% trans 'Edit group' %}">
-                                        </a>
-                                        {% endif %}
-                                    </td>
-                                    <td>
-                                        {% if group.id %}
-                                        {# Translators: this is a verb; by clicking this link, the user will be able to coach students. #}
-                                        <a title="{% blocktrans with groupname=group.name %}Coach group {{ groupname }}.{% endblocktrans %}" href="{% url 'coach_reports' %}?facility={{ facility_id }}&group={{ group.id }}">
-                                        <div class="sparklines" sparkType="bar" sparkBarColor="green">
-                                        <!--
-                                            {{ group.total_logins }},
-                                            {{ group.total_videos }},
-                                            {{ group.total_exercises }}
-                                        -->
-                                        </div></a>
-                                        {% endif %}
-                                    </td>
-                                    <td>{{ group.total_users }}</td>
-                                    <td>{{ group.total_logins }}</td>
-                                    <td>{{ group.total_hours|floatformat }}</td>
-                                    <td>{{ group.total_videos }}</td>
-                                    <td>{{ group.total_exercises }}</td>
-                                    <td>{{ group.pct_mastery|percent:1 }}</td>
-                                </tr>
-                                {% endif %}
-                            {% endfor %}
-                        </tbody>
-                    </table>
-                </div>
+                                    <a title="{% blocktrans with groupname=group.name %}Manage group {{ groupname }}.{% endblocktrans %}">
+
+                                    {% if group.id %}
+                                    <a href="{% url 'group_edit' group_id=group.id %}?facility={{ facility_id }}&next={{ request.get_full_path|urlencode }}">
+                                        <span class="glyphicon glyphicon-pencil" title="{% trans 'Edit group' %}">
+                                    </a>
+                                    {% endif %}
+                                </td>
+                                <td>
+                                    {% if group.id %}
+                                    {# Translators: this is a verb; by clicking this link, the user will be able to coach students. #}
+                                    <a title="{% blocktrans with groupname=group.name %}Coach group {{ groupname }}.{% endblocktrans %}" href="{% url 'coach_reports' %}?facility={{ facility_id }}&group={{ group.id }}">
+                                    <div class="sparklines" sparkType="bar" sparkBarColor="green">
+                                    <!--
+                                        {{ group.total_logins }},
+                                        {{ group.total_videos }},
+                                        {{ group.total_exercises }}
+                                    -->
+                                    </div></a>
+                                    {% endif %}
+                                </td>
+                                <td>{{ group.total_users }}</td>
+                                <td>{{ group.total_logins }}</td>
+                                <td>{{ group.total_hours|floatformat }}</td>
+                                <td>{{ group.total_videos }}</td>
+                                <td>{{ group.total_exercises }}</td>
+                                <td>{{ group.pct_mastery|percent:1 }}</td>
+                            </tr>
+                            {% endif %}
+                        {% endfor %}
+                    </tbody>
+                </table>
+            </div>
             {% endif %}
         {% endif %}
         </div><!-- groups -->
@@ -388,7 +359,7 @@
                     </h4>
                 </div>
             </div>
-<<<<<<< HEAD
+
             <div class="table-responsive">
                 <table class="simple-table selectable-table">
                     <thead>
@@ -405,29 +376,11 @@
                     </thead>
                     <tbody>
                         {% for student in student_pages %}
-                            <tr value="{{ student.id }}">
+                            <tr value="{{ student.id }}" type="students">
                                 <td>
-=======
-            <table class="simple-table selectable-table">
-                <thead>
-                    <tr>
-                        <th class="headrowuser">{% trans "Student Name" %}</th>
-                        <th class="headrowuser">{% trans "Coach" %}</th>
-                        <th class="headrowuser">{% trans "Group" %}</th>
-                        <th class="headrowuser">{% trans "Logins" %}</th>
-                        <th class="headrowuser">{% trans "Login Time" %}</th>
-                        <th class="headrowuser">{% trans "Videos Viewed" %}</th>
-                        <th class="headrowuser">{% trans "Exercises Completed" %}</th>
-                        <th class="headrowuser">{% trans "Mastery" %}</th>
-                    </tr>
-                </thead>
-                <tbody>
-                    {% for student in student_pages %}
-                        <tr value="{{ student.id }}" type="students">
-                            <td>
-                                <a title="{% blocktrans with studentname=student|format_name:"last_first" %}Edit student {{ studentname }}{% endblocktrans %}" href="{% url 'edit_facility_user' id=student.id %}?facility={{ facility_id }}">
->>>>>>> 92de543c
-                                    {{ student|format_name:"last_first" }}
+                                    <a title="{% blocktrans with studentname=student|format_name:"last_first" %}Edit student {{ studentname }}{% endblocktrans %}" href="{% url 'edit_facility_user' id=student.id %}?facility={{ facility_id }}">
+                                        {{ student|format_name:"last_first" }}
+                                    </a>
                                     <a href="{% url 'edit_facility_user' id=student.id %}?facility={{ facility_id }}">
                                         <span class="glyphicon glyphicon-pencil" title="{% blocktrans with studentname=student|format_name:"last_first" %}Edit student: {{ studentname }}{% endblocktrans %}"></span>
                                     </a>
