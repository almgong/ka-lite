{% extends "control_panel/base_printable.html" %}
{% load i18n %}
{% load my_filters %}
{% load staticfiles %}

{% block control_panel_active %}{% endblock %}
{% block users_active %}active{% endblock %}

{% block title %}{{ facility.name }} - {% trans "Facility Management" %}{{ block.super }}{% endblock title %}

{% block headcss %}{{ block.super }}
    <link rel="stylesheet" type="text/css" href="{% static 'css/ui-datepicker.css' %}" />
{% endblock headcss %}

{% block headjs %}{{ block.super }}
    <script type="text/javascript" src="{% static 'js/jquery.sparkline.min.js' %}"></script>
    <script type="text/javascript">
        var end_date = new Date("{{ date_range.1 }}");
        var start_date = new Date("{{ date_range.0 }}");

        if (start_date >= end_date) {
            start_date.setDate(end_date.getDate() - 30)
        }

        var TEMPLATE_GROUP_URL = "{% url 'group_management' zone_id=zone_id facility_id=facility.id group_id='None' %}";

        $(function() {

            $('#start_date_select').datepicker({
                dateFormat: "d MM yy",
                altField: "#start_standard_date",
                altFormat: "yy-mm-dd",
                autoclose: true,
            });

            $('#end_date_select').datepicker({
                dateFormat: "d MM yy",
                altField: "#end_standard_date",
                altFormat: "yy-mm-dd"
            });
        });

        $(function(){
            $("#top_export_button_id").click(function() {
                $("#export_csv_div_id").toggle(function() {
                    if (!$("#export_csv_div_id").is(":visible")) {
                        $("#top_export_button_id").val("{% trans 'Export data' %}");
                    } else {
                        $("#start_date_select").datepicker('setDate', start_date);
                        $("#end_date_select").datepicker('setDate', end_date);

                        $("#top_export_button_id").val("{% trans 'Cancel' %}");
                    }
                });
            });

            $("#CSV_EXPORT").click(function() {
                $("#top_export_button_id").click(); // hides the form on submit

                start_date = $("#start_date_select").datepicker('getDate');
                end_date = $("#end_date_select").datepicker('getDate');

                // Format the dates as needed by the back-end.
                $("#start_date_select").val($.datepicker.formatDate('yy-mm-dd', start_date));
                $("#end_date_select").val($.datepicker.formatDate('yy-mm-dd', end_date));

                $("#date_picker_form").submit()
            });

            $('.sparklines').sparkline('html', { enableTagOptions: true, disableInteraction: true });

        });
    </script>
    <script type="text/javascript" src="{% static 'js/control_panel/facility_management.js' %}"></script>
{% endblock headjs %}

{% block buttons %}{{ block.super }}
    <li>
        <input class="top_export_button" id="top_export_button_id" type="button" value="{% trans 'Export data' %}"></input>
    </li>
    <li>
        <div id="export_csv_div_id" class="export_csv_div">
            <form method="post" action="?format=csv" id="date_picker_form">
                {% csrf_token %}
                <label class="date">{% trans "Start Date" %}:</label><input class="export_csv_input" name="period_start" id="start_date_select" type="text" value=""></input>
                <label class="date">{% trans "End Date" %}:</label><input class="export_csv_input" name="period_end" id="end_date_select" type="text" value=""></input>
                <input type="button" class="btn-large" id="CSV_EXPORT" title="{% trans "User report for the previous month" %}" value="{% trans "Export to CSV" %}" /></input>
            </form>
        </div>
    </li>
{% endblock buttons %}

{% block control_panel_content %}
    {% trans "Ungrouped" as ungrouped %}
    <div id="facility_container">
        {% if not group_id %}{# Only show coaches when no group is selected #}
        <div class="coaches" id="coaches">
            <div class="title-div">
                <span class="title" style="float: left">{% trans "Coaches" %}</span>
                <a title="{% trans 'Add a new coach.' %}" href="{% url 'add_facility_teacher' %}?facility={{ facility_id }}">
                    {% trans "(add)" %}
                </a>
            </div>
            <div>
                <span class="definition">
                    {% trans "Coaches assist students to learn, and can be teachers, parents, or fellow students." %}
                </span>
            </div>

            <div class="users">
            {% if not coach_pages %}
                <p class="no-data">{% trans "You currently have no coaches for this facility." %}</p>

            {% else %}
            {% block coaches_table %}
                {% if coach_pages.num_listed_pages > 1 %}
                <div class="pagination">
                        <a title="{% trans 'Browse to the previous page of coaches.' %}" {% if coach_pages.has_previous %}href="{{ page_urls.coaches.prev_page }}#coaches"{% endif %}>&lt&lt</a>
                        {% for listed_page in coach_pages.listed_pages %}
                            {% if listed_page == -1 %}
                                <span class="disabled">&hellip;</span>
                            {% elif listed_page == coach_pages.number %}
                                <span class="current">
                                   {{ coach_pages.number }}
                                </span>
                            {% else %}
                                <a title="{% blocktrans %}Browse to page # {{ listed_page }} of coaches.{% endblocktrans %}" href="{{ page_urls.coaches|get_item:listed_page }}#coaches">{{ listed_page }}</a>
                            {% endif %}
                        {% endfor %}
                        <a title="{% trans 'Browse to the next page of coaches.' %}" {% if coach_pages.has_next %}href="{{ page_urls.coaches.next_page }}#coaches"{% endif %}>&gt&gt</a>
                </div>
                <div class="clear"></div>
                {% endif %}

                <div class="action-bar">
                    <div class="selection">
                        <h4>
                            {% trans "Select" %}:
                            <button class="all" value="#coaches">{% trans "All" %}</button>
                            <button class="none" value="#coaches">{% trans "None" %}</button>
                        </h4>
                    </div>
                        <div class="action">
                        <h4>{% trans "Action" %}:

                        <button class="delete" disabled="disabled" value="#coaches">{% trans "Delete Coaches" %}</button>
                        </h4>
                    </div>
                </div>

                <table class="simple-table selectable-table">
                    <thead>
                        <tr>
                            <th class="headrowuser">{% trans "Coach Name" %}</th>
                            <th class="headrowuser">{% trans "Logins" %}</th>
                            <th class="headrowuser">{% trans "Login Time" %}</th>
                            <th class="headrowuser">{% trans "Coach Report Views" %}</th>
                        </tr>
                    </thead>
                    <tbody>
                        {% for coach in coach_pages %}
                        <tr value="{{ coach.id }}" type="coaches">
                            <td>
                                {{ coach|format_name:"last_first" }}
                                <a title="{% blocktrans with coachname=coach|format_name:"last_first" %}Edit user info for coach {{ coachname }}{% endblocktrans %}" href="{% url 'edit_facility_user' id=coach.id %}?facility={{ facility_id }}">
                                    {% trans "(edit)" %}
                                </a>
                            </td>
                            <td>{{ coach.total_logins }}</td>
                            <td>{{ coach.total_hours|floatformat }}</td>
                            <td>{{ coach.total_report_views }}</td>
                        </tr>
                        {% endfor %}
                    </tbody>
                </table>
                {% endblock %}
            {% endif %}
            </div>
            <div style="clear: both;"></div>
        </div><!-- teachers -->
        {% endif %}

        <div class="groups" id="groups">
        {% if group_id %}
            {# comment "First block is a group summary page for a single group's display" #}
            {% with groups|first as groupdata %}
            <dl class="dl-horizontal">
            <dt>{% trans "# Students" %}</dt>
            <dd>{{ groupdata.total_users }}</dd>
            <dt>{% trans "Logins" %}</dt>
            <dd>{{ groupdata.total_logins }}</dd>
            <dt>{% trans "Login Time" %}</dt>
            <dd>{{ groupdata.total_hours|floatformat }}</dd>
            <dt>{% trans "Videos Viewed" %}</dt>
            <dd>{{ groupdata.total_videos }}</dd>
            <dt>{% trans "Exercises Completed" %}</dt>
            <dd>{{ groupdata.total_exercises }}</dd>
            <dt>{% trans "Mastery " %}</dt>
            <dd>{{ groupdata.pct_mastery }}</dd>
            </dl>
            {% endwith %}

        {% else %}
            {# "Second block is a list of all available groups, in table form." %}{% endcomment #}
            <div class="title-div">
                <span class="title" style="float: left">{% trans "Student Groups" %}</span>
                <a title="{% trans 'Add a new group.' %}" href="{% url 'add_group' %}?facility={{ facility_id }}&next={{ request.get_full_path|urlencode }}">
                    {% trans "(add)" %}
                </a>
            </div>
            <div class="clear"></div>

            <div>
                <span class="definition">
                    {% trans "A 'group' is set of students, such as a classroom of students or all students in one grade." %}
                    {% trans "Add students by selecting a group." %}
                </span>
            </div>
            {% if not groups %}
                <p class="no-data">{% trans "You currently have no group data available." %}</p>

            {% else %}
            <div class="action-bar">
                <div class="selection">
                    <h4>
                        {% trans "Select" %}:
                        <button class="all" value="#groups">{% trans "All" %}</button>
                        <button class="none" value="#groups">{% trans "None" %}</button>
                    </h4>
                </div>
                    <div class="action">
                    <h4>{% trans "Action" %}:

                    <button class="delete-group" disabled="disabled" value="#groups">{% trans "Delete Groups" %}</button>
                    </h4>
                </div>
            </div>
                <table class="simple-table selectable-table">
                    <thead>
                        <tr>
                            <th class="headrowuser">{% trans "Group Name" %}</th>
                            <th width="150px">{% trans "Coach" %}</th>
                            <th class="headrowuser">{% trans "# Students" %}</th>
                            <th class="headrowuser">{% trans "Logins" %}</th>
                            <th class="headrowuser">{% trans "Login Time" %}</th>
                            <th class="headrowuser">{% trans "Videos Viewed" %}</th>
                            <th class="headrowuser">{% trans "Exercises Completed" %}</th>
                            <th class="headrowuser">{% trans "Mastery " %}</th>
                        </tr>
                    </thead>
                    <tbody>
                        {% for group in groups %}
                            {% if group.name != ungrouped or group.total_users != 0 %}
                            <tr value="{{ group.id }}" type="groups">
                                <td>
                                    {# Translators: this is a verb; by clicking this link, the user will be able to coach students. #}
                                    <a title="{% blocktrans with grouptitle=group.title %}Manage group {{ grouptitle }}.{% endblocktrans %}"
                                        {% if group.id %}
                                        href="{% url 'group_management' zone_id=zone_id facility_id=facility_id group_id=group.id %}">
                                        {% else %}
                                        href="{% url 'group_management' zone_id=zone_id facility_id=facility_id group_id=ungrouped %}">
                                        {% endif %}
                                        {{ group.name }}
                                    </a>
                                    {% if group.id %}
                                    <a href="{% url 'group_edit' group_id=group.id %}?facility={{ facility_id }}&next={{ request.get_full_path|urlencode }}" title="{% trans 'Edit group' %}">
                                        {% trans "(edit)" %}
                                    </a>
                                    {% endif %}
                                </td>
                                <td>
                                    {% if group.id %}
                                    {# Translators: this is a verb; by clicking this link, the user will be able to coach students. #}
<<<<<<< HEAD
                                    <a title="{% blocktrans with grouptitle=group.title %}Coach group {{ grouptitle }}.{% endblocktrans %}" href="{% url coach_reports %}?facility={{ facility_id }}&group={{ group.id }}">
=======
                                    <a title="{% blocktrans with groupname=group.name %}Coach group {{ groupname }}.{% endblocktrans %}" href="{% url 'coach_reports' %}?facility={{ facility_id }}&group={{ group.id }}">
>>>>>>> ab4ac30e
                                    <div class="sparklines" sparkType="bar" sparkBarColor="green">
                                    <!--
                                        {{ group.total_logins }},
                                        {{ group.total_videos }},
                                        {{ group.total_exercises }}
                                    -->
                                    </div></a>

                                    {% endif %}
                                </td>
                                <td>{{ group.total_users }}</td>
                                <td>{{ group.total_logins }}</td>
                                <td>{{ group.total_hours|floatformat }}</td>
                                <td>{{ group.total_videos }}</td>
                                <td>{{ group.total_exercises }}</td>
                                <td>{{ group.pct_mastery|percent:1 }}</td>
                            </tr>
                            {% endif %}
                        {% endfor %}
                    </tbody>
                </table>
            {% endif %}
        {% endif %}
        </div><!-- groups -->

        {% if group_id or num_groups < 25 %}
        <div class="students" id="students">
            <div class="title-div">
                <span class="title" style="float: left">{% trans "Students" %}</span>
                <a  title="{% trans 'Add a new student.' %}" href="{% url 'add_facility_student' %}?facility={{ facility_id }}&group={{ group_id }}&next={{ request.get_full_path|urlencode }}">
                    {% trans "(add)" %}
                </a>
            </div>

            <div>
                <span class="definition">
                    {% trans "This report contains information about recent student activity." %}
                </span>
            </div>

            {% if not student_pages %}
                <p class="no-data">{% trans "You currently have no student data available." %}</p>

            {% else %}
                {% if student_pages.num_listed_pages > 1 %}
            <div class="pagination">
                    <a title="{% trans 'Browse to the previous page of students.' %}" {% if student_pages.has_previous %}href="{{ page_urls.students.prev_page }}#students"{% endif %}>&lt&lt</a>
                    {% for listed_page in student_pages.listed_pages %}
                        {% if listed_page == -1 %}
                            <span class="disabled">&hellip;</span>
                        {% elif listed_page == student_pages.number %}
                            <span class="current">
                                {{ student_pages.number }}
                            </span>
                        {% else %}
                            <a title="{% blocktrans %}Browse to page # {{ listed_page }} of students.{% endblocktrans %}" href="{{ page_urls.students|get_item:listed_page }}#students">{{ listed_page }}</a>
                        {% endif %}
                    {% endfor %}
                    <a title="{% trans 'Browse to the next page of students.' %}" {% if student_pages.has_next %}href="{{ page_urls.students.next_page }}#students"{% endif %}>&gt&gt</a>
            </div>
            <div class="clear"></div>
            {% endif %}
            <div class="action-bar">
                <div class="select">
                    <h4>
                        {% trans "Select" %}:
                        <button class="all" value="#students">{% trans "All" %}</button>
                        <button class="none" value="#students">{% trans "None" %}</button>
                    </h4>
                </div>
                <div class="action">
                    <h4>
                        {% trans "Action" %}:
                        {% if groups %}
                        <span class="dotted">
                            <button class="movegroup" disabled="disabled" value="#students">{% trans "Change Student Groups" %}</button>
                            <select class="movegrouplist" value="#students">
                                    <option selected>----</option>
                                    {% for group in groups %}
                                        {% if not group_id == group.id and group.id %}
                                            <option value="{{ group.id }}">{{ group.name }}</option>
                                        {% endif %}
                                    {% endfor %}
                                    {% if group_id != ungrouped_id %}
                                        <option value="">{{ ungrouped }}</option>
                                    {% endif %}
                            </select>
                        {% endif %}

                        <button class="delete" disabled="disabled" value="#students">{% trans "Delete Students" %}</button>
                    </h4>
                </div>
            </div>
            <table class="simple-table selectable-table">
                <thead>
                    <tr>
                        <th class="headrowuser">{% trans "Student Name" %}</th>
                        <th class="headrowuser">{% trans "Coach" %}</th>
                        <th class="headrowuser">{% trans "Group" %}</th>
                        <th class="headrowuser">{% trans "Logins" %}</th>
                        <th class="headrowuser">{% trans "Login Time" %}</th>
                        <th class="headrowuser">{% trans "Videos Viewed" %}</th>
                        <th class="headrowuser">{% trans "Exercises Completed" %}</th>
                        <th class="headrowuser">{% trans "Mastery" %}</th>
                    </tr>
                </thead>
                <tbody>
                    {% for student in student_pages %}
                        <tr value="{{ student.id }}" type="students">
                            <td>
                                <a title="{% blocktrans with studentname=student|format_name:"last_first" %}Edit student {{ studentname }}{% endblocktrans %}" href="{% url 'edit_facility_user' id=student.id %}?facility={{ facility_id }}">
                                    {{ student|format_name:"last_first" }}
                                    {% trans "(edit)" %}
                                </a>
                            </td>

                            <td>
                                <a  title="{% blocktrans with studentname=student|format_name:"last_first" %}Coach student {{ studentname }}{% endblocktrans %}" href="{% url 'student_view' %}?user={{ student.id }}">
                                <div class="sparklines" sparkType="bar" sparkBarColor="green">
                                <!--
                                    {{ student.total_logins }},
                                    {{ student.total_videos }},
                                    {{ student.total_exercises }}
                                -->
                                </div></a>
                            </td>
                            <td>
                                {% if student.group %}
                                    {% if group_id %}
<<<<<<< HEAD
                                    <a title="{% blocktrans with grouptitle=student.group.title %}Manage group {{ grouptitle }}{% endblocktrans %}" href="{% url coach_reports %}?facility={{ facility.id }}&group={{ student.group.id }}">
                                    {% else %}
                                    <a title="{% blocktrans with grouptitle=student.group.title %}Coach group {{ grouptitle }}{% endblocktrans %}" href="{% url group_management zone_id=zone_id facility_id=facility_id group_id=student.group.id %}">
=======
                                    <a title="{% blocktrans with groupname=student.group.name %}Manage group {{ groupname }}{% endblocktrans %}" href="{% url 'coach_reports' %}?facility={{ facility.id }}&group={{ student.group.id }}">
                                    {% else %}
                                    <a title="{% blocktrans with groupname=student.group.name %}Coach group {{ groupname }}{% endblocktrans %}" href="{% url 'group_management' zone_id=zone_id facility_id=facility_id group_id=student.group.id %}">
>>>>>>> ab4ac30e
                                    {% endif %}
                                    {{ student.group.name }}
                                    </a>
                                {% endif %}
                            </td>
                            <td>{{ student.total_logins }}</td>
                            <td>{{ student.total_hours|floatformat }}</td>
                            <td>{{ student.total_videos }}</td>
                            <td>{{ student.total_exercises }}</td>
                            <td>{{ student.pct_mastery|percent:1  }}</td>
                        </tr>

                    {% endfor %}
                </tbody>
            </table>
            {% endif %}
        </div><!-- users -->
        {% endif %}
    </div><!-- facility -->
{% endblock control_panel_content %}<|MERGE_RESOLUTION|>--- conflicted
+++ resolved
@@ -254,7 +254,7 @@
                             <tr value="{{ group.id }}" type="groups">
                                 <td>
                                     {# Translators: this is a verb; by clicking this link, the user will be able to coach students. #}
-                                    <a title="{% blocktrans with grouptitle=group.title %}Manage group {{ grouptitle }}.{% endblocktrans %}"
+                                    <a title="{% blocktrans with groupname=group.name %}Manage group {{ groupname }}.{% endblocktrans %}"
                                         {% if group.id %}
                                         href="{% url 'group_management' zone_id=zone_id facility_id=facility_id group_id=group.id %}">
                                         {% else %}
@@ -271,11 +271,7 @@
                                 <td>
                                     {% if group.id %}
                                     {# Translators: this is a verb; by clicking this link, the user will be able to coach students. #}
-<<<<<<< HEAD
-                                    <a title="{% blocktrans with grouptitle=group.title %}Coach group {{ grouptitle }}.{% endblocktrans %}" href="{% url coach_reports %}?facility={{ facility_id }}&group={{ group.id }}">
-=======
                                     <a title="{% blocktrans with groupname=group.name %}Coach group {{ groupname }}.{% endblocktrans %}" href="{% url 'coach_reports' %}?facility={{ facility_id }}&group={{ group.id }}">
->>>>>>> ab4ac30e
                                     <div class="sparklines" sparkType="bar" sparkBarColor="green">
                                     <!--
                                         {{ group.total_logins }},
@@ -283,7 +279,6 @@
                                         {{ group.total_exercises }}
                                     -->
                                     </div></a>
-
                                     {% endif %}
                                 </td>
                                 <td>{{ group.total_users }}</td>
@@ -305,7 +300,7 @@
         <div class="students" id="students">
             <div class="title-div">
                 <span class="title" style="float: left">{% trans "Students" %}</span>
-                <a  title="{% trans 'Add a new student.' %}" href="{% url 'add_facility_student' %}?facility={{ facility_id }}&group={{ group_id }}&next={{ request.get_full_path|urlencode }}">
+                <a  title="{% trans 'Add a new student.' %}" href="{% url add_facility_student %}?facility={{ facility_id }}&group={{ group_id }}&next={{ request.get_full_path|urlencode }}">
                     {% trans "(add)" %}
                 </a>
             </div>
@@ -405,15 +400,9 @@
                             <td>
                                 {% if student.group %}
                                     {% if group_id %}
-<<<<<<< HEAD
-                                    <a title="{% blocktrans with grouptitle=student.group.title %}Manage group {{ grouptitle }}{% endblocktrans %}" href="{% url coach_reports %}?facility={{ facility.id }}&group={{ student.group.id }}">
-                                    {% else %}
-                                    <a title="{% blocktrans with grouptitle=student.group.title %}Coach group {{ grouptitle }}{% endblocktrans %}" href="{% url group_management zone_id=zone_id facility_id=facility_id group_id=student.group.id %}">
-=======
                                     <a title="{% blocktrans with groupname=student.group.name %}Manage group {{ groupname }}{% endblocktrans %}" href="{% url 'coach_reports' %}?facility={{ facility.id }}&group={{ student.group.id }}">
                                     {% else %}
                                     <a title="{% blocktrans with groupname=student.group.name %}Coach group {{ groupname }}{% endblocktrans %}" href="{% url 'group_management' zone_id=zone_id facility_id=facility_id group_id=student.group.id %}">
->>>>>>> ab4ac30e
                                     {% endif %}
                                     {{ student.group.name }}
                                     </a>
