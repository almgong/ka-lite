--- conflicted
+++ resolved
@@ -328,12 +328,8 @@
                     <h4>
                         {% trans "Action" %}:
                         {% if groups %}
-<<<<<<< HEAD
-                            <button class="movegroup" value="#students">{% trans "Change Student Groups" %}</button>
-=======
                         <span class="dotted">
                             <button class="movegroup" disabled="disabled" value="#students">{% trans "Change Student Groups" %}</button>
->>>>>>> 7b2db7db
                             <select class="movegrouplist" value="#students">
                                     <option selected>----</option>
                                     {% for group in groups %}
