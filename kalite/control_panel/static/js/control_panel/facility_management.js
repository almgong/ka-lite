function getSelectedItems(select) {
    // Retrieve a list of selected users.
    // var items = $(select).find("tr.selected").map(function () {
    //     return $(this).attr("value");
    // }).get();
    var items = $(select).find("tr.selectable.selected").map(function () {
        return $(this).attr("value");
    }).get();
    return items;
}

function setActionButtonState(select) {
    // argument to allow conditional selection of action buttons.
    if($(select).find("tr.selectable.selected").length) {
<<<<<<< HEAD
        $('button[value="'+select+'"]').removeAttr("disabled").removeAttr("title");
    } else {
        $('button[value="'+select+'"]').attr("disabled", "disabled");
        $('button[value="'+select+'"]').attr("title", "You must select one or more rows from the table below before taking this action.");
=======
        $('div.action button[value="'+select+'"]').removeAttr("disabled");
    } else {
        $('div.action button[value="'+select+'"]').attr("disabled", "disabled");
>>>>>>> 9e7c4713
    }
}

function setSelectAllState(selectAllId) {
    var allChecked = true;
    // If all checkboxes selected, set to checked, if not, set to unchecked
    var boxes = $(selectAllId).find('tbody').find('input[type="checkbox"]');
    _.each(boxes, function(box) {
        if ($(box).prop('checked') === false){
            allChecked = false;
        }
    });
    var selectAllBox = $(selectAllId).find('thead').find('.select-all');
    $(selectAllBox).prop("checked", allChecked);
}

$(function() {

    // on load add the same title tag to all disabled buttons 
    $('button[disabled="disabled"]').attr("title", "You must select one or more rows from the table below before taking this action.");

    $("#group").change(function(){
        // Change the URL to the selected group.
        GetParams["group_id"] = $("#group option:selected").val();
        window.location.href = setGetParamDict(window.location.href, GetParams);
    });

    $(".all").click(function(event){
        // Select all checkboxes within local table
        var el = $(event.target.value);
        el.find("thead").find("input.select-all").prop("checked", true);
        el.find("tbody").find("tr").not(".selected").mousedown();
    });

    $(".none").click(function(event){
        // Unselect all checkboxes within local table
        var el = $(event.target.value);
        el.find("thead").find("input.select-all").prop("checked", false);
        el.find("tbody").find("tr.selected").mousedown();
    });

    $(".movegroup").click(function(event) {
        // Move users to the selected group
        var users = getSelectedItems(this.value);
        var group = $(this.value).find('select[value="'+this.value+'"] option:selected').val();

        if (group==="----") {
            alert(gettext("Please choose a group to move users to."));
        } else if (users.length===0) {
            alert(gettext("Please select users first."));
        } else if(!confirm(gettext("You are about to move selected users to another group."))) {
            return;
        } else {
            doRequest(MOVE_TO_GROUP_URL, {users: users, group: group})
                .success(function() {
                    location.reload();
                });
        }
    });

    // Code for checkboxes
    $(".select-all").click(function(event){
        // Select all checkboxes within local table
        var el = $(event.target.value);
        if(!event.target.checked){
            el.find("tbody").find("input:checked").mousedown();
        } else {
            el.find("tbody").find("input:checkbox:not(:checked)").mousedown();
        }
    });

    $("input:checkbox").click(function(event){
        var el = event.target.value
        // Only set action button state on related action buttons.
<<<<<<< HEAD
        setActionButtonState(el);
    });

    $("input:checkbox").mouseup(function(event){
        var el = event.target.value
        // Set state of select all checkbox based on clicks 
        setSelectAllState(el);
=======
        setActionButtonState(event.target.value);
>>>>>>> 9e7c4713
    });

    $(".delete").click(function(event) {
        // Delete the selected users
        var users = getSelectedItems(this.value);

        if (users.length === 0) {
            alert(gettext("Please select users first."));
        } else if (!confirm(gettext("You are about to delete selected users, they will be permanently deleted."))) {
            return;
        } else {
            doRequest(DELETE_USERS_URL, {users: users})
                .success(function() {
                    location.reload();
                });
        }
    });

    $(".delete-group").click(function(event) {
        // Delete the selected users
        var groups = getSelectedItems(this.value);

        if (groups.length === 0) {
            alert(gettext("Please select groups first."));
        } else if (!confirm(gettext("You are about to permanently delete the selected group(s). Note that any students currently in this group will now be characterized as 'Ungrouped' but their profiles will not be deleted."))) {
            return;
        } else {
            doRequest(DELETE_GROUPS_URL, {groups: groups})
                .success(function() {
                    location.reload();
                });
        }
    });

    // When mouse is pressed over a row in the table body (not the header row), make mouseovers select.
    $(".selectable-table").find("tbody").find("tr.selectable").mousedown(function(){
        $(this).toggleClass("selected");
        var checkbox = $(this).find("input");
        if (checkbox.prop("checked")) {
            checkbox.prop("checked", false);
        } else {
            checkbox.prop("checked", true);
        }
        var el = "#" + $(this).attr("type");
        setActionButtonState(el);
        setSelectAllState(el);
        
        // (Currently disabled due to a bit of bugginess with not registering the mouseup event, which created a weird flickering effect. Also, this won't work on tablets, since drag is scroll.) 
        // This code is to allow rows of a selectable-table class table to be clicked for selection,
        // and dragged across with mousedown for selection.
        // $(".selectable-table").find("tbody").find("tr.selectable").mouseover(function(){
        //     $(this).toggleClass("selected");
        //     var checkbox = $(this).find("input");
        //     if (checkbox.prop("checked")) {
        //         checkbox.prop("checked", false);
        //     } else {
        //         checkbox.prop("checked", true);
        //     }
        //     setActionButtonState("#" + $(this).attr("type"));
        // });
    });

    // (Currently disabled for the same reasons as above)
    // Unbind the mouseover selection once the button has been released.
    // $(".selectable-table").find("tbody").find("tr.selectable").mouseup(function(){
    //     $(".selectable-table").find("tbody").find("tr.selectable").unbind("mouseover");
    // });

    // If the mouse moves out of the table with the button still depressed, the above unbind will not fire.
    // Unbind the mouseover once the mouse leaves the table.
    // This means that moving the mouse out and then back in with the button depressed will not select.
<<<<<<< HEAD
    // $(".selectable-table").mouseleave(function(){
    //     $(".selectable-table").find("tbody").find("tr.selectable").unbind("mouseover");
    // })
=======
    $(".selectable-table").mouseleave(function(){
        $(".selectable-table").find("tbody").find("tr.selectable").unbind("mouseover");
    });
>>>>>>> 9e7c4713

    // Prevent propagation of click events on links to limit confusing behaviour
    // of rows being selected when links clicked.
    $(".selectable-table").find("a").mousedown(function(event) {
        event.stopPropagation();
        return false;
    });

    $(".selectable-table").find("tbody").find("input").mousedown(function(event){
        event.preventDefault();
    });

    $(".selectable-table").find("tbody").find("input").click(function(event){
        event.preventDefault();
        return false;
    });
});<|MERGE_RESOLUTION|>--- conflicted
+++ resolved
@@ -12,16 +12,10 @@
 function setActionButtonState(select) {
     // argument to allow conditional selection of action buttons.
     if($(select).find("tr.selectable.selected").length) {
-<<<<<<< HEAD
-        $('button[value="'+select+'"]').removeAttr("disabled").removeAttr("title");
-    } else {
-        $('button[value="'+select+'"]').attr("disabled", "disabled");
-        $('button[value="'+select+'"]').attr("title", "You must select one or more rows from the table below before taking this action.");
-=======
-        $('div.action button[value="'+select+'"]').removeAttr("disabled");
+        $('div.action button[value="'+select+'"]').removeAttr("disabled").removeAttr("title");
     } else {
         $('div.action button[value="'+select+'"]').attr("disabled", "disabled");
->>>>>>> 9e7c4713
+        $('div.action button[value="'+select+'"]').attr("title", "You must select one or more rows from the table below before taking this action.");
     }
 }
 
@@ -94,19 +88,15 @@
     });
 
     $("input:checkbox").click(function(event){
-        var el = event.target.value
+        var el = event.target.value;
         // Only set action button state on related action buttons.
-<<<<<<< HEAD
         setActionButtonState(el);
     });
 
     $("input:checkbox").mouseup(function(event){
-        var el = event.target.value
+        var el = event.target.value;
         // Set state of select all checkbox based on clicks 
         setSelectAllState(el);
-=======
-        setActionButtonState(event.target.value);
->>>>>>> 9e7c4713
     });
 
     $(".delete").click(function(event) {
@@ -178,15 +168,11 @@
     // If the mouse moves out of the table with the button still depressed, the above unbind will not fire.
     // Unbind the mouseover once the mouse leaves the table.
     // This means that moving the mouse out and then back in with the button depressed will not select.
-<<<<<<< HEAD
+
     // $(".selectable-table").mouseleave(function(){
     //     $(".selectable-table").find("tbody").find("tr.selectable").unbind("mouseover");
     // })
-=======
-    $(".selectable-table").mouseleave(function(){
-        $(".selectable-table").find("tbody").find("tr.selectable").unbind("mouseover");
-    });
->>>>>>> 9e7c4713
+
 
     // Prevent propagation of click events on links to limit confusing behaviour
     // of rows being selected when links clicked.
