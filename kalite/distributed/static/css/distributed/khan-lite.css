--- conflicted
+++ resolved
@@ -37,28 +37,6 @@
     right: 10px;
     min-width: 280px;
     height: 50px;
-}
-
-<<<<<<< HEAD
-/*nav {
-=======
-header nav {
->>>>>>> cef76475
-    display: block;
-    clear: both;
-    width: 100%;
-    margin: 0;
-    padding: 3px 0;
-    white-space: nowrap;
-     Position this at 30 so the white triangle appears on top of the page_sub_nav breadcrumbs border 
-    height: 30px;
-    z-index: 50;
-    position: relative;
-    right: 10px;
-    top: 22px;
-<<<<<<< HEAD
-}*/
-=======
 }
 
 .nav-subheader {
@@ -96,19 +74,15 @@
     margin-left: -5px;
     width: 15px;
 }
->>>>>>> cef76475
 
 #nav_registerdevice {
     color: darkRed;
 }
 
-<<<<<<< HEAD
-=======
 #nav_addstudent, #nav_addteacher, #nav_admin, #nav_coachreports, #nav_watch, #nav_practice, #nav_signup, #nav_login, #nav_update, #nav_logout, #nav_registerdevice, #nav_tests {
     display: none;
 }
 
->>>>>>> cef76475
 /********** End of Top Navigation bar ***********/
 
 /*h2 {
@@ -469,4 +443,8 @@
     float: right;
 }
 
-/* END styles for software-keyboard */+/* END styles for software-keyboard */
+
+input#search {
+    width: 150px;
+}