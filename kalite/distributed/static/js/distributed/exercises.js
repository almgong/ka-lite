window.ExerciseDataModel = Backbone.Model.extend({
    defaults: {
        basepoints: 0,
        description: "",
        title: "",
        name: "",
        seconds_per_fast_problem: 0,
        author_name: "",
        related_videos: [],
        file_name: ""
    },

    initialize: function() {
        _.bindAll(this);

        this.listenTo(this, 'change', this.updateExerciseData);

        this.fetch();
    },

    url: function () {
        return "/api/exercise/" + this.get("exercise_id");
    },

    updateExerciseData: function () {
        exerciseData = {
            "basepoints": this.basepoints ,
            "description": this.description,
            "title": this.display_name,
            "exerciseModel": {
                "displayName": this.display_name,
                "name": this.name,
                "secondsPerFastProblem": this.seconds_per_fast_problem ,
                "authorName": this.author_name,
                "relatedVideos": this.related_videos,
                "fileName": this.file_name
            }
        };
    }

})

window.ExerciseLogModel = Backbone.Model.extend({

    init: function() {
        _.bindAll(this);

        var self = this;

        this.fetch().success(function(data){
            self.starting_points = self.get("points");
        });
    },

    save: function() {

        var self = this;

        var already_complete = this.complete;

        if (this.attempts > 20 && !this.complete) {
          this.struggling = True;
        }

        this.complete = this.streak_progress >= 100;

        if (!already_complete && this.complete) {
          this.struggling = False;
          this.completion_timestamp = userModel.get_server_time().toJSON();
          this.attempts_before_completion = this.attempts;
        }



        Backbone.Model.prototype.save.call(this)
            .success(function(data) {
                // update the top-right point display, now that we've saved the points successfully
                userModel.set("newpoints", self.get("points") - self.starting_points);
            })
    },

    url: function () {
        return "/api/exercise_log" + this.get("exercise_id");
    }

})

window.AttemptLogModel = Backbone.Model.extend({

    url: function() {
        return "/api/attempt_log/" + this.get("exercise_id");
    }

})

window.AttemptLogCollection = Backbone.Collection.extend({

    model: AttemptLogModel,

    url: function() {
        return "/api/attempt_log/" + this.options.exercise_id
    }

})

<<<<<<< HEAD
=======

function updateStreakBar() {
    // update the streak bar UI
    $("#streakbar .progress-bar").css("width", exerciseData.percentCompleted + "%");
    $("#totalpoints").html(exerciseData.points > 0 ? (exerciseData.points) : "");
    if (exerciseData.percentCompleted >= 100) {
        $("#streakbar .progress-bar").addClass("completed");
        $("#hint-remainder").hide();
    }
}

>>>>>>> cd77ef5f
function updateQuestionPoints(points) {
    // show points for correct question, or none if not answered yet.
    $("#questionpoints").html(points ? (sprintf(gettext("%(points)d points!"), { points : points })) : "");
}

function updatePercentCompleted(correct) {

    // update the streak; increment by 10 if correct, otherwise reset to 0
    if (correct && !exerciseData.hintUsed) {
        exerciseData.percentCompleted += 10;
        if (exerciseData.percentCompleted < 101) {
            bumpprob = Math.floor(Math.random()*100);
            bump = (bumpprob < 90) ? 1 : (bumpprob < 99 ? 1.5 : 2);
            inc = Math.ceil(basepoints*bump);
            exerciseData.points += inc;
            updateQuestionPoints(inc);
        }
    } else if (exerciseData.percentCompleted < 100) {
        exerciseData.percentCompleted = 0;
        exerciseData.points = 0;
    }

    // max out at the percentage completed at 100%
    exerciseData.percentCompleted = Math.min(exerciseData.percentCompleted, 100);

    // Increment the # of attempts
    exerciseData.attempts++;

<<<<<<< HEAD
    var data = {
        exercise_id: exerciseData.exerciseModel.name,
        streak_progress: exerciseData.percentCompleted,
        points: exerciseData.points,
        random_seed: exerciseData.seed,
        correct: correct,
        attempts: exerciseData.attempts,
        answer_given: answerGiven // TODO(jamalex): refactor me!
    };

    doRequest("/api/save_exercise_log", data)
        .success(function(data) {
            // update the top-right point display, now that we've saved the points successfully
            userModel.set("newpoints", exerciseData.points - exerciseData.starting_points);
        })
=======
    updateStreakBar();

>>>>>>> cd77ef5f
}

var hintsResetPoints = true; // Sometimes it's OK to view hints (like, after a correct answer)
var answerGiven = null;

window.ExerciseProgressView = Backbone.View.extend({

    initialize: function() {

        _.bindAll(this);

        this.listenTo(model, "change", this.render);

        this.render();

    },

    render: function() {
        this.update_streak_bar();
    },

    update_streak_bar: function() {
        // update the streak bar UI
        this.$("#streakbar .progress-bar").css("width", this.model.get("streak_progress") + "%");
        this.$("#totalpoints").html(this.model.get("points") > 0 ? this.model.get("points") : "");
        if (this.model.get("streak_progress") >= 100) {
            this.$("#streakbar .progress-bar").addClass("completed");
            this.$("#hint-remainder").hide();
        }
    }


});

window.ExerciseWrapperView = Backbone.View.extend({

    template: HB.template("exercise/exercise-wrapper"),

    initialize: function() {

        _.bindAll(this);

        this.render();

        this.exercise_progress_view = new ExerciseProgressView({
            el: this.$(".exercise-progress-wrapper"),
            model: this.model
        });

        this.initialize_khan_exercises_listeners();

        // this.adjust_scratchpad_margin();

    },

    events: {
        "click #scratchpad-show": "adjust_scratchpad_margin"
    },

    render: function() {

        this.$el.html(this.template(this.model.attributes));

        this.initialize_listeners();

    },

    initialize_listeners: function() {
        this.$("#next-question-button").click(this.next_question_clicked); // needs to be explicit (not in "events")
    },

    initialize_khan_exercises_listeners: function() {

        $(Khan).bind("loaded", function() {
            exerciseData.seed = Math.floor(Math.random() * 1000);
            $(Exercises).trigger("problemTemplateRendered");
            $(Exercises).trigger("readyForNextProblem", {userExercise: exerciseData});
        });

<<<<<<< HEAD
        $(Khan).on("answerGiven", function (event, answer) {
            answerGiven = answer;
        });

        $(Exercises).bind("checkAnswer", function(ev, data) {
            updatePercentCompleted(data.correct);

            // after giving a correct answer, no penalty for viewing a hint.
            // after giving an incorrect answer, penalty for giving a hint (as a correct answer will give you points)
            hintsResetPoints = !data.correct;
            $("#hint-remainder").toggle(hintsResetPoints); // hide/show message about hints
        });

        $(Exercises).bind("gotoNextProblem", function(ev, data) {
            // When ready for the next problem, hints matter again!
            hintsResetPoints = true;
            $("#hint-remainder").toggle(hintsResetPoints); // hide/show message about hints
        });

        $(Exercises).bind("hintUsed", function(ev, data) {
            if (exerciseData.hintUsed || !hintsResetPoints) { // only register the first hint used on a question
                return;
            }
            exerciseData.hintUsed = true;
            updatePercentCompleted(false);
        });

    },

    next_question_clicked: function() {
        alert("woo")
        updateQuestionPoints(false);
        exerciseData.hintUsed = false;
        exerciseData.seed = Math.floor(Math.random() * 1000);
        $(Exercises).trigger("readyForNextProblem", {userExercise: exerciseData});
    },
=======
    adjust_scratchpad_margin();
>>>>>>> cd77ef5f

    adjust_scratchpad_margin: function() {
        if (Khan.scratchpad.isVisible()) {
            this.$(".current-card-contents #problemarea").css("margin-top", "50px");
        } else {
            this.$(".current-card-contents #problemarea").css("margin-top", "10px");
        }
    }

});


$(function() {

    window.exerciseWrapperView = new ExerciseWrapperView({
        el: $(".exercise-wrapper"),
        model: new Backbone.Model // temp
    });

    basepoints = exerciseData.basepoints;

});
<|MERGE_RESOLUTION|>--- conflicted
+++ resolved
@@ -103,20 +103,6 @@
 
 })
 
-<<<<<<< HEAD
-=======
-
-function updateStreakBar() {
-    // update the streak bar UI
-    $("#streakbar .progress-bar").css("width", exerciseData.percentCompleted + "%");
-    $("#totalpoints").html(exerciseData.points > 0 ? (exerciseData.points) : "");
-    if (exerciseData.percentCompleted >= 100) {
-        $("#streakbar .progress-bar").addClass("completed");
-        $("#hint-remainder").hide();
-    }
-}
-
->>>>>>> cd77ef5f
 function updateQuestionPoints(points) {
     // show points for correct question, or none if not answered yet.
     $("#questionpoints").html(points ? (sprintf(gettext("%(points)d points!"), { points : points })) : "");
@@ -145,26 +131,6 @@
     // Increment the # of attempts
     exerciseData.attempts++;
 
-<<<<<<< HEAD
-    var data = {
-        exercise_id: exerciseData.exerciseModel.name,
-        streak_progress: exerciseData.percentCompleted,
-        points: exerciseData.points,
-        random_seed: exerciseData.seed,
-        correct: correct,
-        attempts: exerciseData.attempts,
-        answer_given: answerGiven // TODO(jamalex): refactor me!
-    };
-
-    doRequest("/api/save_exercise_log", data)
-        .success(function(data) {
-            // update the top-right point display, now that we've saved the points successfully
-            userModel.set("newpoints", exerciseData.points - exerciseData.starting_points);
-        })
-=======
-    updateStreakBar();
-
->>>>>>> cd77ef5f
 }
 
 var hintsResetPoints = true; // Sometimes it's OK to view hints (like, after a correct answer)
@@ -176,7 +142,7 @@
 
         _.bindAll(this);
 
-        this.listenTo(model, "change", this.render);
+        this.listenTo(this.model, "change", this.render);
 
         this.render();
 
@@ -244,7 +210,6 @@
             $(Exercises).trigger("readyForNextProblem", {userExercise: exerciseData});
         });
 
-<<<<<<< HEAD
         $(Khan).on("answerGiven", function (event, answer) {
             answerGiven = answer;
         });
@@ -281,9 +246,6 @@
         exerciseData.seed = Math.floor(Math.random() * 1000);
         $(Exercises).trigger("readyForNextProblem", {userExercise: exerciseData});
     },
-=======
-    adjust_scratchpad_margin();
->>>>>>> cd77ef5f
 
     adjust_scratchpad_margin: function() {
         if (Khan.scratchpad.isVisible()) {
