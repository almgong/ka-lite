/**
* This file depends on global js constants defined at the top of base_distributed.html
* and should only be included on pages that inherit from that template.
*/

// Functions related to loading the page

function toggle_state(state, status){
    $("." + (status ? "not-" : "") + state + "-only").hide();
    $("." + (!status ? "not-" : "") + state + "-only").show();
    // Use display block setting instead of inline to prevent misalignment of navbar items.
    $(".nav ." + (!status ? "not-" : "") + state + "-only").css("display", "block");
}

function show_api_messages(messages) {
    // When receiving an error response object,
    //   show errors reported in that object
    if (!messages) {
        return;
    }
    switch (typeof messages) {
        case "object":
            for (var msg_type in messages) {
                show_message(msg_type, messages[msg_type]);
            }
            break;
        case "string":
            // Should throw an exception, but try to handle gracefully
            show_message("info", messages);
            break;
        default:
            // Programming error; this should not happen
            // NOTE: DO NOT WRAP THIS STRING.
            throw "do not call show_api_messages object of type " + (typeof messages);
    }
}

function show_modal(msg_class, msg_text) {
    clear_modal();

<<<<<<< HEAD
    var msg_html = sprintf("<div class='alert alert-%1$s' id='overlay'><a class='close' data-dismiss='alert' href='#''>&times;</a>%2$s</div><div id='fade'></div>", msg_class, msg_text);
=======
    var msg_html = sprintf("<div class='alert alert-%1$s' id='modal'><a class='close' data-dismiss='alert' href='#''>&times;</a>%2$s</div><div id='fade'></div>", msg_class, msg_text);
>>>>>>> 721d7061

    window.modal = $(msg_html).appendTo("body");
    $(".close").click(clear_modal);
    $("#fade").click(clear_modal);
}

function clear_modal() {
    if (window.modal !== undefined) {
        window.modal.remove();
    }
}


function force_sync() {
    // Simple function that calls the API endpoint to force a data sync,
    //   then shows a message for success/failure
    doRequest(FORCE_SYNC_URL)
        .success(function() {
            var msg = gettext("Successfully launched data syncing job.") + " ";
            msg += sprintf(gettext("After syncing completes, visit the <a href='%(devman_url)s'>device management page</a> to view results."), {
                devman_url: LOCAL_DEVICE_MANAGEMENT_URL
            });
            show_message("success", msg);
        });
}


/**
* Model that holds overall information about the server state or the current user.
*/
var StatusModel = Backbone.Model.extend({

    defaults: {
        points: 0,
        newpoints: 0,
        client_server_time_diff: 0
    },

    url: STATUS_URL,

    initialize: function() {

        _.bindAll(this);

        // save the deferred object from the fetch, so we can run stuff after this model has loaded
        this.loaded = this.fetch();

        this.loaded.then(this.after_loading);

        this.listenTo(this, "change:points", this.update_total_points);
        this.listenTo(this, "change:newpoints", this.update_total_points);

    },

    get_server_time: function () {
        // Function to return time corrected to server clock based on status update.
        return (new Date(new Date() - this.get("client_server_time_diff"))).toISOString().slice(0, -1);
    },

    after_loading: function() {

        var self = this;

        // Add field that quantifies the time differential between client and server.
        // This is the amount that needs to be taken away from client time to give server time.
        // As the server sends its timestamp without a timezone (and we can't rely on timezones
        // being set correctly, we need to do some finagling with the offset to get it to work out.
        var time_stamp = new Date(this.get("status_timestamp"));
        this.set("client_server_time_diff", new Date() - time_stamp.getTime());

        $(function() {
            toggle_state("logged-in", self.get("is_logged_in"));
            toggle_state("registered", self.get("registered"));
            toggle_state("super-user", self.get("is_django_user"));
            toggle_state("teacher", self.get("is_admin") && !self.get("is_django_user"));
            toggle_state("student", !self.get("is_admin") && !self.get("is_django_user") && self.get("is_logged_in"));
            toggle_state("admin", self.get("is_admin")); // combination of teachers & super-users
<<<<<<< HEAD
=======
            $('.navbar-right').show();
>>>>>>> 721d7061
        });

        this.update_total_points();

    },

    update_total_points: function() {
        // add the points that existed at page load and the points earned since page load, to get the total current points
        this.set("totalpoints", this.get("points") + this.get("newpoints"));
    }

});

// create a global StatusModel instance to hold shared state, mostly as returned by the "status" api call
window.statusModel = new StatusModel();


/**
 * View that wraps the point display in the top-right corner of the screen, updating itself when points change.
 */
var TotalPointView = Backbone.View.extend({

    initialize: function() {
        _.bindAll(this);
        this.model.bind("change:totalpoints", this.render);
<<<<<<< HEAD
        this.model.bind("change:username", this.render);
=======
>>>>>>> 721d7061
        this.render();
    },

    render: function() {

        var points = this.model.get("totalpoints");
<<<<<<< HEAD
        var username_span = sprintf("<span id='logged-in-name'>%s</span>", this.model.get("username"));
=======
>>>>>>> 721d7061
        var message = null;

        // only display the points if they are greater than zero, and the user is logged in
        if (!this.model.get("is_logged_in")) {
            return;
        }

<<<<<<< HEAD
        // TODO-BLOCKER(jamalex): only include the hex user ID when Nalanda package is enabled
        if (this.model.has("user_id")) {
            username_span += sprintf(" (%s)", this.model.get("user_id").slice(0, 8));
        }

        if (points > 0) {
            message = sprintf("%s<span> | %s</span>", username_span, sprintf(gettext("Total Points: %(points)d "), { points : points }));
            if (ds.store.show_store_link_once_points_earned) {
                message += " | <a href='/store/'>Store!</a>";
            }
        } else {
            message = sprintf(gettext("Welcome, %(username)s!"), {username: username_span});
=======
        message = sprintf(gettext("Points: %(points)d "), { points : points });
        if (ds.store.show_store_link_once_points_earned) {
            message += " | <a href='/store/'>Store!</a>";
>>>>>>> 721d7061
        }

        this.$el.html(message);
        this.$el.show();
    }

});

var UsernameView = Backbone.View.extend({

    initialize: function() {
        this.listenTo(this.model, "change:username", this.render);
        this.render();
    },

    render: function() {

        var username_span = this.model.get("username");

        // only display the points if they are greater than zero, and the user is logged in
        if (!this.model.get("is_logged_in")) {
            return;
        }

        // TODO-BLOCKER(jamalex): only include the hex user ID when Nalanda package is enabled
        if (this.model.has("user_id")) {
            username_span += sprintf(" (%s)", this.model.get("user_id").slice(0, 8));
        }

        this.$el.html(username_span);
        this.$el.show();
    }

});

function sanitize_string(input_string) {
    return $('<div/>').text(input_string).html();
}

// Related to showing elements on screen
$(function(){

    // create an instance of the total point view, which encapsulates the point display in the top right of the screen
<<<<<<< HEAD
    var totalPointView = new TotalPointView({model: statusModel, el: "#sitepoints"});
=======
    var usernameView = new UsernameView({model: statusModel, el: "#username"});
    var totalPointView = new TotalPointView({model: statusModel, el: "#points"});

    // For mobile (Bootstrap xs) view
    var totalPointViewXs = new TotalPointView({model: statusModel, el: "#points-xs"});
>>>>>>> 721d7061

    // Process any direct messages, from the url querystring
    if ($.url().param('message')) {

        var message_type = sanitize_string($.url().param('message_type') || "info");
        var message = sanitize_string($.url().param('message'));
        var message_id = sanitize_string($.url().param('message_id') || "");

        show_message(message_type, message, message_id);

    }

    // Hide stuff with "-only" classes by default
    //$("[class$=-only]").hide();
<<<<<<< HEAD

=======
>>>>>>> 721d7061
});


// Download needed user data and add classes to indicate progress, as appropriate
$(function() {

    // load progress data for all videos linked on page, and render progress circles
    var video_ids = $.map($(".progress-circle[data-video-id]"), function(el) { return $(el).data("video-id"); });
    if (video_ids.length > 0) {
        doRequest(GET_VIDEO_LOGS_URL, video_ids)
            .success(function(data) {
                $.each(data, function(ind, video) {
                    var newClass = video.complete ? "complete" : "partial";
                    $("[data-video-id='" + video.video_id + "']").addClass(newClass);
                });
            });
    }

    // load progress data for all exercises linked on page, and render progress circles
    var exercise_ids = $.map($(".progress-circle[data-exercise-id]"), function(el) { return $(el).data("exercise-id"); });
    if (exercise_ids.length > 0) {
        doRequest(GET_EXERCISE_LOGS_URL, exercise_ids)
            .success(function(data) {
                $.each(data, function(ind, exercise) {
                    var newClass = exercise.complete ? "complete" : "partial";
                    $("[data-exercise-id='" + exercise.exercise_id + "']").addClass(newClass);
                });
            });
    }

});

// Related to language bar function
$(function() {

    // If new language is selected, redirect after adding django_language session key
    $("#language_selector").change(function() {
        var lang_code = $("#language_selector").val();
        if (lang_code != "") {
            doRequest(SET_DEFAULT_LANGUAGE_URL,
                      {lang: lang_code}
                     ).success(function() {
                         window.location.reload();
                     });
        }
    });
});

// Code related to checking internet connectivity status

/**
 * This function gets the status of any KA Lite server. By default it will call the central server.
 *
 * @param {options} An object containing the parameterized options. If omitted, it will use the default options.
 * @param {fields} An array of strings. They refer to the extra data that we want from the server. Example ["name", "version"] .
 * @param {function} A function to handle the callback operation.
 *
 * @return {object} Returns a jsonp object containing data from the server. For testing, you can use alert(JSON.stringify(eval(result))).
 *                  The "status" attribute on the returned object will be set to "error" if the connection to the server failed, else "OK".
 */
function get_server_status(options, fields, callback) {

    var defaults = {
        protocol: "http",
        hostname: "",
        port: 8008,
        path: SERVER_INFO_PATH
    };

    var args = $.extend(defaults, options);

    // build the prefix only when a hostname was specified
    var prefix = "";
    if (args.hostname) {
        prefix = (args.protocol ? args.protocol + ":" : "") + "//" + args.hostname + (args.port ? ":" + args.port : "");
    }

    // if prefix is empty, gives an absolute (local) url. If prefix, then fully qualified url.
    var request = $.ajax({
        url:  prefix + args.path,
        dataType: args.hostname ? "jsonp" : "json",
        data: {fields: (fields || []).join(",")}
    }).success(function(data) {
        callback(data);
    }).fail(function() {
        callback({status: "error"});
    });
}

/**
 * This function immediately checks whether the local distributed server has access to the internet.
 *
 * @param {function} A function to handle the callback operation.
 *
 * @return {boolean} The callback function will be passed true if the server is online, and false otherwise.
 */
function check_now_whether_server_is_online(callback) {
    get_server_status({}, ["online"], function(data) {
        callback(data["online"] === true);
    });
}

/**
 * This function immediately checks whether the client (the user's browser) has direct access to the internet.
 *
 * @param {function} A function to handle the callback operation.
 *
 * @return {boolean} The callback function will be passed true if the client is online, and false otherwise.
 */
function check_now_whether_client_is_online(callback) {
    var hostname = CENTRAL_SERVER_HOST.split(":")[0];
    var port = CENTRAL_SERVER_HOST.split(":")[1] || null;
    get_server_status({protocol: SECURESYNC_PROTOCOL, hostname: hostname, port: port}, [], function(data) {
        callback(data["status"] === "OK");
    });
}

// container for the Deferred objects that will track the progress of the internet connectivity checks
window._online_deferreds = {
    server: null,
    client: null
};

/**
 * This function checks the online status of either the client or the server, or uses the cached value if it
 * had already checked previously, in which case it calls back immediately.
 *
 * @param {string} Either "server" or "client", to indicate whether to check for the local server or the browser client.
 * @param {function} A function to handle the callback operation.
 *
 * @return {boolean} The callback function will be passed true if the client/server is online, and false otherwise.
 */
function with_online_status(server_or_client, callback) {

    var deferred = _online_deferreds[server_or_client];

    // if we have not yet checked, do the actual check now
    if (!deferred) {

        deferred = _online_deferreds[server_or_client] = $.Deferred();

        window["check_now_whether_" + server_or_client + "_is_online"](function(is_online) {
            if (is_online) {
                deferred.resolve();
            } else {
                deferred.reject();
            }
        });
    }

    // when the deferred is resolved (or now, if it's already resolved), call back to indicate we're online
    deferred.done(function() {
        callback(true);
    });

    // when the deferred is rejected (or now, if it's already rejected), call back to indicate we're offline
    deferred.fail(function() {
        callback(false);
    });
}

// automatically detect whether we need to do checks for online status of the server/client, based on whether
// there are any elements on the page with classes that are conditionally displayed depending on online status,
// for example with the "server-online-only" or "not-client-online-only" classes
$(function() {

    _.each(["server", "client"], function(server_or_client) {

        // check for the existence of elements to selectively show based on connectivity
        if ($("." + server_or_client + "-online-only, .not-" + server_or_client + "-online-only").length) {

            // perform the actual check (it will use a cached value if the check has already been done elsewhere)
            with_online_status(server_or_client, function(is_online) {

                // hide and show the elements on the page as needed, based on the online status
                toggle_state(server_or_client + "-online", is_online);

            });
        }
    });

});


// Hides/shows nav bar search input field/button when user clicks on search glyphicon
$(function() {

    var glyphicon_search = $('#glyphicon-search-js'); // Search glyphicon
    var search = $('.search-js'); // Search input field/button

    search.hide(); // Search input field/button are hidden upon page load

    glyphicon_search.click(function() { // When user clicks on search glyphicon,
        if (search.is(':hidden')) { // if search input field/button are hidden,
            search.show(); // search input field/button are displayed;
        } else { // if user clicks on search glyphicon and search input field/button are displayed,
            search.hide(); // search input field/button are hidden.
        }
    });

});<|MERGE_RESOLUTION|>--- conflicted
+++ resolved
@@ -38,11 +38,7 @@
 function show_modal(msg_class, msg_text) {
     clear_modal();
 
-<<<<<<< HEAD
-    var msg_html = sprintf("<div class='alert alert-%1$s' id='overlay'><a class='close' data-dismiss='alert' href='#''>&times;</a>%2$s</div><div id='fade'></div>", msg_class, msg_text);
-=======
     var msg_html = sprintf("<div class='alert alert-%1$s' id='modal'><a class='close' data-dismiss='alert' href='#''>&times;</a>%2$s</div><div id='fade'></div>", msg_class, msg_text);
->>>>>>> 721d7061
 
     window.modal = $(msg_html).appendTo("body");
     $(".close").click(clear_modal);
@@ -120,10 +116,7 @@
             toggle_state("teacher", self.get("is_admin") && !self.get("is_django_user"));
             toggle_state("student", !self.get("is_admin") && !self.get("is_django_user") && self.get("is_logged_in"));
             toggle_state("admin", self.get("is_admin")); // combination of teachers & super-users
-<<<<<<< HEAD
-=======
             $('.navbar-right').show();
->>>>>>> 721d7061
         });
 
         this.update_total_points();
@@ -149,20 +142,12 @@
     initialize: function() {
         _.bindAll(this);
         this.model.bind("change:totalpoints", this.render);
-<<<<<<< HEAD
-        this.model.bind("change:username", this.render);
-=======
->>>>>>> 721d7061
         this.render();
     },
 
     render: function() {
 
         var points = this.model.get("totalpoints");
-<<<<<<< HEAD
-        var username_span = sprintf("<span id='logged-in-name'>%s</span>", this.model.get("username"));
-=======
->>>>>>> 721d7061
         var message = null;
 
         // only display the points if they are greater than zero, and the user is logged in
@@ -170,53 +155,38 @@
             return;
         }
 
-<<<<<<< HEAD
+        message = sprintf(gettext("Points: %(points)d "), { points : points });
+        if (ds.store.show_store_link_once_points_earned) {
+            message += " | <a href='/store/'>Store!</a>";
+        }
+
+        this.$el.html(message);
+        this.$el.show();
+    }
+
+});
+
+var UsernameView = Backbone.View.extend({
+
+    initialize: function() {
+        this.listenTo(this.model, "change:username", this.render);
+        this.render();
+    },
+
+    render: function() {
+
+        var username_span = this.model.get("username");
+
+        // only display the points if they are greater than zero, and the user is logged in
+        if (!this.model.get("is_logged_in")) {
+            return;
+        }
+
         // TODO-BLOCKER(jamalex): only include the hex user ID when Nalanda package is enabled
         if (this.model.has("user_id")) {
             username_span += sprintf(" (%s)", this.model.get("user_id").slice(0, 8));
         }
 
-        if (points > 0) {
-            message = sprintf("%s<span> | %s</span>", username_span, sprintf(gettext("Total Points: %(points)d "), { points : points }));
-            if (ds.store.show_store_link_once_points_earned) {
-                message += " | <a href='/store/'>Store!</a>";
-            }
-        } else {
-            message = sprintf(gettext("Welcome, %(username)s!"), {username: username_span});
-=======
-        message = sprintf(gettext("Points: %(points)d "), { points : points });
-        if (ds.store.show_store_link_once_points_earned) {
-            message += " | <a href='/store/'>Store!</a>";
->>>>>>> 721d7061
-        }
-
-        this.$el.html(message);
-        this.$el.show();
-    }
-
-});
-
-var UsernameView = Backbone.View.extend({
-
-    initialize: function() {
-        this.listenTo(this.model, "change:username", this.render);
-        this.render();
-    },
-
-    render: function() {
-
-        var username_span = this.model.get("username");
-
-        // only display the points if they are greater than zero, and the user is logged in
-        if (!this.model.get("is_logged_in")) {
-            return;
-        }
-
-        // TODO-BLOCKER(jamalex): only include the hex user ID when Nalanda package is enabled
-        if (this.model.has("user_id")) {
-            username_span += sprintf(" (%s)", this.model.get("user_id").slice(0, 8));
-        }
-
         this.$el.html(username_span);
         this.$el.show();
     }
@@ -231,15 +201,11 @@
 $(function(){
 
     // create an instance of the total point view, which encapsulates the point display in the top right of the screen
-<<<<<<< HEAD
-    var totalPointView = new TotalPointView({model: statusModel, el: "#sitepoints"});
-=======
     var usernameView = new UsernameView({model: statusModel, el: "#username"});
     var totalPointView = new TotalPointView({model: statusModel, el: "#points"});
 
     // For mobile (Bootstrap xs) view
     var totalPointViewXs = new TotalPointView({model: statusModel, el: "#points-xs"});
->>>>>>> 721d7061
 
     // Process any direct messages, from the url querystring
     if ($.url().param('message')) {
@@ -254,10 +220,6 @@
 
     // Hide stuff with "-only" classes by default
     //$("[class$=-only]").hide();
-<<<<<<< HEAD
-
-=======
->>>>>>> 721d7061
 });
 
 
