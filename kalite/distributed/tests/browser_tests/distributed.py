"""
These use a web-browser, along selenium, to simulate user actions.
"""
import re
import time
from selenium.webdriver.common.by import By
from selenium.webdriver.common.keys import Keys
from selenium.webdriver.support import expected_conditions, ui
<<<<<<< HEAD
from selenium.common.exceptions import TimeoutException, NoSuchElementException, ElementNotVisibleException, WebDriverException
=======
from selenium.common.exceptions import TimeoutException, ElementNotVisibleException, WebDriverException
>>>>>>> c7f3a2b1
from selenium.webdriver.support.ui import WebDriverWait

from django.conf import settings
from django.core.urlresolvers import reverse
from django.utils import unittest
from django.test.utils import override_settings
from django.utils.translation import ugettext as _

from kalite.facility.models import FacilityUser
from kalite.main.models import ExerciseLog
from kalite.testing.base import KALiteBrowserTestCase
from kalite.testing.mixins.browser_mixins import BrowserActionMixins
from kalite.testing.mixins.django_mixins import CreateAdminMixin
from kalite.testing.mixins.facility_mixins import FacilityMixins, CreateFacilityMixin
from kalite.topic_tools import get_node_cache

logging = settings.LOG


class TestAddFacility(BrowserActionMixins, CreateAdminMixin, KALiteBrowserTestCase):
    """
    Test webpage for adding a facility
    """

    def test_browser_add_facility(self, facility_name="My Test Facility"):
        """Add a facility"""

        self.admin_data = {"username": "admin", "password": "admin"}
        self.create_admin(**self.admin_data)

        # Login as admin
        self.browser_login_admin(**self.admin_data)

        params = {
            "zone_id": None,
        }
        # Add the facility
        add_facility_url = self.reverse("add_facility", kwargs=params)
        self.browse_to(add_facility_url)

        self.browser_activate_element(id="id_name") # explicitly set the focus, to start
        self.browser_send_keys(facility_name)
        self.browser.find_elements_by_class_name("submit")[0].click()
        self.wait_for_page_change(add_facility_url)

        self.browser_check_django_message(message_type="success", contains="has been successfully saved!")


class DeviceUnregisteredTest(BrowserActionMixins, KALiteBrowserTestCase):
    """Validate all the steps of registering a device.

    Currently, only testing that the device is not registered works.
    """

    @unittest.skipIf(getattr(settings, 'CONFIG_PACKAGE', None), "Fails if settings.CONFIG_PACKAGE is set.")
    def test_device_unregistered(self):
        """
        Tests that a device is initially unregistered, and that it can
        be registered through automatic means.
        """
        home_url = self.reverse("homepage")

        # First, get the homepage without any automated information.
        self.browse_to(home_url) # Load page
        self.browser_check_django_message(message_type="warning", contains=["No administrator account detected", "complete the setup."], num_messages=2)
        self.assertFalse(self.browser_is_logged_in(), "Not (yet) logged in")


@unittest.skipIf(settings.DISABLE_SELF_ADMIN, "Registration not allowed when DISABLE_SELF_ADMIN set.")
class UserRegistrationCaseTest(BrowserActionMixins, KALiteBrowserTestCase, CreateAdminMixin, CreateFacilityMixin):
    username = "user1"
    password = "password"

    def setUp(self):
        super(UserRegistrationCaseTest, self).setUp();
        self.create_admin()
        self.create_facility()

    def test_register_login_exact(self):
        """Tests that a user can login with the exact same email address as registered"""

        # Register user in one case
        self.browser_register_user(username=self.username.lower(), password=self.password)

        # Login in the same case
        self.browser_login_student(username=self.username.lower(), password=self.password)
        self.browser_logout_user()

    @unittest.skipIf(True, "Waiting for Dylan's fix for the Sign Up redirect")
    def test_register_mixed(self):
        """Tests that a user cannot re-register with the uppercased version of an email address that was registered"""

        # Register user in one case
        self.browser_register_user(username=self.username.lower(), password=self.password)

        # Try to register again in a different case
        self.browser_register_user(username=self.username.upper(), password=self.password)

        text_box = self.browser.find_element_by_id("id_username") # form element
        error = text_box.parent.find_elements_by_class_name("errorlist")[-1]
        self.assertIn(_("A user with this username already exists."), error.text, "Check 'username is taken' error.")

    @unittest.skipIf(True, "Waiting for Dylan's fix for the Sign Up redirect loop")
    def test_login_two_users_different_cases(self):
        """Tests that a user cannot re-register with the uppercased version of an email address that was registered"""

        user1_uname = self.username.lower()
        user2_uname = "a"+self.username.lower()
        user1_password = self.password
        user2_password = "a"+self.password
        user1_fname = "User1"
        user2_fname = "User2"

        # Register & activate two users with different usernames / emails
        self.browser_register_user(username=user1_uname, password=user1_password, first_name=user1_fname)
        self.browser_login_student(username=user1_uname, password=user1_password)
        self.browser_logout_user()

        self.browser_register_user(username=user2_uname, password=user2_password, first_name=user2_fname)
        self.browser_login_student(username=user2_uname, password=user2_password)
        self.browser_logout_user()

        # Change the second user to be a case-different version of the first user
        user2 = FacilityUser.objects.get(username=user2_uname)
        user2_uname = user1_uname.upper()
        user2.username = user2_uname
        user2.email = user2_uname
        user2.save()

        # First, make sure that user 1 can only log in with user 1's email/password
        self.browser_login_student(username=user1_uname, password=user1_password) # succeeds
        self.browser_logout_user()
        self.browser_login_student(username=user2_uname, password=user1_password) # fails
        self.browser_check_django_message("error", contains="There was an error logging you in.")

        # Now, check the same in the opposite direction.
        self.browser_login_student(username=user2_uname, password=user2_password) # succeeds
        self.browser_logout_user()

        self.browser_login_student(username=user1_uname, password=user2_password) # fails
        self.browser_check_django_message("error", contains="There was an error logging you in.")


@unittest.skipIf(getattr(settings, 'HEADLESS', None), "Fails if settings.HEADLESS is set.")
class StudentExerciseTest(BrowserActionMixins, FacilityMixins, KALiteBrowserTestCase):
    """
    Test exercises.
    """
    student_username = 'test_student'
    student_password =  'socrates'
    EXERCISE_SLUG = 'addition_1'
    MIN_POINTS = get_node_cache("Exercise")[EXERCISE_SLUG]["basepoints"]
    MAX_POINTS = 2 * MIN_POINTS

    def setUp(self):
        """
        Create a student, log the student in, and go to the exercise page.
        """
        super(StudentExerciseTest, self).setUp()
        self.facility_name = "fac"
        self.facility = self.create_facility(name=self.facility_name)
        self.student = self.create_student(username=self.student_username,
                                           password=self.student_password,
                                           facility=self.facility)
        self.browser_login_student(self.student_username, self.student_password, facility_name=self.facility_name)

        self.browse_to(self.live_server_url + reverse("learn") + get_node_cache("Exercise")[self.EXERCISE_SLUG]["path"])
        self.nanswers = self.browser.execute_script('return window.ExerciseParams.STREAK_CORRECT_NEEDED;')

    def browser_get_current_points(self):
        """
        Check the total points a student has accumulated, from an exercise page.
        """
        try:
            points_regexp = r'\((?P<points>\w+) points\)'
            points_text = self.browser.find_element_by_css_selector('.progress-points').text
            points = re.match(points_regexp, points_text).group('points')
            return points
        except AttributeError:
            return ""

    def browser_submit_answer(self, answer):
        """
        From an exercise page, insert an answer into the text box and submit.
        """
        ui.WebDriverWait(self.browser, 10).until(
            expected_conditions.presence_of_element_located((By.ID, 'solutionarea'))
        )
        self.browser.find_element_by_id('solutionarea').find_element_by_css_selector('input[type=text]').click()
        self.browser_send_keys(unicode(answer))
        self.browser.find_element_by_id('check-answer-button').click()

        try:
            ui.WebDriverWait(self.browser, 10).until(
                expected_conditions.visibility_of_element_located((By.ID, 'next-question-button'))
            )
            correct = self.browser.find_element_by_id('next-question-button').get_attribute("value")=="Correct! Next question..."
        except TimeoutException:
            correct = False
        return correct

    @unittest.skipIf(settings.RUNNING_IN_TRAVIS, "I CAN'T TAKE THIS ANYMORE!")
    @unittest.skipIf(getattr(settings, 'CONFIG_PACKAGE', None), "Fails if settings.CONFIG_PACKAGE is set.")
    def test_question_correct_points_are_added(self):
        """
        Answer an exercise correctly
        """
        ui.WebDriverWait(self.browser, 10).until(
            expected_conditions.presence_of_element_located((By.CLASS_NAME, 'mord'))
        )
        numbers = self.browser.find_elements_by_css_selector("span[class=mord][style]")
        answer = sum(int(num.text) for num in numbers)
        correct = self.browser_submit_answer(answer)
        self.assertTrue(correct, "answer was incorrect")
        elog = ExerciseLog.objects.get(exercise_id=self.EXERCISE_SLUG, user=self.student)
        self.assertEqual(elog.streak_progress, 100 / self.nanswers, "Streak progress should be 10%")
        self.assertFalse(elog.struggling, "Student is not struggling.")
        self.assertEqual(elog.attempts, 1, "Student should have 1 attempt.")
        self.assertFalse(elog.complete, "Student should not have completed the exercise.")
        self.assertEqual(elog.attempts_before_completion, None, "Student should not have a value for attempts_before_completion.")

    @unittest.skipIf(settings.RUNNING_IN_TRAVIS, "I CAN'T TAKE THIS ANYMORE!")
    def test_question_incorrect_false(self):
        """
        Answer an exercise incorrectly.
        """
        ui.WebDriverWait(self.browser, 10).until(
            expected_conditions.presence_of_element_located((By.CLASS_NAME, 'mord'))
        )
        correct = self.browser_submit_answer(0)
        self.assertFalse(correct, "answer was correct")

        elog = ExerciseLog.objects.get(exercise_id=self.EXERCISE_SLUG, user=self.student)
        self.assertEqual(elog.streak_progress, 0, "Streak progress should be 0%")
        self.assertFalse(elog.struggling, "Student is not struggling.")
        self.assertEqual(elog.attempts, 1, "Student should have 1 attempt.")
        self.assertFalse(elog.complete, "Student should not have completed the exercise.")
        self.assertEqual(elog.attempts_before_completion, None, "Student should not have a value for attempts_before_completion.")

    @unittest.skipIf(settings.RUNNING_IN_TRAVIS, "I CAN'T TAKE THIS ANYMORE!")
    def test_question_incorrect_button_text_changes(self):
        """
        Answer an exercise incorrectly, and make sure button text changes.
        """
        ui.WebDriverWait(self.browser, 10).until(
            expected_conditions.presence_of_element_located((By.CLASS_NAME, 'mord'))
        )

        self.browser_submit_answer(0)

        answer_button_text = self.browser.find_element_by_id("check-answer-button").get_attribute("value")

        self.assertTrue(answer_button_text == "Check Answer", "Answer button changed on incorrect answer!")

    # @unittest.skipIf(getattr(settings, 'CONFIG_PACKAGE', None), "Fails if settings.CONFIG_PACKAGE is set.")
    @unittest.skipIf(settings.RUNNING_IN_TRAVIS, "I CAN'T TAKE THIS ANYMORE!")
    @override_settings(CONFIG_PACKAGE=None)
    def test_exercise_mastery(self):
        """
        Answer an exercise til mastery
        """
        for ai in range(1, 1 + self.nanswers):
            # Hey future maintainer! The visibility_of_element_located
            # requires that the element be ACTUALLY visible on the screen!
            # so you can't just have the test spawn a teeny-bitty browser to
            # the side while you have the world cup occupying a big part of your
            # screen.
            ui.WebDriverWait(self.browser, 10).until(
                expected_conditions.visibility_of_element_located((By.CLASS_NAME, 'mord'))
            )
            numbers = self.browser.find_elements_by_css_selector("span[class=mord][style]")
            answer = sum(int(num.text) for num in numbers)
            correct = self.browser_submit_answer(answer)
            self.assertTrue(correct, "answer was incorrect")

            self.browser_send_keys(Keys.RETURN)  # move on to next question.

        # Now test the models
        elog = ExerciseLog.objects.get(exercise_id=self.EXERCISE_SLUG, user=self.student)
        self.assertEqual(elog.streak_progress, 100, "Streak progress should be 100%")
        self.assertFalse(elog.struggling, "Student is not struggling.")
        self.assertEqual(elog.attempts, self.nanswers, "Student should have %s attempts. Got %s" % (self.nanswers, elog.attempts))
        self.assertTrue(elog.complete, "Student should have completed the exercise.")
        self.assertEqual(elog.attempts_before_completion, self.nanswers, "Student should have %s attempts for completion." % self.nanswers)


class MainEmptyFormSubmitCaseTest(CreateAdminMixin, BrowserActionMixins, KALiteBrowserTestCase, CreateFacilityMixin):
    """
    Submit forms with no values, make sure there are no errors.

    Note: these are functions on securesync, but
    """

    def setUp(self):
        self.admin_data = {"username": "admin", "password": "admin"}
        self.admin = self.create_admin(**self.admin_data)
        self.facility = self.create_facility()

        super(MainEmptyFormSubmitCaseTest, self).setUp()
        self.browser_login_admin(**self.admin_data)

    def test_add_student_form(self):
        self.empty_form_test(url=self.reverse("add_facility_student"), submission_element_id="id_username")

    def test_add_teacher_form(self):
        self.empty_form_test(url=self.reverse("add_facility_teacher"), submission_element_id="id_username")

    def test_add_group_form(self):
        self.empty_form_test(url=self.reverse("add_group"), submission_element_id="id_name")


@override_settings(SESSION_IDLE_TIMEOUT=1)
class TestSessionTimeout(CreateAdminMixin, BrowserActionMixins, FacilityMixins, KALiteBrowserTestCase):
    """
    Test webpage for timing out user sessions
    """

    def test_facility_user_logout_after_interval(self):
        """Students should be auto-logged out"""
        student_username = 'test_student'
        student_password =  'socrates'
        self.create_admin()
        self.student = self.create_student(username=student_username, password=student_password)
        self.browser_login_student(student_username, student_password)
        time.sleep(3)
        self.browse_to(self.reverse("learn"))
        self.browser_check_django_message(message_type="error", contains="Your session has been timed out")

    def test_admin_no_logout_after_interval(self):
        """Admin should not be auto-logged out"""
        admin_data = {"username": "admin", "password": "admin"}
        self.admin = self.create_admin(**admin_data)
        self.browser_login_admin(**admin_data)
        time.sleep(3)
        self.browse_to(self.reverse("homepage"))
        self.assertTrue(self.browser_is_logged_in(), "Timeout should not logout admin")

    def test_teacher_no_logout_after_interval(self):
        """Teacher should not be auto-logged out"""
        self.teacher = self.create_teacher()
        self.browser_login_teacher(username=self.teacher.username, password="password")
        time.sleep(3)
        self.browse_to(self.reverse("homepage"))
        self.assertTrue(self.browser_is_logged_in(), "Timeout should not logout teacher")

class WatchingVideoAccumulatesPointsTest(BrowserActionMixins, CreateAdminMixin, KALiteBrowserTestCase, CreateFacilityMixin):
    """
    Addresses issue 2864. Ensure that watching a video accumulates points for a student.
    """

    def setUp(self):
        super(WatchingVideoAccumulatesPointsTest, self).setUp()
        self.browser.set_page_load_timeout(30)
        self.create_admin()
        self.create_facility()
        self.browser_register_user(username="johnduck", password="superpassword")
        self.browser_login_student(username="johnduck", password="superpassword")

    @unittest.skipIf(settings.RUNNING_IN_TRAVIS, "Passes locally, fails in Travis - MCGallaspy.")
    def test_watching_video_increases_points(self):
        self.browse_to_random_video()
        points = self.browser_get_points()
        self._play_video()
        updated_points = self.browser_get_points()
        self.assertNotEqual(updated_points, points, "Points were not increased after video seek position was changed")

    @unittest.skipIf(settings.RUNNING_IN_TRAVIS, "Passes locally, fails in Travis - MCGallaspy.")
    def test_points_update(self):
        self.browse_to_random_video()
        points = self.browser_get_points()
        video_js_object = "channel_router.control_view.topic_node_view.content_view.currently_shown_view.content_view"
        self.browser_wait_for_js_object_exists(video_js_object)
        self.browser.execute_script(video_js_object + ".set_progress(1);")
        updated_points = self.browser_get_points()
        self.assertNotEqual(updated_points, points, "Points were not increased after video progress was updated")

    def _play_video(self):
        """Video might not be downloaded, so simulate "playing" it by firing off appropriate js events."""
        video_js_object = "channel_router.control_view.topic_node_view.content_view.currently_shown_view.content_view"
        self.browser_wait_for_js_object_exists(video_js_object)
        self.browser.execute_script(video_js_object + ".activate()")
        self.browser.execute_script(video_js_object + ".set_progress(0.5)")
        self.browser.execute_script(video_js_object + ".update_progress()")

class PointsDisplayUpdatesCorrectlyTest(KALiteBrowserTestCase, BrowserActionMixins, CreateAdminMixin, CreateFacilityMixin):
    """
    A regression test for issue 2858. When a user with X points gets Y more points and 
    navigates to a new item, the points display reamins X. Only after a third navigation 
    event are the points updated correctly to X + Y + any other points accumulated in the meantime.
    We need to test two different backbone router events here (under distributed/topics/router.js)
    """

    def setUp(self):
        super(PointsDisplayUpdatesCorrectlyTest, self).setUp()
        self.create_admin()
        self.create_facility()
        self.browser_register_user(username="johnduck", password="superpassword")
        self.browser_login_student(username="johnduck", password="superpassword")

    @unittest.skipIf(settings.RUNNING_IN_TRAVIS, "This is a Schroedinger's Cat test - a superposition of fail/ok whose outcome depends on the observer.")
    def test_points_update_after_backbone_navigation(self):
        """
        Tests a navigation event caught by loading another backbone view.
        """
        self.browse_to_random_video()
        points = self.browser_get_points()
        self._play_video()
        self.browse_to_random_video()
        updated_points = self.browser_get_points()
        self.assertNotEqual(updated_points, points, "Points were not updated after a backbone navigation event.")

    @unittest.skipIf(settings.RUNNING_IN_TRAVIS, "Passes locally, fails in Travis - MCGallaspy.")
    def test_points_update_after_non_backbone_navigation(self):
        """
        Tests navigation event not triggered by loading another backbone view, e.g.
        refreshing the page.
        """
        self.browse_to_random_video()
        points = self.browser_get_points()
        self._play_video()
        self.browse_to(self.reverse("homepage"))
        updated_points = self.browser_get_points()
        self.assertNotEqual(updated_points, points, "Points were not updated after a non-backbone navigation event.")

    def _play_video(self):
        """The video might not be downloaded, so instead we simulate playing it by changing the points on the log_model."""
        log_model_object = "channel_router.control_view.topic_node_view.content_view.currently_shown_view.content_view.log_model"
        self.browser_wait_for_js_object_exists(log_model_object)
        self.browser.execute_script(log_model_object + ".set(\"points\", 9000);" )
        self.browser.execute_script(log_model_object + ".saveNow();" )

class AdminOnlyTabsNotDisplayedForCoachTest(KALiteBrowserTestCase, BrowserActionMixins, CreateAdminMixin, FacilityMixins):
    """ Addresses issue #2990. """

    def setUp(self):
        super(AdminOnlyTabsNotDisplayedForCoachTest, self).setUp()
        self.create_admin()
        self.create_facility()
        self.create_teacher(username="teacher1", password="password")
        self.browser_login_user(username="teacher1", password="password")
<<<<<<< HEAD
    
=======

>>>>>>> c7f3a2b1
    def test_correct_tabs_are_displayed(self):
        """Tabs with the class admin-only should not be displayed, and tabs
        with the class teacher-only should be displayed
        """
<<<<<<< HEAD
        admin_only_elements = WebDriverWait(self.browser, 10).until(
            expected_conditions.presence_of_all_elements_located((By.CLASS_NAME, "admin-only"))
        )
=======
        try:
            admin_only_elements = WebDriverWait(self.browser, 10).until(
                expected_conditions.presence_of_all_elements_located((By.CLASS_NAME, "admin-only"))
            )
        except TimeoutException:
            admin_only_elements = []
>>>>>>> c7f3a2b1
        teacher_only_elements = WebDriverWait(self.browser, 10).until(
            expected_conditions.presence_of_all_elements_located((By.CLASS_NAME, "teacher-only"))
        )
        # Make sure nav bar is expanded e.g. in a small screen
        try:
            navbar_expand = self.browser.find_element_by_class_name('navbar-toggle')
            self.browser_activate_element(elem=navbar_expand)
            # Wait for the animation to finish
            WebDriverWait(self.browser, 3).until(
                expected_conditions.visibility_of_element_located((By.CLASS_NAME, "nav"))
            )
        except ElementNotVisibleException:
            # browser_activate_element could throw this, meaning nav bar is already visible
            pass
<<<<<<< HEAD
           
=======

>>>>>>> c7f3a2b1
        for el in admin_only_elements:
            self.assertFalse(el.is_displayed(), "Elements with `admin-only` class should not be displayed!")
        for el in teacher_only_elements:
            self.assertTrue(el.is_displayed(), "Elements with `teacher-only` class should be displayed!")

class AlertsRemovedAfterNavigationTest(BrowserActionMixins, CreateAdminMixin, CreateFacilityMixin, KALiteBrowserTestCase):

    def setUp(self):
        super(AlertsRemovedAfterNavigationTest, self).setUp()
        self.create_admin()
        self.create_facility()
        self.browser_register_user(username="johnduck", password="superpassword")

    def test_login_alert_is_removed(self):
        self.browser_login_student(username="johnduck", password="superpassword")
        try:
            self.assertTrue(WebDriverWait(self.browser, 3).until(
                expected_conditions.presence_of_element_located((By.CSS_SELECTOR,"div.alert-dismissible"))
            ))
        except TimeoutException:
            self.fail("No alert present on page after login.")
<<<<<<< HEAD
        try:
            # The function called by navigation event in the single-page JS app.
            self.browser.execute_script("channel_router.control_view.topic_node_view.content_view.show_view()")
        except WebDriverException as e:
            if e.msg == "view is undefined":
                # Since we're circumventing the normal control flow of the single-page JS app, we expect
                # this JS error, which gets passed along as a WebDriverException
                pass 
            else:
                raise
=======
        self.browse_to(self.reverse("learn"))
>>>>>>> c7f3a2b1
        try:
            self.assertTrue(WebDriverWait(self.browser, 3).until(
                expected_conditions.invisibility_of_element_located((By.CSS_SELECTOR,"div.alert-dismissible"))
            ))
        except TimeoutException:
            self.fail("Alert present on page after navigation event. Expected no alerts.")

<<<<<<< HEAD
=======

>>>>>>> c7f3a2b1
class CoachHasLogoutLinkTest(BrowserActionMixins, CreateAdminMixin, FacilityMixins, KALiteBrowserTestCase):
    """
    A regression test for issue 3000. Note the judicious use of waits and expected conditions to account for
    various browser sizes and potential server hiccups.
    """

    def setUp(self):
        super(CoachHasLogoutLinkTest, self).setUp()
        self.create_admin()
        self.create_facility()
        self.create_teacher(username="teacher1", password="password")
        self.browser_login_user(username="teacher1", password="password")
        self.browse_to(self.reverse("homepage"))

    def test_logout_link_visible(self):
        nav_logout = WebDriverWait(self.browser, 10).until(
            expected_conditions.presence_of_element_located((By.ID, "nav_logout"))
        )
        self.assertFalse(nav_logout.is_displayed(), "The dropdown menu logout item must not be displayed yet!")
        # Activate the dropdown menu and see if the logout link is visible.
        dropdown_menu = self.browser.find_element_by_id("username")
        WebDriverWait(self.browser, 3).until(
            expected_conditions.visibility_of(dropdown_menu)
        )
        self.browser_activate_element(elem=dropdown_menu)
        self.assertTrue(nav_logout.is_displayed(), "The dropdown menu logout item is not displayed!")

    def test_logout_link_visible_small_browser_size(self):
        # Check if browser size is too small and menu is collapsed, for mobile.
        self.browser.set_window_size(640, 480)

        expand_menus_button = self.browser.find_element_by_css_selector("button.navbar-toggle")
        WebDriverWait(self.browser, 3).until(
            expected_conditions.visibility_of(expand_menus_button)
        )
        self.browser_activate_element(elem=expand_menus_button)
        self.test_logout_link_visible()<|MERGE_RESOLUTION|>--- conflicted
+++ resolved
@@ -6,11 +6,7 @@
 from selenium.webdriver.common.by import By
 from selenium.webdriver.common.keys import Keys
 from selenium.webdriver.support import expected_conditions, ui
-<<<<<<< HEAD
-from selenium.common.exceptions import TimeoutException, NoSuchElementException, ElementNotVisibleException, WebDriverException
-=======
 from selenium.common.exceptions import TimeoutException, ElementNotVisibleException, WebDriverException
->>>>>>> c7f3a2b1
 from selenium.webdriver.support.ui import WebDriverWait
 
 from django.conf import settings
@@ -451,27 +447,17 @@
         self.create_facility()
         self.create_teacher(username="teacher1", password="password")
         self.browser_login_user(username="teacher1", password="password")
-<<<<<<< HEAD
-    
-=======
-
->>>>>>> c7f3a2b1
+
     def test_correct_tabs_are_displayed(self):
         """Tabs with the class admin-only should not be displayed, and tabs
         with the class teacher-only should be displayed
         """
-<<<<<<< HEAD
-        admin_only_elements = WebDriverWait(self.browser, 10).until(
-            expected_conditions.presence_of_all_elements_located((By.CLASS_NAME, "admin-only"))
-        )
-=======
         try:
             admin_only_elements = WebDriverWait(self.browser, 10).until(
                 expected_conditions.presence_of_all_elements_located((By.CLASS_NAME, "admin-only"))
             )
         except TimeoutException:
             admin_only_elements = []
->>>>>>> c7f3a2b1
         teacher_only_elements = WebDriverWait(self.browser, 10).until(
             expected_conditions.presence_of_all_elements_located((By.CLASS_NAME, "teacher-only"))
         )
@@ -486,11 +472,7 @@
         except ElementNotVisibleException:
             # browser_activate_element could throw this, meaning nav bar is already visible
             pass
-<<<<<<< HEAD
-           
-=======
-
->>>>>>> c7f3a2b1
+
         for el in admin_only_elements:
             self.assertFalse(el.is_displayed(), "Elements with `admin-only` class should not be displayed!")
         for el in teacher_only_elements:
@@ -512,20 +494,7 @@
             ))
         except TimeoutException:
             self.fail("No alert present on page after login.")
-<<<<<<< HEAD
-        try:
-            # The function called by navigation event in the single-page JS app.
-            self.browser.execute_script("channel_router.control_view.topic_node_view.content_view.show_view()")
-        except WebDriverException as e:
-            if e.msg == "view is undefined":
-                # Since we're circumventing the normal control flow of the single-page JS app, we expect
-                # this JS error, which gets passed along as a WebDriverException
-                pass 
-            else:
-                raise
-=======
         self.browse_to(self.reverse("learn"))
->>>>>>> c7f3a2b1
         try:
             self.assertTrue(WebDriverWait(self.browser, 3).until(
                 expected_conditions.invisibility_of_element_located((By.CSS_SELECTOR,"div.alert-dismissible"))
@@ -533,10 +502,7 @@
         except TimeoutException:
             self.fail("Alert present on page after navigation event. Expected no alerts.")
 
-<<<<<<< HEAD
-=======
-
->>>>>>> c7f3a2b1
+
 class CoachHasLogoutLinkTest(BrowserActionMixins, CreateAdminMixin, FacilityMixins, KALiteBrowserTestCase):
     """
     A regression test for issue 3000. Note the judicious use of waits and expected conditions to account for
