"""
Basic tests of coach reports, inside the browser
"""
import sys
import time
from selenium.common.exceptions import NoSuchElementException, NoAlertPresentException
from selenium.webdriver.common.by import By
from selenium.webdriver.common.keys import Keys
from selenium.webdriver.support import expected_conditions as EC # available since 2.26.0
from selenium.webdriver.support.ui import Select, WebDriverWait


from django.utils import unittest

from .base import KALiteDistributedWithFacilityBrowserTestCase
from facility.models import Facility, FacilityGroup, FacilityUser
from securesync.devices.models import Device, Zone


class TestUserManagement(KALiteDistributedWithFacilityBrowserTestCase):
    """
    Test errors and successes for different user management actions.
    """

    def test_no_groups_no_users(self):
        facility = self.facility
        params = {
            "zone_id": None,
            "facility_id": facility.id,
        }
        self.browser_login_admin()
        self.browse_to(self.reverse("facility_management", kwargs=params))
        self.assertEqual(self.browser.find_element_by_css_selector('div#coaches p.no-data').text, "You currently have no coaches for this facility.", "Does not report no coaches with no coaches.")
        self.assertEqual(self.browser.find_element_by_css_selector('div#groups p.no-data').text, "You currently have no group data available.", "Does not report no groups with no groups.")
        self.assertEqual(self.browser.find_element_by_css_selector('div#students p.no-data').text, "You currently have no student data available.", "Does not report no users with no users.")

    def test_groups_one_group_no_user_in_group_no_ungrouped_no_group_selected(self):
        facility = self.facility
        params = {
            "zone_id": None,
            "facility_id": facility.id,
        }
        group_name = "Test Group"
        group = FacilityGroup(name=group_name, facility=self.facility)
        group.save()
        self.browser_login_admin()
        self.browse_to(self.reverse("facility_management", kwargs=params))
        self.assertEqual(self.browser.find_element_by_xpath("//div[@id='groups']/table/tbody/tr/td[1]/a[1]").text, "Test Group", "Does not show group in list.")
        self.assertEqual(self.browser.find_element_by_xpath("//div[@id='groups']/table/tbody/tr/td[3]").text, "0", "Does not report zero users for empty group.")



    def test_groups_one_group_one_user_in_group_no_ungrouped_no_group_selected(self):
        facility = self.facility
        params = {
            "zone_id": None,
            "facility_id": facility.id,
        }
        group_name = "Test Group"
        group = FacilityGroup(name=group_name, facility=self.facility)
        group.save()
        user = FacilityUser(username="test_user", facility=self.facility, group=group)
        user.set_password(raw_password="not-blank")
        user.save()
        self.browser_login_admin()
        self.browse_to(self.reverse("facility_management", kwargs=params))
<<<<<<< HEAD
        self.assertEqual(self.browser.find_element_by_xpath("//div[@id='groups']/table/tbody/tr/td[1]/a[1]").text.strip(), "Test Group", "Does not show group in list.")
        self.assertEqual(self.browser.find_element_by_xpath("//div[@id='groups']/table/tbody/tr/td[3]").text.strip(), "1", "Does not report one user for group.")
        self.assertEqual(self.browser.find_element_by_xpath("//div[@id='students']/table/tbody/tr[1]/td[1]").text.strip(), "test_user", "Does not show user in list.")
        self.assertEqual(self.browser.find_element_by_xpath("//div[@id='students']/table/tbody/tr/td[3]").text.strip(), "Test Group", "Does not report user in group.")
=======
        self.assertEqual(self.browser.find_element_by_xpath("//div[@id='groups']/table/tbody/tr/td[1]/a[1]").text.strip()[:len(group.name)], "Test Group", "Does not show group in list.")
        self.assertEqual(self.browser.find_element_by_xpath("//div[@id='groups']/table/tbody/tr/td[3]").text.strip()[:len(group.name)], "1", "Does not report one user for group.")
        self.assertEqual(self.browser.find_element_by_xpath("//div[@id='students']/table/tbody/tr[1]/td[1]").text.strip()[:len(user.username)], "test_user", "Does not show user in list.")
        self.assertEqual(self.browser.find_element_by_xpath("//div[@id='students']/table/tbody/tr/td[3]").text.strip()[:len(user.group.name)], "Test Group", "Does not report user in group.")
>>>>>>> f5b5e1d5


    def test_groups_two_groups_one_user_in_group_no_ungrouped_group_selected_move(self):
        facility = self.facility
        params = {
            "zone_id": None,
            "facility_id": facility.id,
        }
        group_name_1 = "From Group"
        group1 = FacilityGroup(name=group_name_1, facility=self.facility)
        group1.save()
        group_name_2 = "To Group"
        group2 = FacilityGroup(name=group_name_2, facility=self.facility)
        group2.save()
        user = FacilityUser(username="test_user", facility=self.facility, group=group1)
        user.set_password(raw_password="not-blank")
        user.save()
        self.browser_login_admin()
        self.browse_to(self.reverse("facility_management", kwargs=params))
        self.browser.find_element_by_xpath("//div[@id='students']/table/tbody/tr/td[4]").click()
        Select(self.browser.find_element_by_css_selector("div#students select.movegrouplist")).select_by_visible_text("To Group")
        self.browser.find_element_by_css_selector("div#students button.movegroup").click()
        alert = self.browser.switch_to_alert()
        self.assertNotEqual(alert, None, "Does not produce alert of group movement.")
        self.assertEqual(alert.text, "You are about to move selected users to another group.", "Does not warn that users are about to be moved.")
        alert.accept()
        WebDriverWait(self.browser, 5).until(EC.presence_of_element_located((By.ID, "students")))
        #self.assertTrue(WebDriverWait(self.browser, 5).until(lambda s: s.find_element_by_css_selector("body")), "Closing modal doesn't cause page to change")
        self.assertEqual(self.browser.find_element_by_xpath("//div[@id='groups']/table/tbody/tr[1]/td[3]").text, "0", "Does not report no user for From Group.")
        self.assertEqual(self.browser.find_element_by_xpath("//div[@id='groups']/table/tbody/tr[2]/td[3]").text, "1", "Does not report one user for To Group.")<|MERGE_RESOLUTION|>--- conflicted
+++ resolved
@@ -64,17 +64,10 @@
         user.save()
         self.browser_login_admin()
         self.browse_to(self.reverse("facility_management", kwargs=params))
-<<<<<<< HEAD
-        self.assertEqual(self.browser.find_element_by_xpath("//div[@id='groups']/table/tbody/tr/td[1]/a[1]").text.strip(), "Test Group", "Does not show group in list.")
-        self.assertEqual(self.browser.find_element_by_xpath("//div[@id='groups']/table/tbody/tr/td[3]").text.strip(), "1", "Does not report one user for group.")
-        self.assertEqual(self.browser.find_element_by_xpath("//div[@id='students']/table/tbody/tr[1]/td[1]").text.strip(), "test_user", "Does not show user in list.")
-        self.assertEqual(self.browser.find_element_by_xpath("//div[@id='students']/table/tbody/tr/td[3]").text.strip(), "Test Group", "Does not report user in group.")
-=======
         self.assertEqual(self.browser.find_element_by_xpath("//div[@id='groups']/table/tbody/tr/td[1]/a[1]").text.strip()[:len(group.name)], "Test Group", "Does not show group in list.")
         self.assertEqual(self.browser.find_element_by_xpath("//div[@id='groups']/table/tbody/tr/td[3]").text.strip()[:len(group.name)], "1", "Does not report one user for group.")
         self.assertEqual(self.browser.find_element_by_xpath("//div[@id='students']/table/tbody/tr[1]/td[1]").text.strip()[:len(user.username)], "test_user", "Does not show user in list.")
         self.assertEqual(self.browser.find_element_by_xpath("//div[@id='students']/table/tbody/tr/td[3]").text.strip()[:len(user.group.name)], "Test Group", "Does not report user in group.")
->>>>>>> f5b5e1d5
 
 
     def test_groups_two_groups_one_user_in_group_no_ungrouped_group_selected_move(self):
