--- conflicted
+++ resolved
@@ -13,10 +13,7 @@
 from kalite.main.models import UserLog
 from kalite.testing.utils import FuzzyInt
 
-<<<<<<< HEAD
-=======
 @unittest.skipIf(settings.RUNNING_IN_TRAVIS, "Don't run on Travis")
->>>>>>> 721d7061
 @unittest.skipIf(getattr(settings, 'HEADLESS', None), "Doesn't work on HEADLESS.")
 class QueryTest(CreateAdminMixin, BrowserActionMixins, FacilityMixins, KALiteBrowserTestCase):
     """"""
@@ -38,11 +35,7 @@
         return ''.join(random.sample(string.ascii_lowercase, settings.PASSWORD_CONSTRAINTS['min_length']))
 
     def test_query_login_admin(self):
-<<<<<<< HEAD
         with self.assertNumQueries(FuzzyInt(35, 47)):
-=======
-        with self.assertNumQueries(FuzzyInt(35, 44)):
->>>>>>> 721d7061
             self.browser_login_admin(**self.admin_data)
 
     def test_query_login_teacher(self):
@@ -93,21 +86,13 @@
     def test_query_logout_teacher(self):
         """"""
         self.test_query_login_teacher()
-<<<<<<< HEAD
         with self.assertNumQueries(FuzzyInt(3, 11) + 11*UserLog.is_enabled()):
-=======
-        with self.assertNumQueries(FuzzyInt(5, 14) + 11*UserLog.is_enabled()):
->>>>>>> 721d7061
             self.browser_logout_user()
 
     def test_query_logout_student(self):
         """"""
         self.test_query_login_student()
-<<<<<<< HEAD
         with self.assertNumQueries(FuzzyInt(2, 11) + 11*UserLog.is_enabled()):
-=======
-        with self.assertNumQueries(FuzzyInt(4, 12) + 11*UserLog.is_enabled()):
->>>>>>> 721d7061
             self.browser_logout_user()
 
     def test_query_goto_math_logged_out(self):
