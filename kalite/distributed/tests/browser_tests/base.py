--- conflicted
+++ resolved
@@ -1,13 +1,13 @@
 """
 These use a web-browser, along selenium, to simulate user actions.
 """
-# import re
+import re
 import time
-# from selenium import webdriver
+from selenium import webdriver
 from selenium.common.exceptions import NoSuchElementException
-# from selenium.webdriver.common.keys import Keys
-# from selenium.webdriver.support import expected_conditions, ui
-# from selenium.webdriver.firefox.webdriver import WebDriver
+from selenium.webdriver.common.keys import Keys
+from selenium.webdriver.support import expected_conditions, ui
+from selenium.webdriver.firefox.webdriver import WebDriver
 
 from django.conf import settings
 # from django.core.management import call_command
@@ -16,7 +16,8 @@
 # from django.utils import unittest
 from django.utils.translation import ugettext as _
 
-from kalite.facility.models import Facility, FacilityUser
+from fle_utils.django_utils import call_command_with_output
+from kalite.facility.models import Facility, FacilityGroup, FacilityUser
 from kalite.testing.browser import BrowserTestCase
 
 logging = settings.LOG
@@ -34,6 +35,7 @@
     def tearDown(self):
         """
         """
+
         # Must clean up, as browser sessions could persist
         if self.persistent_browser:
             self.browser_logout_user()
@@ -43,24 +45,19 @@
                        facility_name=default_facility_name):
         facilities = Facility.objects.filter(name=facility_name)
         facility = facilities[0] if facilities else self.create_facility()
-        try:
-            student = FacilityUser(username=username, facility=facility)
-            student.set_password(password)
-            student.save()
-        except Exception:
-            student = FacilityUser.objects.get(username=username)
+        student = FacilityUser(username=username, facility=facility)
+        student.set_password(raw_password=password)
+        student.save()
+
         return student
 
     def create_facility(self, facility_name=default_facility_name):
         if Facility.objects.filter(name=facility_name):
             logging.debug("Creating duplicate facility: %s" % facility_name)
-        facility, created = Facility.objects.get_or_create(name=facility_name)
+        facility = Facility(name=facility_name)
+        facility.save()
         return facility
 
-<<<<<<< HEAD
-    def browser_register_user(self, username, password, first_name="firstname", last_name="lastname",
-                              facility_name=None, stay_logged_in=False, expect_success=True):
-=======
     def browser_wait_for_ajax_calls_to_finish(self):
         while True:
             num_ajax_calls = int(self.browser.execute_script('return jQuery.active;'))
@@ -70,7 +67,8 @@
                 break
 
     def browser_register_user(self, username, password, first_name="firstname", last_name="lastname", facility_name=None, stay_logged_in=False, expect_success=True):
->>>>>>> cea057ad
+    def browser_register_user(self, username, password, first_name="firstname", last_name="lastname",
+                              facility_name=None, stay_logged_in=False, expect_success=True):
         """Tests that a user can register"""
 
         # Expected results vary based on whether a user is logged in or not.
@@ -100,16 +98,11 @@
             #self.browser_check_django_message(message_type="success", contains="You successfully registered.")
             # uncomment message check when that code gets checked in
 
-    # # REF: http://lincolnloop.com/blog/2012/nov/2/introduction-django-selenium-testing/
-    # def wait_for_css(self, css_selector, timeout=7):
-    #     """ Shortcut for WebDriverWait"""
-    #     from selenium.webdriver.support.ui import WebDriverWait
-    #     return WebDriverWait(self, timeout).until(lambda driver: driver.find_css(css_selector))
-
     def browser_login_user(self, username, password, facility_name=None, expect_success=True):
         """
         Tests that an existing admin user can log in.
         """
+
         login_url = self.reverse("login")
         self.browse_to(login_url)  # Load page
         # self.assertIn(_("Log in"), self.browser.title, "Login page title")
@@ -125,10 +118,11 @@
         self.browser_form_fill(username)
         self.browser_form_fill(password)
         self.browser.find_element_by_id("id_username").submit()
+        # self.browser_send_keys(Keys.RETURN)
 
         # Make sure that the page changed
         if expect_success:
-            self.assertTrue(self.wait_for_page_change(login_url, wait_time=0.5, max_retries=10))
+            self.assertTrue(self.wait_for_page_change(login_url), "RETURN causes page to change")
             time.sleep(0.5)  # allow async status to update
             self.assertTrue(self.browser_is_logged_in(username), "make sure %s is logged in." % username)
 
@@ -152,15 +146,12 @@
             self.assertEqual(self.browser.current_url, expect_url)
             self.browser_check_django_message("alert-success", contains="You've been logged in!")
 
-<<<<<<< HEAD
     def browser_login_student(self, username, password, facility_name=None, expect_success=True, expect_url=None,
                               exam_mode_on=False):
         """
         Consider that student may be redirected to the exam page when Settings.EXAM_MODE_ON is set.
         """
-        self.browser_login_user(username=username, password=password, facility_name=facility_name,
-                                expect_success=expect_success)
-        time.sleep(self.max_wait_time/10)  # allow time for async messages to load
+        self.browser_login_user(username=username, password=password, facility_name=facility_name, expect_success=expect_success)
         if expect_success:
             if not expect_url:
                 expect_url = self.reverse("homepage")
@@ -170,12 +161,6 @@
                 self.assertTrue(has_elem)
             else:
                 self.browser_check_django_message("alert-success", contains="You've been logged in!")
-=======
-    def browser_login_student(self, username, password, facility_name=None, expect_success=True):
-        self.browser_login_user(username=username, password=password, facility_name=facility_name, expect_success=expect_success)
-        if expect_success:
-            self.assertIn(reverse("homepage"), self.browser.current_url, "Login browses to homepage" )
->>>>>>> cea057ad
 
     def browser_logout_user(self):
         if self.browser_is_logged_in():
