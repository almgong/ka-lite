--- conflicted
+++ resolved
@@ -155,11 +155,7 @@
         # 1. Student: #logged-in-name is username
         # 2. Admin: #logout contains username
         try:
-<<<<<<< HEAD
             logged_in_name = self.browser.find_element_by_xpath("(//span[@id='logged-in-name'])[2]").text.strip()
-=======
-            logged_in_name = self.browser.find_element_by_id("logged-in-name").text.strip()
->>>>>>> 5fdd2bd7
             logout_text = self.browser.find_element_by_id("nav_logout").text.strip()
         except NoSuchElementException:
             # We're on an unrecognized webpage
