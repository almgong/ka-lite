"""
Basic tests of coach reports, inside the browser
"""
from selenium.common.exceptions import NoSuchElementException

from django.utils.translation import ugettext as _

from kalite.testing.base import KALiteBrowserTestCase
from kalite.testing.mixins import BrowserActionMixins, CreateAdminMixin, FacilityMixins
from kalite.facility.models import FacilityGroup, FacilityUser


class TestTabularViewErrors(BrowserActionMixins, CreateAdminMixin, FacilityMixins, KALiteBrowserTestCase):
    """
    In the tabular view, certain scenarios will cause different errors to occur.  Test them here.
    """

    def setUp(self):
        super(TestTabularViewErrors, self).setUp()

        self.admin_data = {"username": "admin", "password": "admin"}
        self.admin = self.create_admin(**self.admin_data)

        self.facility = self.create_facility()

    def test_no_groups_no_topic_selected(self):
        self.browser_login_admin(**self.admin_data)
        self.browse_to(self.reverse("tabular_view") + "?topic=addition-subtraction")
        self.browser.find_element_by_css_selector('#error_message')
        self.assertEqual(self.browser.find_element_by_css_selector('#error_message').text, _("No student accounts have been created."), "Error message with no users available, no topic selected.")

    def test_no_groups_with_topic_selected(self):
        self.browser_login_admin(**self.admin_data)
        self.browse_to(url_name="tabular_view")
        try:
            self.browser.find_element_by_css_selector('#no_topic_or_playlist_error')
        except NoSuchElementException:
            fail("Error message with no users available, no topic selected.")


    def test_groups_group_selected_no_topic_selected(self):
        group = FacilityGroup(name="Test Group", facility=self.facility)
        group.save()
        self.browser_login_admin(**self.admin_data)
        self.browse_to(self.reverse("tabular_view") + "?group=" + group.id)
        self.browser.find_element_by_css_selector('#error_message')
        try:
            self.browser.find_element_by_css_selector('#no_topic_or_playlist_error')
        except NoSuchElementException:
            fail("Error message with no topic selected.")


    def test_groups_group_selected_topic_selected_no_users(self):
        group = FacilityGroup(name="Test Group", facility=self.facility)
        group.save()
        self.browser_login_admin(**self.admin_data)
        self.browse_to(self.reverse("tabular_view") + "?topic=addition-subtraction&group=" + group.id)
        self.browser.find_element_by_css_selector('#error_message')
        self.assertEqual(self.browser.find_element_by_css_selector('#error_message').text, _("No student accounts in this group have been created."), "Error message with no users available.")


    def test_users_out_of_group(self):
        group = FacilityGroup(name="Test Group", facility=self.facility)
        group.save()
        fu = FacilityUser(username="test_user", facility=self.facility)  # Ungrouped
        fu.set_password(raw_password="not-blank")
        fu.save()
        self.browser_login_admin(**self.admin_data)
<<<<<<< HEAD
        self.browse_to(self.reverse("tabular_view") + "?topic=addition-subtraction&group=" + group.id)
=======
        self.browse_to(self.reverse("tabular_view") + "?topic=addition-subtraction&group_id=" + group.id)
>>>>>>> 721d7061
        self.browser.find_element_by_css_selector('#error_message')
        self.assertEqual(self.browser.find_element_by_css_selector('#error_message').text, _("No student accounts in this group have been created."), "Error message with no users available.")


    def test_success_with_group(self):
        group = FacilityGroup(name="Test Group", facility=self.facility)
        group.save()
        fu = FacilityUser(username="test_user", facility=self.facility, group=group)
        fu.set_password(raw_password="not-blank")
        fu.save()
        self.browser_login_admin(**self.admin_data)
        self.browse_to(self.reverse("tabular_view") + "?topic=addition-subtraction&group=" + group.id)
        with self.assertRaises(NoSuchElementException):
            self.browser.find_element_by_css_selector('#error_message')


    def test_success_no_group(self):
        fu = FacilityUser(username="test_user", facility=self.facility)
        fu.set_password(raw_password="not-blank")
        fu.save()
        self.browser_login_admin(**self.admin_data)
        self.browse_to(self.reverse("tabular_view") + "?topic=addition-subtraction")
        with self.assertRaises(NoSuchElementException):
            self.browser.find_element_by_css_selector('#error_message')<|MERGE_RESOLUTION|>--- conflicted
+++ resolved
@@ -66,11 +66,7 @@
         fu.set_password(raw_password="not-blank")
         fu.save()
         self.browser_login_admin(**self.admin_data)
-<<<<<<< HEAD
-        self.browse_to(self.reverse("tabular_view") + "?topic=addition-subtraction&group=" + group.id)
-=======
         self.browse_to(self.reverse("tabular_view") + "?topic=addition-subtraction&group_id=" + group.id)
->>>>>>> 721d7061
         self.browser.find_element_by_css_selector('#error_message')
         self.assertEqual(self.browser.find_element_by_css_selector('#error_message').text, _("No student accounts in this group have been created."), "Error message with no users available.")
 
