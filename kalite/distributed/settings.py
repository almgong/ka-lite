import getpass
import hashlib
import os
import sys
import tempfile
import time
import uuid
import version  # in danger of a circular import.  NEVER add settings stuff there--should all be hard-coded.

try:
    import local_settings
except ImportError:
    local_settings = object()

DEBUG = getattr(local_settings, "DEBUG", False)


########################
# Functions, for support
########################

def USER_FACING_PORT():
    global PROXY_PORT
    global PRODUCTION_PORT
    return PROXY_PORT or PRODUCTION_PORT


##############################
# Django settings
##############################

# TODO(bcipolli): change these to "login" and "logout", respectively, if/when
#  we migrate to a newer version of Django.  Older versions require these
#  to be set if using the login_required decorator.
LOGIN_URL = "/securesync/login/"
LOGOUT_URL = "/securesync/logout/"

INSTALLED_APPS = (
    "django.contrib.messages",
    "django.contrib.staticfiles",
    "fle_utils.config",
    "fle_utils.chronograph",
    "fle_utils.django_utils",  # templatetags
    "fle_utils.handlebars",
<<<<<<< HEAD
=======
    "fle_utils.backbone",
>>>>>>> 721d7061
    "fle_utils.build",
    "kalite.facility",  # must come first, all other apps depend on this one.
    "kalite.control_panel",  # in both apps
    "kalite.coachreports",  # in both apps; reachable on central via control_panel
    "kalite.django_cherrypy_wsgiserver",  # API endpoint for PID
    "kalite.i18n",  #
    "kalite.contentload",  # content loading interactions
    "kalite.topic_tools",  # Querying topic tree
    "kalite.main", # in order for securesync to work, this needs to be here.
    "kalite.playlist",
    "kalite.testing",
    "kalite.updates",  #
    "kalite.student_testing",
    "kalite.caching",
    "kalite.store",
    "kalite.remoteadmin",  # needed for remote connection
    "securesync",  # needed for views that probe Device, Zone, even online status (BaseClient)
    "kalite.ab_testing",
    "kalite.dynamic_assets",
)

MIDDLEWARE_CLASSES = (
    "django.contrib.sessions.middleware.SessionMiddleware",
    "django.middleware.common.CommonMiddleware",  # a bunch of shortcuts used by distributed
    "django.contrib.messages.middleware.MessageMiddleware",
    "django.middleware.csrf.CsrfViewMiddleware",
    __package__ + ".middleware.LockdownCheck",
    "student_testing.middleware.ExamModeCheck",
)

TEMPLATE_CONTEXT_PROCESSORS = (
    "django.core.context_processors.request",  # expose request object within templates
    __package__ + ".custom_context_processors.custom",  #
)

TEMPLATE_DIRS = (os.path.join(os.path.dirname(__file__), "templates"),)

if DEBUG:
    INSTALLED_APPS += ("django_snippets",)   # used in contact form and (debug) profiling middleware
    TEMPLATE_CONTEXT_PROCESSORS += ("django.core.context_processors.debug",)  # used in conjunction with toolbar to show query information


##############################
# KA Lite settings
##############################

# Note: this MUST be hard-coded for backwards-compatibility reasons.
ROOT_UUID_NAMESPACE = uuid.UUID("a8f052c7-8790-5bed-ab15-fe2d3b1ede41")  # print uuid.uuid5(uuid.NAMESPACE_URL, "https://kalite.adhocsync.com/")

CENTRAL_SERVER_DOMAIN = getattr(local_settings, "CENTRAL_SERVER_DOMAIN", "learningequality.org")
SECURESYNC_PROTOCOL = getattr(local_settings, "SECURESYNC_PROTOCOL", "https" if not DEBUG else "http")
CENTRAL_SERVER_HOST   = getattr(local_settings, "CENTRAL_SERVER_HOST",   ("adhoc.%s:7007" if DEBUG else "kalite.%s") % CENTRAL_SERVER_DOMAIN)
CENTRAL_WIKI_URL      = getattr(local_settings, "CENTRAL_WIKI_URL",      "http://kalitewiki.%s/" % CENTRAL_SERVER_DOMAIN)

KHAN_EXERCISES_DIRPATH = os.path.join(os.path.dirname(__file__), "static", "khan-exercises")
PDFJS = getattr(local_settings, "PDFJS", True)

########################
# Exercise AB-testing
########################
FIXED_BLOCK_EXERCISES = getattr(local_settings, 'FIXED_BLOCK_EXERCISES', 0)
STREAK_CORRECT_NEEDED = getattr(local_settings, 'STREAK_CORRECT_NEEDED', 8)

########################
# Video AB-testing
########################
POINTS_PER_VIDEO = getattr(local_settings, 'POINTS_PER_VIDEO', 750)

########################
# Ports & Accessibility
########################

PRODUCTION_PORT = getattr(local_settings, "PRODUCTION_PORT", 8008)

#proxy port is used by nginx and is used by Raspberry Pi optimizations
PROXY_PORT = getattr(local_settings, "PROXY_PORT", None)

HTTP_PROXY     = getattr(local_settings, "HTTP_PROXY", None)
HTTPS_PROXY     = getattr(local_settings, "HTTPS_PROXY", None)


########################
# Storage and caching
########################

# Local memory cache is to expensive to use for the page cache.
#   instead, use a file-based cache.
# By default, cache for maximum possible time.
#   Note: caching for 100 years can be too large a value
#   sys.maxint also can be too large (causes ValueError), since it's added to the current time.
#   Caching for the lesser of (100 years) or (5 years less than the max int) should work.
_5_years = 5 * 365 * 24 * 60 * 60
_100_years = 100 * 365 * 24 * 60 * 60
_max_cache_time = min(_100_years, sys.maxint - time.time() - _5_years)
CACHE_TIME = getattr(local_settings, "CACHE_TIME", _max_cache_time)
CACHE_NAME = getattr(local_settings, "CACHE_NAME", None)  # without a cache defined, None is fine

# Cache is activated in every case,
#   EXCEPT: if CACHE_TIME=0
if CACHE_TIME != 0:  # None can mean infinite caching to some functions
    KEY_PREFIX = version.VERSION_INFO[version.VERSION]["git_commit"][0:6]  # new cache for every build
    if 'CACHES' not in locals():
        CACHES = {}

    # File-based cache
    install_location_hash = hashlib.sha1(PROJECT_PATH).hexdigest()
    username = getpass.getuser() or "unknown_user"
    cache_dir_name = "kalite_web_cache_%s" % (username)
    CACHE_LOCATION = os.path.realpath(getattr(local_settings, "CACHE_LOCATION", os.path.join(tempfile.gettempdir(), cache_dir_name, install_location_hash))) + "/"
    CACHES["file_based_cache"] = {
        'BACKEND': 'django.core.cache.backends.filebased.FileBasedCache',
        'LOCATION': CACHE_LOCATION, # this is kind of OS-specific, so dangerous.
        'TIMEOUT': CACHE_TIME, # should be consistent
        'OPTIONS': {
            'MAX_ENTRIES': getattr(local_settings, "CACHE_MAX_ENTRIES", 5*2000) #2000 entries=~10,000 files
        },
    }

    # Memory-based cache
    CACHES["mem_cache"] = {
        'BACKEND': 'django.core.cache.backends.locmem.LocMemCache',
        'LOCATION': 'unique-snowflake',
        'TIMEOUT': CACHE_TIME, # should be consistent
        'OPTIONS': {
            'MAX_ENTRIES': getattr(local_settings, "CACHE_MAX_ENTRIES", 5*2000) #2000 entries=~10,000 files
        },
    }

    # The chosen cache
    CACHE_NAME = getattr(local_settings, "CACHE_NAME", "file_based_cache")


########################
# RPi features
########################

# Clock Setting disabled by default unless overriden.
# Note: This will only work on Linux systems where the server is running as root.
ENABLE_CLOCK_SET = False


########################
# Zero-config options
########################

ZERO_CONFIG   = getattr(local_settings, "ZERO_CONFIG", False)

# With zero config, no admin (by default)
INSTALL_ADMIN_USERNAME = getattr(local_settings, "INSTALL_ADMIN_USERNAME", None)
INSTALL_ADMIN_PASSWORD = getattr(local_settings, "INSTALL_ADMIN_PASSWORD", None)
assert bool(INSTALL_ADMIN_USERNAME) + bool(INSTALL_ADMIN_PASSWORD) != 1, "Must specify both admin username and password, or neither."


########################
# Security
########################

LOCKDOWN = getattr(local_settings, "LOCKDOWN", False)<|MERGE_RESOLUTION|>--- conflicted
+++ resolved
@@ -42,10 +42,7 @@
     "fle_utils.chronograph",
     "fle_utils.django_utils",  # templatetags
     "fle_utils.handlebars",
-<<<<<<< HEAD
-=======
     "fle_utils.backbone",
->>>>>>> 721d7061
     "fle_utils.build",
     "kalite.facility",  # must come first, all other apps depend on this one.
     "kalite.control_panel",  # in both apps
