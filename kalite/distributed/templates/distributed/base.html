--- conflicted
+++ resolved
@@ -105,103 +105,52 @@
                     <ul class="nav navbar-nav navbar-right">
                         {% block sitewide_navigation %}
 
-                        <li><form action="{% url search %}" method="GET" id="search-box">
+                        <li><form action="{% url 'search' %}" method="GET" id="search-box">
                             {% comment %}Translators: this will appear in the navigation bar. Please try to keep it as short as possible.{% endcomment %}
                             <input type="text" name="query" id="search" placeholder="{% trans 'video, topic, or exercise...' %}" />
                             <a class="btn btn-success btn-xs" id="search-button" href="#" />{% trans 'Search' %}</a>
                         </form></li>
 
-<<<<<<< HEAD
-                {% comment %}Translators: this will appear in the navigation bar. Please try to keep it as short as possible.{% endcomment %}
-                <a href="{% url 'logout' %}" id="nav_logout" class="logged-in-only" title="{% trans 'Logout'%}">&nbsp;{% trans "Logout" %}</a>
-
-                {% comment %}Translators: this will appear in the navigation bar. Please try to keep it as short as possible.{% endcomment %}
-                <span class="not-super-user-only"><a href="{% url 'account_management' %}" id="logged-in-name" class="logged-in-only {% block account_management_active %}{% endblock account_management_active %}">&nbsp;</a></span>
-
-                {% comment %}Translators: this will appear in the navigation bar. Please try to keep it as short as possible.{% endcomment %}
-                <a href="{% url 'help' %}" id="nav_help" class="admin-only {% block help_active %}{% endblock help_active %}">{% trans "Help" %}</a>
-
-                {% comment %}Translators: this will appear in the navigation bar. Please try to keep it as short as possible.{% endcomment %}
-                <a href="{% url 'login' %}" id="nav_login" class="not-logged-in-only {% block login_active %}{% endblock login_active %}" title="{% trans 'Login' %}">{% trans "Login" %}</a>
-
-                {% if not restricted %}
-                    {% comment %}Translators: this will appear in the navigation bar. Please try to keep it as short as possible.{% endcomment %}
-                    <a href="{% url 'add_facility_student' %}" id="nav_signup" class="not-logged-in-only {% block signup_active %}{% endblock signup_active %}" title="{% trans 'Register to start tracking your progress' %}">{% trans "Sign Up" %}</a>
-                {% endif %}
-
-                {% comment %}Translators: this will appear in the navigation bar. Please try to keep it as short as possible.{% endcomment %}
-                <a href="{% url 'coach_reports' %}" id="nav_coachreports" class="teacher-only {% block coachreports_active %}{% endblock coachreports_active %}" title="{% trans 'Track the progress of your students' %}">{% trans "Coach" %}</a>
-
-                {% comment %}Translators: this will appear in the navigation bar. Please try to keep it as short as possible.{% endcomment %}
-                <a href="{% url 'update_languages' %}" id="nav_languages" class="admin-only {% block languages_active %}{% endblock languages_active %}" title="{% trans 'Update this server with new languages' %}">{% trans "Languages" %}</a>
-
-                {% comment %}Translators: this will appear in the navigation bar. Please try to keep it as short as possible.{% endcomment %}
-                <a href="{% url 'update_videos' %}" id="nav_update" class="admin-only {% block update_active %}{% endblock update_active %}" title="{% trans 'Update this server with new videos and languages' %}">{% trans "Videos" %}</a>
-
-                {% comment %}Translators: this will appear in the navigation bar. Please try to keep it as short as possible.{% endcomment %}
-                <a href="{% url 'facility_management' zone_id='None' facility_id='None' %}" id="nav_manage_zone" class="admin-only {% block users_active %}{% endblock users_active %}" title="{% trans 'Manage KA Lite' %}">{% trans "Users" %}</a>
-
-                {% comment %}Translators: this will appear in the navigation bar. Please try to keep it as short as possible.{% endcomment %}
-                <a href="{% url 'zone_redirect' %}" id="nav_manage_zone" class="admin-only {% block control_panel_active %}{% endblock control_panel_active %}" title="{% trans 'Manage KA Lite' %}">{% trans "Overview" %}</a>
-
-                {% comment %}Translators: this will appear in the navigation bar. Please try to keep it as short as possible.{% endcomment %}
-                <a href="{% url 'exercise_dashboard' %}" id="nav_practice" class="practice-navlink not-admin-only {% block practice_active %}{% endblock practice_active %}" title="{% trans 'Practice Lessons' %}">{% trans "Practice" %}</a>
-
-                {% comment %}Translators: this will appear in the navigation bar. Please try to keep it as short as possible.{% endcomment %}
-                <a href="{% url 'watch_home' %}" id="nav_watch" class="watch-navlink not-admin-only {% block watch_active %}{% endblock watch_active %}" title="{% trans 'Watch Videos' %}">{% trans "Watch" %}</a>
-
-                {% comment %}Translators: this will appear in the navigation bar. Please try to keep it as short as possible.{% endcomment %}
-                <a href="{% url 'homepage' %}" id="nav_home" class="home-navlink not-admin-only {% block home_active %}{% endblock home_active %}" title="{% trans 'KA Lite Homepage' %}">{% trans "Home" %}</a>
-
-                <form action="{% url 'search' %}" method="GET" id="search-box">
-                    {% comment %}Translators: this will appear in the navigation bar. Please try to keep it as short as possible.{% endcomment %}
-                    <a class="green_button" id="search-button" href="#" />{% trans 'Search' %}</a>
-                    <input type="text" name="query" id="search" placeholder="{% trans 'video, topic, or exercise...' %}" />
-                </form>
-                {% endblock sitewide_navigation %}
-            </span></nav></div>
-            <div class="clear"></div>
-=======
-                        {% comment %}Translators: this will appear in the navigation bar. Please try to keep it as short as possible.{% endcomment %}
-                        <li><a href="{% url homepage %}" id="nav_home" class="home-navlink not-admin-only {% block home_active %}{% endblock home_active %}" title="{% trans 'KA Lite Homepage' %}">{% trans "Home" %}</a></li>
-
-                        {% comment %}Translators: this will appear in the navigation bar. Please try to keep it as short as possible.{% endcomment %}
-                        <li><a href="{% url watch_home %}" id="nav_watch" class="watch-navlink not-admin-only {% block watch_active %}{% endblock watch_active %}" title="{% trans 'Watch Videos' %}">{% trans "Watch" %}</a></li>
-
-                        {% comment %}Translators: this will appear in the navigation bar. Please try to keep it as short as possible.{% endcomment %}
-                        <li><a href="{% url exercise_dashboard %}" id="nav_practice" class="practice-navlink not-admin-only {% block practice_active %}{% endblock practice_active %}" title="{% trans 'Practice Lessons' %}">{% trans "Practice" %}</a></li>
-
-                        {% comment %}Translators: this will appear in the navigation bar. Please try to keep it as short as possible.{% endcomment %}
-                        <li><a href="{% url zone_redirect %}" id="nav_manage_zone" class="admin-only {% block control_panel_active %}{% endblock control_panel_active %}" title="{% trans 'Manage KA Lite' %}">{% trans "Overview" %}</a></li>
-
-                        {% comment %}Translators: this will appear in the navigation bar. Please try to keep it as short as possible.{% endcomment %}
-                        <li><a href="{% url facility_management zone_id='None' facility_id='None' %}" id="nav_manage_zone" class="admin-only {% block users_active %}{% endblock users_active %}" title="{% trans 'Manage KA Lite' %}">{% trans "Users" %}</a></li>
-
-                        {% comment %}Translators: this will appear in the navigation bar. Please try to keep it as short as possible.{% endcomment %}
-                        <li><a href="{% url update_videos %}" id="nav_update" class="admin-only {% block update_active %}{% endblock update_active %}" title="{% trans 'Update this server with new videos and languages' %}">{% trans "Videos" %}</a></li>
-
-                        {% comment %}Translators: this will appear in the navigation bar. Please try to keep it as short as possible.{% endcomment %}
-                        <li><a href="{% url update_languages %}" id="nav_languages" class="admin-only {% block languages_active %}{% endblock languages_active %}" title="{% trans 'Update this server with new languages' %}">{% trans "Languages" %}</a></li>
-
-                        {% comment %}Translators: this will appear in the navigation bar. Please try to keep it as short as possible.{% endcomment %}
-                        <li><a href="{% url coach_reports %}" id="nav_coachreports" class="teacher-only {% block coachreports_active %}{% endblock coachreports_active %}" title="{% trans 'Track the progress of your students' %}">{% trans "Coach" %}</a></li>
-
-                        {% comment %}Translators: this will appear in the navigation bar. Please try to keep it as short as possible.{% endcomment %}
-                        <li><a href="{% url help %}" id="nav_help" class="{% block help_active %}{% endblock help_active %}">{% trans "Help" %}</a></li>
-
-                        {% comment %}Translators: this will appear in the navigation bar. Please try to keep it as short as possible.{% endcomment %}
-                        <li><a href="{% url account_management %}" id="logged-in-name" class="student-only {% block account_management_active %}{% endblock account_management_active %}">{% trans "My Progress" %}</a></li>
+                        {% comment %}Translators: this will appear in the navigation bar. Please try to keep it as short as possible.{% endcomment %}
+                        <li><a href="{% url 'homepage' %}" id="nav_home" class="home-navlink not-admin-only {% block home_active %}{% endblock home_active %}" title="{% trans 'KA Lite Homepage' %}">{% trans "Home" %}</a></li>
+
+                        {% comment %}Translators: this will appear in the navigation bar. Please try to keep it as short as possible.{% endcomment %}
+                        <li><a href="{% url 'watch_home' %}" id="nav_watch" class="watch-navlink not-admin-only {% block watch_active %}{% endblock watch_active %}" title="{% trans 'Watch Videos' %}">{% trans "Watch" %}</a></li>
+
+                        {% comment %}Translators: this will appear in the navigation bar. Please try to keep it as short as possible.{% endcomment %}
+                        <li><a href="{% url 'exercise_dashboard' %}" id="nav_practice" class="practice-navlink not-admin-only {% block practice_active %}{% endblock practice_active %}" title="{% trans 'Practice Lessons' %}">{% trans "Practice" %}</a></li>
+
+                        {% comment %}Translators: this will appear in the navigation bar. Please try to keep it as short as possible.{% endcomment %}
+                        <li><a href="{% url 'zone_redirect' %}" id="nav_manage_zone" class="admin-only {% block control_panel_active %}{% endblock control_panel_active %}" title="{% trans 'Manage KA Lite' %}">{% trans "Overview" %}</a></li>
+
+                        {% comment %}Translators: this will appear in the navigation bar. Please try to keep it as short as possible.{% endcomment %}
+                        <li><a href="{% url 'facility_management' zone_id='None' facility_id='None' %}" id="nav_manage_zone" class="admin-only {% block users_active %}{% endblock users_active %}" title="{% trans 'Manage KA Lite' %}">{% trans "Users" %}</a></li>
+
+                        {% comment %}Translators: this will appear in the navigation bar. Please try to keep it as short as possible.{% endcomment %}
+                        <li><a href="{% url 'update_videos' %}" id="nav_update" class="admin-only {% block update_active %}{% endblock update_active %}" title="{% trans 'Update this server with new videos and languages' %}">{% trans "Videos" %}</a></li>
+
+                        {% comment %}Translators: this will appear in the navigation bar. Please try to keep it as short as possible.{% endcomment %}
+                        <li><a href="{% url 'update_languages' %}" id="nav_languages" class="admin-only {% block languages_active %}{% endblock languages_active %}" title="{% trans 'Update this server with new languages' %}">{% trans "Languages" %}</a></li>
+
+                        {% comment %}Translators: this will appear in the navigation bar. Please try to keep it as short as possible.{% endcomment %}
+                        <li><a href="{% url 'coach_reports' %}" id="nav_coachreports" class="teacher-only {% block coachreports_active %}{% endblock coachreports_active %}" title="{% trans 'Track the progress of your students' %}">{% trans "Coach" %}</a></li>
+
+                        {% comment %}Translators: this will appear in the navigation bar. Please try to keep it as short as possible.{% endcomment %}
+                        <li><a href="{% url 'help' %}" id="nav_help" class="{% block help_active %}{% endblock help_active %}">{% trans "Help" %}</a></li>
+
+                        {% comment %}Translators: this will appear in the navigation bar. Please try to keep it as short as possible.{% endcomment %}
+                        <li><a href="{% url 'account_management' %}" id="logged-in-name" class="student-only {% block account_management_active %}{% endblock account_management_active %}">{% trans "My Progress" %}</a></li>
 
                         {% if not restricted %}
                             {% comment %}Translators: this will appear in the navigation bar. Please try to keep it as short as possible.{% endcomment %}
-                            <li><a href="{% url add_facility_student %}" id="nav_signup" class="not-logged-in-only {% block signup_active %}{% endblock signup_active %}" title="{% trans 'Register to start tracking your progress' %}">{% trans "Sign Up" %}</a></li>
+                            <li><a href="{% url 'add_facility_student' %}" id="nav_signup" class="not-logged-in-only {% block signup_active %}{% endblock signup_active %}" title="{% trans 'Register to start tracking your progress' %}">{% trans "Sign Up" %}</a></li>
                         {% endif %}
 
                         {% comment %}Translators: this will appear in the navigation bar. Please try to keep it as short as possible.{% endcomment %}
-                        <li><a href="{% url login %}" id="nav_login" class="not-logged-in-only {% block login_active %}{% endblock login_active %}" title="{% trans 'Login' %}">{% trans "Login" %}</a></li>
-
-                        {% comment %}Translators: this will appear in the navigation bar. Please try to keep it as short as possible.{% endcomment %}
-                        <li><a href="{% url logout %}" id="nav_logout" class="logged-in-only" title="{% trans 'Logout'%}">{% trans "Logout" %}</a></li>
+                        <li><a href="{% url 'login' %}" id="nav_login" class="not-logged-in-only {% block login_active %}{% endblock login_active %}" title="{% trans 'Login' %}">{% trans "Login" %}</a></li>
+
+                        {% comment %}Translators: this will appear in the navigation bar. Please try to keep it as short as possible.{% endcomment %}
+                        <li><a href="{% url 'logout' %}" id="nav_logout" class="logged-in-only" title="{% trans 'Logout'%}">{% trans "Logout" %}</a></li>
 
                         {% block lang_choices %}
                         <li><span class="not-logged-in-only">
@@ -216,8 +165,6 @@
                         {% endif %}
                         </span></li>
                         {% endblock lang_choices %}
->>>>>>> b62b4f44
-
 
                         {% endblock sitewide_navigation %}
                         </span>
