--- conflicted
+++ resolved
@@ -64,22 +64,14 @@
          //    khan-lite.js, and search_autocomplete.js.
          // TODO(jamalex): include these in some Backbone Model state instead, synced via AJAX
          var INSTALLED_LANGUAGES_URL = "{% url 'installed_language_packs' %}";
-         var SEARCH_TOPICS_URL = "{% url 'flat_topic_tree' lang_code=current_language%}";
-<<<<<<< HEAD
-=======
-         var INSTALLED_LANGUAGES_URL = "{% url 'installed_language_packs' %}";
-         var SET_DEFAULT_LANGUAGE_URL = "{% url 'set_default_language' %}"
-         var SEARCH_TOPICS_URL = "{% url 'flat_topic_tree' lang_code=current_language%}";
->>>>>>> fb355760
+         var SEARCH_TOPICS_URL = "{% url 'flat_topic_tree' lang_code=current_language %}";
          var STATUS_URL = "{% url 'status' %}";
          var FORCE_SYNC_URL = "{% url 'api_force_sync' %}";
          var GET_VIDEO_LOGS_URL = "{% url 'get_video_logs' %}";
          var GET_EXERCISE_LOGS_URL = "{% url 'get_exercise_logs' %}";
          var LOCAL_DEVICE_MANAGEMENT_URL = "{% url 'device_redirect' %}";
          var USER_LOGIN_URL = "{% url 'login' %}";
-
          var SET_DEFAULT_LANGUAGE_URL = "{% url 'set_default_language' %}"
-
          var SERVER_INFO_PATH    = "{% url 'get_server_info' %}";
          var CENTRAL_SERVER_HOST = "{{ central_server_host }}";
          var SECURESYNC_PROTOCOL = "{{ securesync_protocol }}";
