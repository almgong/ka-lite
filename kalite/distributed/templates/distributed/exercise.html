{% extends base_template %}
{% load i18n %}
{% load kalite_staticfiles %}

{% block practice_active %}active{% endblock practice_active %}

{% block headcss %}{{ block.super }}
<<<<<<< HEAD
    <link rel="stylesheet" type="text/css" href="{% static 'khan-exercises/css/khan-exercise.css' True %}">

    <!-- Used by KA to dynamically add styling to the exercise -->
    <style id="exercise-inline-style"></style>
=======
    <link rel="stylesheet" type="text/css" href="{% static 'khan-exercises/css/khan-exercise.css' %}">
>>>>>>> cef76475
{% endblock headcss %}

{% block headjs %}{{ block.super }}

    <script>

        $(function() {
            window.exercise_practice_view = new ExercisePracticeView({
                el: $(".exercise-wrapper"),
                exercise_id: "{{ exercise_id }}",
                context_type: "exercise"
            });
        });

    </script>
<<<<<<< HEAD
    <script src="{% static 'js/distributed/software-keyboard.js' %}"></script>
=======

    <script src="{% url 'handlebars_templates' module_name='exercise' %}"></script>

    <!-- Import below is for testing/debug purposes only. rtibbles to remove !-->
    <script src="{% static 'js/seedrandom.min.js' %}"></script>

>>>>>>> cef76475
    <script src="{% static 'js/distributed/exercises.js' %}"></script>
    <script src="{% static 'khan-exercises/khan-exercise.js' %}"></script>

{% endblock headjs %}

{% block content %}
    <div class="container">

        <div class="row">
            <div class="exercises-header">

<<<<<<< HEAD
                {% if prev %}
                <div class="row col-xs-12">
                    <div class="vidprev"><a href="{{ prev.path }}">&lt; {% trans prev.title %} <span class="progress-circle" data-exercise-id="{{ prev.id }}"></span></a></div>
                    {% endif %}

                    {% if next %}
                    <div class="vidnext pull-right"><a href="{{ next.path }}"><span class="progress-circle" data-exercise-id="{{ next.id }}"></span> {% trans next.title %} &gt;</a></div>
                    {% endif %}
                </div>

                <h3 class="row">
                    <div class="col-xs-12">
                        <span class="practice-exercise-topic-context">{% trans "Practicing" %}</span> {% trans title %}
                        {% if exercise.description %}<br/><span class="practice-exercise-description">{% trans exercise.description %}</span>{% endif %}
                    </div>
                </h3>

            </div>
        </div>

        <div class="row">
            <div class="exercises-body col-sm-12">
                <div class="exercises-card current-card">
                    <div class="current-card-container card-type-problem">
                        <div class="current-card-container-inner vertical-shadow">
                            <div class="current-card-contents">
                                <div id="problem-and-answer">
                                    <div id='problemarea'>
                                        <div id='scratchpad'><div></div></div>
                                        <div id='workarea'></div>
                                        <div id='hintsarea'></div>
                                    </div>
                                    <div id="answer_area_wrap"><div id="answer_area">
                                        <form id="answerform" action="{% url 'exercise_dashboard' %}" method="get" name="answerform">
                                            {% trans "Your progress streak bar for this exercise" as prog_streak %}
                                            <div id="streakbar" class="info-box" title="{{ prog_streak }}">
                                                <div class="streak">
                                                    <div class="progress-bar"><div id="totalpoints"></div></div>
                                                </div>
                                            </div>
                                            <input type="submit" style="position: absolute; left: -9999px; width: 1px; height: 1px">
                                            <div id="answercontent" class="info-box">
                                            <span id="examples-show"> {% trans "Acceptable formats" %}</span>
                                                <span class="info-box-header">{% trans "Answer" %}</span>
                                                <ul id="examples" style="display: none"></ul>
                                                <div id="questionpoints"></div>
                                                <div id="solutionarea" class="fancy-scrollbar"></div>
                                                <div class="answer-buttons">
                                                {% trans "Check Answer" as check_btn %}
                                                <input type="button" class="simple-button green" id="check-answer-button" value="{{ check_btn }}"/>
                                                {% trans "Correct! Next Question..." as next_btn %}
                                                <input type="button" class="simple-button green" id="next-question-button" style="display:none;" name="correctnextbutton" value="{{ next_btn }}"/>
                                                <div id="check-answer-results"><p class="check-answer-message info-box-sub-description"></p></div>
                                                </div>
                                            </div>
                                            <div class="info-box hint-box">
                                                <span class="info-box-header">{% trans "Need help?" %}</span>
                                                <div id="get-hint-button-container">
                                                    {% trans "I'd like a hint" as hint %}
                                                    <input id="hint" type="button" class="simple-button orange full-width" value="{{ hint }}" name="hint"/>
                                                </div>
                                                <div id="hint-remainder">{% trans "Note: this will reset your streak and points for this exercise!" %}</div>
                                            </div>

                                            {% if related_videos %}
                                            <div class="info-box related-video-box">
                                                <div id="related-video-content">
                                                    <span class="info-box-header">{% trans "Stuck? Watch a video." %}</span>

                                                    <div id="related-video-list">
                                                        <ul class="related-video-list">
                                                        {% for video in related_videos %}
                                                        {% if forloop.first and video.availability.en.thumbnail %}
                                                            <li>
                                                                <div class="thumbnail_vid">
                                                                    <a class="related-video" href="{{ video.path }}" title="{% trans video.title %}" target="_blank">
                                                                        <div class="thumb">{# TODO(bcipolli): don't hard-code english here. probably simplify what's sent to this template #}
                                                                            <img class="thumbimage" src="{{ video.availability.en.thumbnail }}"/>
                                                                            <div class="thumbnail_label" style="margin-top: 68px; ">
                                                                                <div class="thumbnail_desc">
                                                                                    <span class="progress-circle" data-video-id="{{ video.id }}"></span>
                                                                                    <span>{% trans video.title %}</span>
                                                                                </div>
                                                                                <div class="thumbnail_teaser" style="height: 0px; ">{% if video.description %}{% trans video.description %}{% endif %}</div>
                                                                            </div>
                                                                        </div>
                                                                    </a>
                                                                </div>
                                                            </li>

                                                        {% else %}
                                                            <li>
                                                                <a class="related-video related-video-inline" href="{{ video.path }}" title="{% trans video.title %}" target="_blank">
                                                                    <span class="video-title">
                                                                        <span class="progress-circle" data-video-id="{{ video.id }}"></span>
                                                                        {% trans video.title %}
                                                                    </span>
                                                                </a>
                                                            </li>
                                                        {% endif %}
                                                        {% endfor %}
                                                        </ul>
                                                    </div>
                                                    <div class="clear"></div>
                                                </div>
                                            </div>
                                            {% endif %}
                                        </form>
                                    </div></div>
                                    <div class="clear"></div>
                                </div>
                            </div>
                        </div>
                        <div>
                            <a id="scratchpad-show" href style>{% trans "Show scratchpad" %}</a>
                            <span id="scratchpad-not-available" style="display: none;">{% trans "Scratchpad not available" %}</span>
                        </div>
                    </div>
                </div>
            </div>
        </div>
    </div>
=======
        {% if next %}
        <div class="vidnext"><a href="{{ next.path }}"><span class="progress-circle" data-exercise-id="{{ next.id }}"></span> {% trans next.title %} &gt;</a></div>
        {% endif %}
        <div class="clear"></div>
    </div>

    <div class="exercise-wrapper"></div>

>>>>>>> cef76475
{% endblock content %}<|MERGE_RESOLUTION|>--- conflicted
+++ resolved
@@ -5,14 +5,10 @@
 {% block practice_active %}active{% endblock practice_active %}
 
 {% block headcss %}{{ block.super }}
-<<<<<<< HEAD
     <link rel="stylesheet" type="text/css" href="{% static 'khan-exercises/css/khan-exercise.css' True %}">
 
     <!-- Used by KA to dynamically add styling to the exercise -->
     <style id="exercise-inline-style"></style>
-=======
-    <link rel="stylesheet" type="text/css" href="{% static 'khan-exercises/css/khan-exercise.css' %}">
->>>>>>> cef76475
 {% endblock headcss %}
 
 {% block headjs %}{{ block.super }}
@@ -28,16 +24,14 @@
         });
 
     </script>
-<<<<<<< HEAD
+
     <script src="{% static 'js/distributed/software-keyboard.js' %}"></script>
-=======
 
     <script src="{% url 'handlebars_templates' module_name='exercise' %}"></script>
 
     <!-- Import below is for testing/debug purposes only. rtibbles to remove !-->
     <script src="{% static 'js/seedrandom.min.js' %}"></script>
 
->>>>>>> cef76475
     <script src="{% static 'js/distributed/exercises.js' %}"></script>
     <script src="{% static 'khan-exercises/khan-exercise.js' %}"></script>
 
@@ -48,10 +42,8 @@
 
         <div class="row">
             <div class="exercises-header">
-
-<<<<<<< HEAD
-                {% if prev %}
                 <div class="row col-xs-12">
+                    {% if prev %}
                     <div class="vidprev"><a href="{{ prev.path }}">&lt; {% trans prev.title %} <span class="progress-circle" data-exercise-id="{{ prev.id }}"></span></a></div>
                     {% endif %}
 
@@ -59,127 +51,10 @@
                     <div class="vidnext pull-right"><a href="{{ next.path }}"><span class="progress-circle" data-exercise-id="{{ next.id }}"></span> {% trans next.title %} &gt;</a></div>
                     {% endif %}
                 </div>
-
-                <h3 class="row">
-                    <div class="col-xs-12">
-                        <span class="practice-exercise-topic-context">{% trans "Practicing" %}</span> {% trans title %}
-                        {% if exercise.description %}<br/><span class="practice-exercise-description">{% trans exercise.description %}</span>{% endif %}
-                    </div>
-                </h3>
-
-            </div>
+            <div class="clear"></div>
         </div>
-
-        <div class="row">
-            <div class="exercises-body col-sm-12">
-                <div class="exercises-card current-card">
-                    <div class="current-card-container card-type-problem">
-                        <div class="current-card-container-inner vertical-shadow">
-                            <div class="current-card-contents">
-                                <div id="problem-and-answer">
-                                    <div id='problemarea'>
-                                        <div id='scratchpad'><div></div></div>
-                                        <div id='workarea'></div>
-                                        <div id='hintsarea'></div>
-                                    </div>
-                                    <div id="answer_area_wrap"><div id="answer_area">
-                                        <form id="answerform" action="{% url 'exercise_dashboard' %}" method="get" name="answerform">
-                                            {% trans "Your progress streak bar for this exercise" as prog_streak %}
-                                            <div id="streakbar" class="info-box" title="{{ prog_streak }}">
-                                                <div class="streak">
-                                                    <div class="progress-bar"><div id="totalpoints"></div></div>
-                                                </div>
-                                            </div>
-                                            <input type="submit" style="position: absolute; left: -9999px; width: 1px; height: 1px">
-                                            <div id="answercontent" class="info-box">
-                                            <span id="examples-show"> {% trans "Acceptable formats" %}</span>
-                                                <span class="info-box-header">{% trans "Answer" %}</span>
-                                                <ul id="examples" style="display: none"></ul>
-                                                <div id="questionpoints"></div>
-                                                <div id="solutionarea" class="fancy-scrollbar"></div>
-                                                <div class="answer-buttons">
-                                                {% trans "Check Answer" as check_btn %}
-                                                <input type="button" class="simple-button green" id="check-answer-button" value="{{ check_btn }}"/>
-                                                {% trans "Correct! Next Question..." as next_btn %}
-                                                <input type="button" class="simple-button green" id="next-question-button" style="display:none;" name="correctnextbutton" value="{{ next_btn }}"/>
-                                                <div id="check-answer-results"><p class="check-answer-message info-box-sub-description"></p></div>
-                                                </div>
-                                            </div>
-                                            <div class="info-box hint-box">
-                                                <span class="info-box-header">{% trans "Need help?" %}</span>
-                                                <div id="get-hint-button-container">
-                                                    {% trans "I'd like a hint" as hint %}
-                                                    <input id="hint" type="button" class="simple-button orange full-width" value="{{ hint }}" name="hint"/>
-                                                </div>
-                                                <div id="hint-remainder">{% trans "Note: this will reset your streak and points for this exercise!" %}</div>
-                                            </div>
-
-                                            {% if related_videos %}
-                                            <div class="info-box related-video-box">
-                                                <div id="related-video-content">
-                                                    <span class="info-box-header">{% trans "Stuck? Watch a video." %}</span>
-
-                                                    <div id="related-video-list">
-                                                        <ul class="related-video-list">
-                                                        {% for video in related_videos %}
-                                                        {% if forloop.first and video.availability.en.thumbnail %}
-                                                            <li>
-                                                                <div class="thumbnail_vid">
-                                                                    <a class="related-video" href="{{ video.path }}" title="{% trans video.title %}" target="_blank">
-                                                                        <div class="thumb">{# TODO(bcipolli): don't hard-code english here. probably simplify what's sent to this template #}
-                                                                            <img class="thumbimage" src="{{ video.availability.en.thumbnail }}"/>
-                                                                            <div class="thumbnail_label" style="margin-top: 68px; ">
-                                                                                <div class="thumbnail_desc">
-                                                                                    <span class="progress-circle" data-video-id="{{ video.id }}"></span>
-                                                                                    <span>{% trans video.title %}</span>
-                                                                                </div>
-                                                                                <div class="thumbnail_teaser" style="height: 0px; ">{% if video.description %}{% trans video.description %}{% endif %}</div>
-                                                                            </div>
-                                                                        </div>
-                                                                    </a>
-                                                                </div>
-                                                            </li>
-
-                                                        {% else %}
-                                                            <li>
-                                                                <a class="related-video related-video-inline" href="{{ video.path }}" title="{% trans video.title %}" target="_blank">
-                                                                    <span class="video-title">
-                                                                        <span class="progress-circle" data-video-id="{{ video.id }}"></span>
-                                                                        {% trans video.title %}
-                                                                    </span>
-                                                                </a>
-                                                            </li>
-                                                        {% endif %}
-                                                        {% endfor %}
-                                                        </ul>
-                                                    </div>
-                                                    <div class="clear"></div>
-                                                </div>
-                                            </div>
-                                            {% endif %}
-                                        </form>
-                                    </div></div>
-                                    <div class="clear"></div>
-                                </div>
-                            </div>
-                        </div>
-                        <div>
-                            <a id="scratchpad-show" href style>{% trans "Show scratchpad" %}</a>
-                            <span id="scratchpad-not-available" style="display: none;">{% trans "Scratchpad not available" %}</span>
-                        </div>
-                    </div>
-                </div>
-            </div>
-        </div>
-    </div>
-=======
-        {% if next %}
-        <div class="vidnext"><a href="{{ next.path }}"><span class="progress-circle" data-exercise-id="{{ next.id }}"></span> {% trans next.title %} &gt;</a></div>
-        {% endif %}
-        <div class="clear"></div>
     </div>
 
     <div class="exercise-wrapper"></div>
 
->>>>>>> cef76475
 {% endblock content %}