{% extends "distributed/base_teach.html" %}
{% load my_filters i18n i18n_filters staticfiles %}

{% block title %}
    {% trans "Learn" %}
{% endblock title %}

{% block learn_active %}active{% endblock learn_active %}
{% block learn_subnav_active %}learn-active active-tab active-nav{% endblock learn_subnav_active %}


{% block headcss %}{{ block.super }}

    <style type="text/css">
        /* Overridding bootstrap back to defaults to make perseus looking good */
        ul {
            list-style-type: none;
            margin-left: -8px;
        }
        .checkbox, .checkbox > input {
            padding-left: 0;
            float: none !important;
        }
        #workarea .perseus-widget-container ul.blank-background {
            background-color: #F7F7F7 !important;
        }
    </style>

    {% if load_perseus_assets %}
        <!-- START PERSEUS STUFF -->
        <link rel="stylesheet" type="text/css" href="{% static 'perseus/ke/css/khan-exercise.css' True %}">
        <style id="exercise-inline-style"></style> <!-- Used by KA to dynamically add styling to the exercise -->
        <link rel="stylesheet" type="text/css" href="{% static "perseus/lib/katex/fonts/fonts.css" %}" />
        <link rel="stylesheet/less" type="text/css" href="{% static "perseus/lib/katex/katex.less" %}" />
        <link rel="stylesheet" type="text/css" href="{% static "perseus/lib/mathquill/mathquill.css" %}" />
        <link rel="stylesheet/less" type="text/css" href="{% static "perseus/stylesheets/exercise-content-package/perseus.less" %}" />
        <!-- END PERSEUS STUFF -->
    {% endif %}
    
    <!--[if !IE]> -->
    <link href="{% static "video-js/video-js.css" %}" rel="stylesheet" type="text/css">
    <link href="{% static "video-js/video-speed.css" %}" rel="stylesheet" type="text/css">
    <!-- <![endif]-->
    <link href="{% static "fonts/style.css" %}" rel="stylesheet" type="text/css">
    <link href="{% static "css/distributed/sidebar.css" %}" rel="stylesheet" type="text/css">
    <link href="{% static "css/distributed/content.css" %}" rel="stylesheet" type="text/css">

    <link href="{% static "soundmanager/css/bar-ui.css" %}" rel="stylesheet" type="text/css">
    <link href="{% static "css/distributed/audio.css" %}" rel="stylesheet" type="text/css">

{% endblock headcss %}

{% block headjs %}{{ block.super }}
        <script src="{% static "perseus/ke/local-only/require.js" %}"></script>
    {% if load_perseus_assets %}
        <!-- START PERSEUS STUFF -->
        <script src="{% static "perseus/lib/es5-shim.js" %}"></script>
        <script src="{% static "perseus/lib/marked.js" %}"></script>
        <script src="{% static "perseus/lib/react-with-addons.js" %}"></script>
        <script src="{% static "perseus/ke/third_party/MathJax/2.1/MathJax.js" True %}?config={% static "perseus/ke/third_party/MathJax/2.1/config/KAthJax-8f02f65cba7722b3e529bd9dfa6ac25d" %}"></script>
        <script src="{% static "perseus/lib/katex/katex.js" %}"></script>
        <script src="{% static "perseus/lib/mathquill/mathquill.js" %}"></script>
        <script src="{% static "perseus/lib/kas.js" %}"></script>
        <script src="{% static "perseus/ke/local-only/jed.js" %}"></script>
        <script src="{% static "perseus/ke/local-only/i18n.js" %}"></script>
        <script src="{% static "perseus/ke/local-only/jquery.qtip.js" %}"></script>
        <script src="{% static 'js/distributed/software-keyboard.js' %}"></script>
        <script src="{% url 'handlebars_templates' module_name='exercise' %}"></script>
            <script>
            require.config({
                paths: {
                    "seedrandom": "{% static 'js/seedrandom.min' %}"
                }
            });
            require(["seedrandom"], function(){});
        </script>
        <script src="{% static 'js/distributed/exercises/models.js' %}"></script>
        <script src="{% static 'js/distributed/exercises/views.js' %}"></script>
        <script src="{% static 'js/distributed/exercises/perseus-helpers.js' %}"></script>
        <script src="{% static 'perseus/ke/interface.js' %}"></script>
        <!-- END PERSEUS STUFF -->
    {% endif %}

    <script type="text/javascript">
        var ALL_TOPICS_URL = '{% static topics_url %}';
    </script>
<<<<<<< HEAD
=======
    <!--[if !IE]> -->
    <link href="{% static "video-js/video-js.css" %}" rel="stylesheet" type="text/css">
    <link href="{% static "video-js/video-speed.css" %}" rel="stylesheet" type="text/css">
    <!-- <![endif]-->
    <link href="{% static "css/distributed/sidebar.css" %}" rel="stylesheet" type="text/css">

    <link href="{% static "soundmanager/css/bar-ui.css" %}" rel="stylesheet" type="text/css">
    <link href="{% static "css/distributed/audio.css" %}" rel="stylesheet" type="text/css">
>>>>>>> 0a84851a

    <!--[if !IE]> -->
    <script src="{% static "video-js/video.js" %}"></script>
    <script src="{% static "video-js/video-speed.js" %}"></script>
    <script>
        _V_.options.flash.swf = "{% static "video-js/video-js.swf" %}";
    </script>
    <!-- <![endif]-->
    <script src="{% url 'handlebars_templates' module_name='video' %}"></script>
    <script src="{% static "js/distributed/videoplayer.js" %}"></script>

    <script src="{% static "soundmanager/soundmanager2-nodebug-jsmin.js" %}"></script>

    <script src="{% url 'handlebars_templates' module_name='content' %}"></script>
    <script src="{% static 'js/distributed/content/models.js' %}"></script>
    <script src="{% static 'js/distributed/content/views.js' %}"></script>
    
    <script src="{% url 'handlebars_templates' module_name='audio' %}"></script>
    <script src="{% static 'js/distributed/audio/views.js' %}"></script>

    <script src="{% url 'handlebars_templates' module_name='pdf' %}"></script>
    <script src="{% static 'js/distributed/pdf/views.js' %}"></script>

    <script src="{% url 'handlebars_templates' module_name='topics' %}"></script>
    <script src="{% static 'js/jquery.slimscroll.min.js' %}"></script>
    <script src="{% static 'js/distributed/topics/bigSlide.js' %}"></script>
    <script src="{% static 'js/distributed/topics/models.js' %}"></script>
    <script src="{% static 'js/distributed/topics/views.js' %}"></script>
    <script src="{% static 'js/distributed/topics/router.js' %}"></script>

    <script type="text/javascript">
        $(function() {
            window.channel_router = new ChannelRouter({default_channel: "{{ channel }}"})
            Backbone.history.start({pushState: true, root: "{% url 'learn' %}"});
        });
    </script>

{% endblock headjs %}

{% block content %}
    {{ block.super }}
    <div id="sidebar-container">
    </div>
    <div id="content-area">
    </div>
{% endblock content %}<|MERGE_RESOLUTION|>--- conflicted
+++ resolved
@@ -41,7 +41,6 @@
     <link href="{% static "video-js/video-js.css" %}" rel="stylesheet" type="text/css">
     <link href="{% static "video-js/video-speed.css" %}" rel="stylesheet" type="text/css">
     <!-- <![endif]-->
-    <link href="{% static "fonts/style.css" %}" rel="stylesheet" type="text/css">
     <link href="{% static "css/distributed/sidebar.css" %}" rel="stylesheet" type="text/css">
     <link href="{% static "css/distributed/content.css" %}" rel="stylesheet" type="text/css">
 
@@ -84,17 +83,6 @@
     <script type="text/javascript">
         var ALL_TOPICS_URL = '{% static topics_url %}';
     </script>
-<<<<<<< HEAD
-=======
-    <!--[if !IE]> -->
-    <link href="{% static "video-js/video-js.css" %}" rel="stylesheet" type="text/css">
-    <link href="{% static "video-js/video-speed.css" %}" rel="stylesheet" type="text/css">
-    <!-- <![endif]-->
-    <link href="{% static "css/distributed/sidebar.css" %}" rel="stylesheet" type="text/css">
-
-    <link href="{% static "soundmanager/css/bar-ui.css" %}" rel="stylesheet" type="text/css">
-    <link href="{% static "css/distributed/audio.css" %}" rel="stylesheet" type="text/css">
->>>>>>> 0a84851a
 
     <!--[if !IE]> -->
     <script src="{% static "video-js/video.js" %}"></script>
