{% extends base_template %}

{% load i18n %}
{% load staticfiles %}

{% block home_active %}active{% endblock home_active %}

<<<<<<< HEAD
{% block headjs %}
    {% if settings.AUTO_LOAD_TEST %}
=======
{% block headcss %}{{ block.super }}
    <style>
        .suggested-action {
            background-color: #F7F7F7;
            color: #444!important;
            display: block;
            margin-bottom: 0;
            padding: 14px;
            position: relative;
            width: 370px;
            float: left;
            margin-right: 25px;
            min-height: 221px;
        }

        .suggested-actions {
            padding-top: 124px;
        }

        .suggested-action:hover {
            border-color: #C3CA7D;
            -webkit-box-shadow: 0 0 10px #76A005;
            -moz-box-shadow: 0 0 10px #76a005;
            box-shadow: 0 0 10px #76A005;
        }

        .suggested-action a:hover {
            text-decoration: none!important;
            color: #005987;
        }
        .suggested-action-image-link {
            background-size: cover;
            background-repeat: no-repeat;
            border-bottom: 1px solid #DCE0B3;
            display: block;
            height: 130px;
            margin: -5px -14px -15px -14px;
        }

        .suggested-action-title {
            color: #005987;
            text-decoration: none;
            font-size: 21px;
        }

        .message {
            margin-left: 7px;
        }

        .main-headline {
            font-size: 26px;
            margin: 10px 0 20px 0;
            padding: 0;
        }

        .topic-list {
            padding: 7px 0 0 0;
            margin: 0;
            font-size: 24px;
            font-family: "MuseoSans500", sans-serif;
        }

        .topic a {
            padding: 0 0 8px 40px;
            font-size: 18px;
            line-height: 40px;
        }

        a:hover, a:hover .suggested-action-title {
            color: #2F92A5!important;
        }

        .front-page {
            padding-left: 7px;
        }

        .video-unavailable,
        .topic-unavailable,
        a:active.topic-unavailable,
        a:hover.topic-unavailable,
        a:link.topic-unavailable,
        a:visited.topic-unavailable {
            color: #ACBDD1;
        }
    </style>
{% endblock headcss %}

{% block headjs %}{{ block.super }}
    {% if settings.AUTO_LOAD_TEST %}{# TODO(bcipolli): eliminate this, make the load testing app inherit from / override this page #}
>>>>>>> 17751235
    <script>
        if (window.parent.frames.length === 0) {
            window.location = "{% url load_test %}";
        }
    </script>
    {% endif %}
{% endblock headjs %}

{% block content %}
    <div class="container">

        <!-- <div class="row jumbotron hidden-xs"> -->
        <div class="row">
            <h2 class="main-headline hidden-xs">{% trans "A free world-class education for anyone anywhere." %}</h2>
<!--             <p>{% trans "KA Lite is a lightweight web server for viewing and interacting with core Khan Academy content (videos and exercises) without needing an Internet connection." %}</p> -->
        </div>

        <div class="row">
            
            <div class="col-sm-6 vertical-shadow suggested-action">
                <h3 class="suggested-action-title">{% trans "Learn by watching videos!" %}</h3>
                <p class="topic-list">
                    {% for subtopic in topics %}
                        <a href="{{ subtopic.path }}" class="topic-{% if not subtopic.available %}un{% endif %}available" title="{% blocktrans with avail=subtopic.nvideos_available known=subtopic.nvideos_known local=subtopic.nvideos_local %}{{ avail }} / {{ known }} video(s) are available ({{ local }} locally).{% endblocktrans %}">
                            {% trans subtopic.title %}
                        </a>
                    <br />
                    {% endfor %}
                </p>
            </div>

            <div class="col-sm-5 col-sm-offset-1 vertical-shadow suggested-action">
                <a href="{% url exercise_dashboard %}">
                    <h3 class="suggested-action-title">{% trans "Learn by doing exercises!" %}</h3>
                    <p>{% trans "Practice your math skills from addition to calculus and everything in between." %}</p>
                    <div class="suggested-action-image-link"></div>
                </a>
            </div>

            <div class="row col-sm-12">
                <p class="homepage-p">{% trans "KA Lite is a lightweight web server for viewing and interacting with core Khan Academy content (videos and exercises) without needing an Internet connection." %}</p>
            </div>
 
        </div>

    </div>

{% endblock content %}<|MERGE_RESOLUTION|>--- conflicted
+++ resolved
@@ -5,100 +5,8 @@
 
 {% block home_active %}active{% endblock home_active %}
 
-<<<<<<< HEAD
-{% block headjs %}
-    {% if settings.AUTO_LOAD_TEST %}
-=======
-{% block headcss %}{{ block.super }}
-    <style>
-        .suggested-action {
-            background-color: #F7F7F7;
-            color: #444!important;
-            display: block;
-            margin-bottom: 0;
-            padding: 14px;
-            position: relative;
-            width: 370px;
-            float: left;
-            margin-right: 25px;
-            min-height: 221px;
-        }
-
-        .suggested-actions {
-            padding-top: 124px;
-        }
-
-        .suggested-action:hover {
-            border-color: #C3CA7D;
-            -webkit-box-shadow: 0 0 10px #76A005;
-            -moz-box-shadow: 0 0 10px #76a005;
-            box-shadow: 0 0 10px #76A005;
-        }
-
-        .suggested-action a:hover {
-            text-decoration: none!important;
-            color: #005987;
-        }
-        .suggested-action-image-link {
-            background-size: cover;
-            background-repeat: no-repeat;
-            border-bottom: 1px solid #DCE0B3;
-            display: block;
-            height: 130px;
-            margin: -5px -14px -15px -14px;
-        }
-
-        .suggested-action-title {
-            color: #005987;
-            text-decoration: none;
-            font-size: 21px;
-        }
-
-        .message {
-            margin-left: 7px;
-        }
-
-        .main-headline {
-            font-size: 26px;
-            margin: 10px 0 20px 0;
-            padding: 0;
-        }
-
-        .topic-list {
-            padding: 7px 0 0 0;
-            margin: 0;
-            font-size: 24px;
-            font-family: "MuseoSans500", sans-serif;
-        }
-
-        .topic a {
-            padding: 0 0 8px 40px;
-            font-size: 18px;
-            line-height: 40px;
-        }
-
-        a:hover, a:hover .suggested-action-title {
-            color: #2F92A5!important;
-        }
-
-        .front-page {
-            padding-left: 7px;
-        }
-
-        .video-unavailable,
-        .topic-unavailable,
-        a:active.topic-unavailable,
-        a:hover.topic-unavailable,
-        a:link.topic-unavailable,
-        a:visited.topic-unavailable {
-            color: #ACBDD1;
-        }
-    </style>
-{% endblock headcss %}
-
 {% block headjs %}{{ block.super }}
     {% if settings.AUTO_LOAD_TEST %}{# TODO(bcipolli): eliminate this, make the load testing app inherit from / override this page #}
->>>>>>> 17751235
     <script>
         if (window.parent.frames.length === 0) {
             window.location = "{% url load_test %}";
@@ -117,7 +25,7 @@
         </div>
 
         <div class="row">
-            
+
             <div class="col-sm-6 vertical-shadow suggested-action">
                 <h3 class="suggested-action-title">{% trans "Learn by watching videos!" %}</h3>
                 <p class="topic-list">
@@ -141,7 +49,7 @@
             <div class="row col-sm-12">
                 <p class="homepage-p">{% trans "KA Lite is a lightweight web server for viewing and interacting with core Khan Academy content (videos and exercises) without needing an Internet connection." %}</p>
             </div>
- 
+
         </div>
 
     </div>
