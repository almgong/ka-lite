--- conflicted
+++ resolved
@@ -40,12 +40,6 @@
 
     {{ block.super }}
 
-<<<<<<< HEAD
-    <script src="{% static "js/handlebars/handlebars-v1.3.0.js" %}"></script>
-    <script src="{% static "js/handlebars/handlebars-helpers.js" %}"></script>
-    <script src="{% static "js/handlebars/handlebars-wrapper.js" %}"></script>
-=======
->>>>>>> cef76475
     <script src="{% url 'handlebars_templates' module_name='video' %}"></script>
 
     <script src="{% static "js/distributed/videoplayer.js" %}"></script>
