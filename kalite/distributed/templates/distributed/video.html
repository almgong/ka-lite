{% extends base_template %}
{% load i18n %}
{% load staticfiles %}
{% load my_filters %}
{% load i18n_filters %}
{% block watch_active %}active{% endblock watch_active %}

{% block headcss %}{{ block.super }}
    <style>

        .video-language-selector {
            position: relative;
            top: -2px;
        }

        .vidprev, .vidnext {
            padding-bottom: 10px;
            margin-top: -5px;
        }

        .related-exercise-button {
            float: right;
            margin-top: 5px;
        }

    </style>
    <!--[if IE]>
    <link href="{% static "video-js-4/video-js.mod.css" %}" rel="stylesheet" type="text/css">
    <![endif]-->
    <!--[if lt IE 8]>
    <link href="{% static "video-js-4/video-js-old-ie.css" %}" rel="stylesheet" type="text/css">
    <![endif]-->
    <!--[if !IE]> -->
    <link href="{% static "video-js/video-js.css" %}" rel="stylesheet" type="text/css">
    <link href="{% static "video-js/video-speed.css" %}" rel="stylesheet" type="text/css">
    <!-- <![endif]-->
{% endblock headcss %}

{% block headjs %}

    {{ block.super }}

    <script src="{% static "js/handlebars/handlebars-v1.3.0.js" %}"></script>
    <script src="{% static "js/handlebars/handlebars-helpers.js" %}"></script>
    <script src="{% static "js/handlebars/handlebars-wrapper.js" %}"></script>
    <script src="{% url handlebars_templates module_name='video' %}"></script>

    <script src="{% static "js/distributed/videoplayer.js" %}"></script>

    <script>
    $(function() {

        window.videoWrapperView = new VideoWrapperView({
            model: new VideoPlayerModel({{ video|jsonify }}),
            el: $(".video-wrapper")
        });

    });
    </script>

    <!--[if IE]>
    <script src="{% static "video-js-4/video.js" %}"></script>
    <script>
        _V_.options.flash.swf = "{% static "video-js-4/video-js.swf" %}?" + Math.random();
    </script>
    <![endif]-->
    <!--[if !IE]> -->
    <script src="{% static "video-js/video.min.js" %}"></script>
    <script src="{% static "video-js/video-speed.js" %}"></script>
    <script>
        _V_.options.flash.swf = "{% static "video-js/video-js.swf" %}";
    </script>
    <!-- <![endif]-->

{% endblock headjs %}

{% block content %}
<<<<<<< HEAD
    <h3 class="title-header">

        {% if num_videos_available > 1 %}
            <span id="lang_display_name">
                [<a >{{ selected_language|get_language_name }}</a>]
            </span>
            <select id="video_language_selector" onchange="selectVideoLanguage(this)" AutoPostBack="True">
                {% for lang_code, avail in video.availability.iteritems %}
                    <option value="{{ video.path }}?lang={{ lang_code }}" {% if lang_code == selected_language %}selected{% endif %}>
                    {{ lang_code|get_language_name }}
                {% endfor %}
            </select>
        {% endif %}

        <span class="title">{% trans video.title %}</span>
        <br/>
        {% if video.description %}
        <span class="long-description">{% trans video.description %}</span>
        {% endif %}
        {% if video.related_exercise %}
        <span style="float:right; margin-top: -17px; font-size: 14px;">
            <span class="progress-circle" data-exercise-id="{{ video.related_exercise.slug }}"></span>
            {# Translators: Example usage=> Exercise: Name of Exercise #}
            {% trans "Exercise" as exercise %}
            <a href="{{ video.related_exercise.path }}" class="simple-button green" title="{% trans exercise %}: '{% trans video.related_exercise.title %}'">{% trans "Practice this concept" %}</a>
        </span>
        {% endif %}
        <div class="clear"></div>

        <div class="points-container" style="display: none;">{% trans "Points" %}: <span class="points">0</span></div>
    </h3>
    <div class="clear"></div>
=======
>>>>>>> 92de543c

    {% if prev %}
    <div class="vidprev"><a href="{{ prev.path }}?lang={{ video.selected_language }}">&lt; {% trans prev.title %} <span class="progress-circle" data-video-id="{{ prev.id }}"></span></a></div>
    {% endif %}

    {% if next %}
<<<<<<< HEAD
    <div class="vidnext pull-right"><a href="{{ next.path }}"><span class="progress-circle" data-video-id="{{ next.id }}"></span> {% trans next.title %} &gt;</a></div>
=======
    <div class="vidnext"><a href="{{ next.path }}?lang={{ video.selected_language }}"><span class="progress-circle" data-video-id="{{ next.id }}"></span> {% trans next.title %} &gt;</a></div>
>>>>>>> 92de543c
    {% endif %}

    <div class="clear"></div>

    {% if video.related_exercise %}
    <span class="related-exercise-button">
        <span class="progress-circle" data-exercise-id="{{ video.related_exercise.slug }}"></span>
        {# Translators: Example usage=> Exercise: Name of Exercise #}
        {% trans "Exercise" as exercise %}
        <a href="{{ video.related_exercise.path }}" class="simple-button green" title="{% trans exercise %}: '{% trans video.related_exercise.title %}'">{% trans "Practice this concept" %}</a>
    </span>
    {% endif %}

    <div class="video-wrapper"></div>

{% endblock content %}<|MERGE_RESOLUTION|>--- conflicted
+++ resolved
@@ -75,52 +75,13 @@
 {% endblock headjs %}
 
 {% block content %}
-<<<<<<< HEAD
-    <h3 class="title-header">
-
-        {% if num_videos_available > 1 %}
-            <span id="lang_display_name">
-                [<a >{{ selected_language|get_language_name }}</a>]
-            </span>
-            <select id="video_language_selector" onchange="selectVideoLanguage(this)" AutoPostBack="True">
-                {% for lang_code, avail in video.availability.iteritems %}
-                    <option value="{{ video.path }}?lang={{ lang_code }}" {% if lang_code == selected_language %}selected{% endif %}>
-                    {{ lang_code|get_language_name }}
-                {% endfor %}
-            </select>
-        {% endif %}
-
-        <span class="title">{% trans video.title %}</span>
-        <br/>
-        {% if video.description %}
-        <span class="long-description">{% trans video.description %}</span>
-        {% endif %}
-        {% if video.related_exercise %}
-        <span style="float:right; margin-top: -17px; font-size: 14px;">
-            <span class="progress-circle" data-exercise-id="{{ video.related_exercise.slug }}"></span>
-            {# Translators: Example usage=> Exercise: Name of Exercise #}
-            {% trans "Exercise" as exercise %}
-            <a href="{{ video.related_exercise.path }}" class="simple-button green" title="{% trans exercise %}: '{% trans video.related_exercise.title %}'">{% trans "Practice this concept" %}</a>
-        </span>
-        {% endif %}
-        <div class="clear"></div>
-
-        <div class="points-container" style="display: none;">{% trans "Points" %}: <span class="points">0</span></div>
-    </h3>
-    <div class="clear"></div>
-=======
->>>>>>> 92de543c
 
     {% if prev %}
     <div class="vidprev"><a href="{{ prev.path }}?lang={{ video.selected_language }}">&lt; {% trans prev.title %} <span class="progress-circle" data-video-id="{{ prev.id }}"></span></a></div>
     {% endif %}
 
     {% if next %}
-<<<<<<< HEAD
-    <div class="vidnext pull-right"><a href="{{ next.path }}"><span class="progress-circle" data-video-id="{{ next.id }}"></span> {% trans next.title %} &gt;</a></div>
-=======
-    <div class="vidnext"><a href="{{ next.path }}?lang={{ video.selected_language }}"><span class="progress-circle" data-video-id="{{ next.id }}"></span> {% trans next.title %} &gt;</a></div>
->>>>>>> 92de543c
+    <div class="vidnext pull-right"><a href="{{ next.path }}?lang={{ video.selected_language }}"><span class="progress-circle" data-video-id="{{ next.id }}"></span> {% trans next.title %} &gt;</a></div>
     {% endif %}
 
     <div class="clear"></div>
