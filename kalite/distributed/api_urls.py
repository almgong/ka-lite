"""
URLS that are API endpoints, usually producing some action and returning a JsonResponse

Note that most times, these patterns are all under /api/, due to the way
they're imported into the project's urls.py file.
"""
from django.conf import settings
from django.conf.urls import include, patterns, url
from django.http import HttpResponseServerError

<<<<<<< HEAD
import kalite.django_cherrypy_wsgiserver.api_urls
=======
import kalite.i18n.api_urls
>>>>>>> e90ca3f8
import kalite.khanload.api_urls
import kalite.main.api_urls
import kalite.updates.api_urls


urlpatterns = patterns(__package__ + '.api_views',
    # For manipulating the static webpage to show data based on user state
    url(r'^status$', 'status', {}, 'status'),

    # Setting server time (RPi)
    url(r'^time_set/$', 'time_set', {}, 'time_set'),
)


# Khanload allows users to download data from a Khan Academy account
urlpatterns += patterns('kalite.khanload.api_views',
    url(r'^khanload/', include(kalite.khanload.api_urls)),
)

# Cherrpyserver allows querying the PID
urlpatterns += patterns('kalite.django_cherrypy_wsgiserver.api_views',
    url(r'^cherrypy/', include(kalite.django_cherrypy_wsgiserver.api_urls)),
)

# Main exposes endpoints for loading/saving progress and topic tree info (search, etc)
urlpatterns += patterns('kalite.main.api_views',
    url(r'^', include(kalite.main.api_urls)),
)

# Updates allows server-client interactions when downloading / updating content and software
urlpatterns += patterns('kalite.updates.api_views',
    url(r'^', include(kalite.updates.api_urls)),
)

# i18n allows changing default languages for users
urlpatterns += patterns('kalite.i18n.api_views',
    url(r'^i18n/', include(kalite.i18n.api_urls)),
)


urlpatterns += patterns('',
    # toss out any requests made to actual KA site urls
    # Placed at the bottom, so that it's the last to be checked (not first)
    url(r'^v1/', lambda x: HttpResponseServerError("This is an assert--you should disable these calls from KA in the javascript code!")),
)<|MERGE_RESOLUTION|>--- conflicted
+++ resolved
@@ -4,15 +4,11 @@
 Note that most times, these patterns are all under /api/, due to the way
 they're imported into the project's urls.py file.
 """
-from django.conf import settings
 from django.conf.urls import include, patterns, url
 from django.http import HttpResponseServerError
 
-<<<<<<< HEAD
 import kalite.django_cherrypy_wsgiserver.api_urls
-=======
 import kalite.i18n.api_urls
->>>>>>> e90ca3f8
 import kalite.khanload.api_urls
 import kalite.main.api_urls
 import kalite.updates.api_urls
