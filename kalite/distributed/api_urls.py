--- conflicted
+++ resolved
@@ -23,16 +23,15 @@
     url(r'^time_set/$', 'time_set', {}, 'time_set'),
 )
 
-<<<<<<< HEAD
 ############ Inline narratives ############################################
 urlpatterns += patterns('',
     url(r'^inline/narrative/', include(kalite.inline.api_urls))
-=======
+)
+
 # Let user to create the super user from browser
 urlpatterns += patterns(__package__ + '.views',
     url(r'^django_user$', 'create_superuser'),
     url(r'^django_user_form$', 'add_superuser_form'),
->>>>>>> e49d3f30
 )
 
 # Khanload allows users to download data from a Khan Academy account
