"""
URLS for constructing the KA Lite app. Mostly imported from other apps.
Notable urls include:
* serving media and static files.  This can be overriden by putting a (fast) front-end server
    (like nginx) to speed things up.
* The "splat" handler, which catches all uncaught requests, and tries to turn them into a
    node in the topic tree.
"""
from django.conf import settings
from django.conf.urls import patterns, include, url
from django.contrib import admin
from django.http import HttpResponseRedirect

from . import api_urls
import kalite.dynamic_assets.urls
import kalite.coachreports.urls
import kalite.playlist.urls
import kalite.control_panel.urls
import kalite.facility.urls
import kalite.updates.urls
import securesync.urls

import fle_utils.handlebars


admin.autodiscover()

urlpatterns = patterns('',
    url(r'^admin/', include(admin.site.urls)),
    url(r'^images/.*$', lambda request: HttpResponseRedirect(settings.STATIC_URL[:-1] + request.path)),
    url(r'^favico.ico/?$', lambda request: HttpResponseRedirect(settings.STATIC_URL + "images/distributed/" + request.path)),
)

urlpatterns += patterns('',
    url(r'^securesync/', include(kalite.facility.urls)),  # for backwards compat
    url(r'^securesync/', include(securesync.urls)),
)

urlpatterns += patterns('',
    url(r'^%s(?P<path>.*)$' % settings.CONTENT_URL[1:], 'django.views.static.serve', {
        'document_root': settings.CONTENT_ROOT,
    }),
    url(r'^%s(?P<path>.*)$' % settings.CONTENT_DATA_URL[1:], 'django.views.static.serve', {
        'document_root': settings.CONTENT_DATA_PATH,
    }),
    url(r'^%s(?P<path>.*)$' % settings.MEDIA_URL[1:], 'django.views.static.serve', {
        'document_root': settings.MEDIA_ROOT,
    }),
)

# Teaching / admin patterns
urlpatterns += patterns(__package__ + '.views',
    # For teachers
    url(r'^coachreports/', include(kalite.coachreports.urls)),

    # For playlists
    url(r'^playlists/', include(kalite.playlist.urls)),

    # For admins
    url(r'^update/', include(kalite.updates.urls)),

    url(r'^help/$', 'help', {}, 'help'),

    # API
    url(r'^api/', include(api_urls)),

    # Management: Zone, facility, device
    url(r'^management/zone/$', 'zone_redirect', {}, 'zone_redirect'), # only one zone, so make an easy way to access it
    url(r'^management/device/$', 'device_redirect', {}, 'device_redirect'), # only one device, so make an easy way to access it
    url(r'^management/', include(kalite.control_panel.urls)), # no org_id, but parameter needed for reverse url look-up
)

# Dynamic assets
urlpatterns += patterns('',
    url(r'^_generated/', include(kalite.dynamic_assets.urls)),
)

# Testing
if "tests.loadtesting" in settings.INSTALLED_APPS:
    urlpatterns += patterns(__package__ + '.views',
        url(r'^loadtesting/', include('kalite.testing.loadtesting.urls')),
    )

# Handlebars
urlpatterns += patterns('',
    url(r'^handlebars/', include(fle_utils.handlebars.urls)),
)

# Front-end
urlpatterns += patterns(__package__ + '.views',
    url(r'^$', 'homepage', {}, 'homepage'),
    url(r'^search/$', 'search', {}, 'search'),
    url(r'^test/', include('student_testing.urls')),
<<<<<<< HEAD
    url(r'^store/', include('store.urls')),
    # the following pattern is a catch-all, so keep it last:
    # Allows remote admin of the distributed server
    url(r'^cryptologin/$', 'crypto_login', {}, 'crypto_login'),

    url(r'^(?P<splat>.+)/$', 'splat_handler', {}, 'splat_handler'),
=======

    url(r'^store/', include('store.urls')),
    # the following pattern is a catch-all, so keep it last:

    # Allows remote admin of the distributed server
    url(r'^cryptologin/$', 'crypto_login', {}, 'crypto_login'),

    url(r'^perseus/$', 'perseus', {}, 'perseus'),

    # the following has no "$", and thus catches anything starting with "learn/"
    url(r'^learn/', 'learn', {}, 'learn'),
    url(r'^exercisedashboard/', 'exercise_dashboard', {}, 'exercise_dashboard'),
>>>>>>> 721d7061
)

handler403 = __package__ + '.views.handler_403'
handler404 = __package__ + '.views.handler_404'
handler500 = __package__ + '.views.handler_500'<|MERGE_RESOLUTION|>--- conflicted
+++ resolved
@@ -91,14 +91,6 @@
     url(r'^$', 'homepage', {}, 'homepage'),
     url(r'^search/$', 'search', {}, 'search'),
     url(r'^test/', include('student_testing.urls')),
-<<<<<<< HEAD
-    url(r'^store/', include('store.urls')),
-    # the following pattern is a catch-all, so keep it last:
-    # Allows remote admin of the distributed server
-    url(r'^cryptologin/$', 'crypto_login', {}, 'crypto_login'),
-
-    url(r'^(?P<splat>.+)/$', 'splat_handler', {}, 'splat_handler'),
-=======
 
     url(r'^store/', include('store.urls')),
     # the following pattern is a catch-all, so keep it last:
@@ -111,7 +103,6 @@
     # the following has no "$", and thus catches anything starting with "learn/"
     url(r'^learn/', 'learn', {}, 'learn'),
     url(r'^exercisedashboard/', 'exercise_dashboard', {}, 'exercise_dashboard'),
->>>>>>> 721d7061
 )
 
 handler403 = __package__ + '.views.handler_403'
