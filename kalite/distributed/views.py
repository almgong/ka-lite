"""
Views for the KA Lite app are wide-ranging, and include:
* Serving the homepage, videos, exercise pages.
* Dealing with caching
* Administrative pages
and more!
"""
import copy
import json
import os
import re
import sys
from annoying.decorators import render_to
from annoying.functions import get_object_or_None
from functools import partial

from django.contrib.auth import login as auth_login
from django.contrib.auth.models import User
from django.conf import settings; logging = settings.LOG
from django.contrib import messages
from django.core.management import call_command
from django.core.urlresolvers import reverse
from django.http import HttpResponse, HttpResponseForbidden, HttpResponseNotFound, HttpResponseRedirect, Http404, HttpResponseServerError
from django.template import RequestContext
from django.template.loader import render_to_string
from django.utils.safestring import mark_safe
from django.utils.translation import ugettext as _
from django.views.i18n import javascript_catalog

from fle_utils.django_utils import is_loopback_connection
from fle_utils.internet import JsonResponse, JsonResponseMessageError, get_ip_addresses, set_query_params, backend_cache_page
from kalite import topic_tools
from kalite.facility.models import Facility, FacilityUser,FacilityGroup
from kalite.i18n import select_best_available_language
from kalite.main.models import VideoLog, ExerciseLog
from kalite.playlist.views import view_playlist
from kalite.shared.decorators import require_admin
from kalite.updates import stamp_availability_on_topic, stamp_availability_on_video, do_video_counts_need_update_question_mark
from securesync.api_client import BaseClient
from securesync.models import Device, SyncSession, Zone


def check_setup_status(handler):
    """
    Decorator for validating that KA Lite post-install setup has completed.
    NOTE that this decorator must appear before the backend_cache_page decorator,
    so that it is run even when there is a cache hit.
    """
    def check_setup_status_wrapper_fn(request, *args, **kwargs):

        if "registered" not in request.session:
            logging.error("Key 'registered' not defined in session, but should be by now.")

        if request.is_admin:
            # TODO(bcipolli): move this to the client side?
            if not request.session.get("registered", True) and BaseClient().test_connection() == "success":
                # Being able to register is more rare, so prioritize.
                messages.warning(request, mark_safe("Please <a href='%s'>follow the directions to register your device</a>, so that it can synchronize with the central server." % reverse("register_public_key")))
            elif not request.session["facility_exists"]:
                zone_id = (Zone.objects.all() and Zone.objects.all()[0].id) or "None"
                messages.warning(request, mark_safe("Please <a href='%s'>create a facility</a> now. Users will not be able to sign up for accounts until you have made a facility." % reverse("add_facility", kwargs={"zone_id": zone_id})))

        elif not request.is_logged_in:
            if not request.session.get("registered", True) and BaseClient().test_connection() == "success":
                # Being able to register is more rare, so prioritize.
                redirect_url = reverse("register_public_key")
            elif not request.session["facility_exists"]:
                zone = Device.get_own_device().get_zone()
                zone_id = "None" if not zone else zone.id
                redirect_url = reverse("add_facility", kwargs={"zone_id": zone_id})
            else:
                redirect_url = None
            if redirect_url:
                messages.warning(request, mark_safe(
                    "Please <a href='%s?next=%s'>login</a> with the account you created while running the installation script, \
                    to complete the setup." % (reverse("login"), redirect_url)))

        return handler(request, *args, **kwargs)
    return check_setup_status_wrapper_fn


def refresh_topic_cache(handler, force=False):

    def strip_counts_from_ancestors(node):
        """
        Remove relevant counts from all ancestors
        """
        for ancestor_id in node.get("ancestor_ids", []):
            ancestor = topic_tools.get_ancestor(node, ancestor_id)
            if "nvideos_local" in ancestor:
                del ancestor["nvideos_local"]
            if "nvideos_known" in ancestor:
                del ancestor["nvideos_known"]
        return node

    def recount_videos_and_invalidate_parents(node, force=False, stamp_urls=False):
        """
        Call stamp_video_availability (if necessary); if a change has been detected,
        then check parents to see if their counts should be invalidated.
        """
        do_it = force
        do_it = do_it or "nvideos_local" not in node
        do_it = do_it or any(["nvideos_local" not in child for child in node.get("children", [])])
        if do_it:
            logging.debug("Adding video counts %s%sto topic (and all descendants) %s" % (
                "(and urls) " if stamp_urls else "",
                "(forced) " if force else "",
                node["path"],
            ))
            (_a, _b, _c, _d, changed) = stamp_availability_on_topic(topic=node, force=force, stamp_urls=stamp_urls)
            if changed:
                strip_counts_from_ancestors(node)
        return node

    def refresh_topic_cache_wrapper_fn(request, cached_nodes={}, force=False, *args, **kwargs):
        """
        Centralized logic for how to refresh the topic cache, for each type of object.

        When the object is desired to be used, this code runs to refresh data,
        balancing between correctness and efficiency.
        """
        if not cached_nodes:
            cached_nodes = {"topics": topic_tools.get_topic_tree()}

        def has_computed_urls(node):
            return "subtitles" in node.get("availability", {}).get("en", {})

        for node in cached_nodes.values():
            if not node:
                continue
            has_children = bool(node.get("children"))

            # Propertes not yet marked
            if node["kind"] == "Video":
                if force or not has_computed_urls(node):
                    recount_videos_and_invalidate_parents(topic_tools.get_parent(node), force=True, stamp_urls=True)

            elif node["kind"] == "Exercise":
                for video in topic_tools.get_related_videos(exercise=node).values():
                    if not has_computed_urls(node):
                        stamp_availability_on_video(video, force=True)  # will be done by force below

            elif node["kind"] == "Topic":
                bottom_layer_topic =  "Topic" not in node["contains"]
                # always run do_video_counts_need_update_question_mark(), to make sure the (internal) counts stay up to date.
                force = do_video_counts_need_update_question_mark() or force or bottom_layer_topic
                recount_videos_and_invalidate_parents(
                    node,
                    force=force,
                    stamp_urls=bottom_layer_topic,
                )

        kwargs.update(cached_nodes)
        return handler(request, *args, **kwargs)
    return refresh_topic_cache_wrapper_fn

# @backend_cache_page
# def splat_handler(request, splat):
#     slugs = filter(lambda x: x, splat.split("/"))
#     topic_tree = topic_tools.get_topic_tree()
#     current_node = topic_tree

#     # Parse out actual current node
#     while current_node:
#         match = [ch for ch in (current_node.get('children') or []) if request.path.startswith(ch["path"])]
#         if len(match) > 1:  # can only happen for leaf nodes (only when one node is blank?)
#             match = [m for m in match if request.path == m["path"]]
#         if not match:
#             raise Http404
#         current_node = match
#         if request.path == current_node["path"]:
#             break

#     # render topic list or playlist of base node
#     if not topic_tools.is_base_leaf(current_node):
#         return topic_handler(request, cached_nodes={"topic_tree": topic_tree})
#         # return topic_handler(request)
#     else:
#         return view_playlist(request, playlist_id=current_node['id'], channel='ka_playlist')


@render_to("distributed/topic.html") # TODO(jamalex): rename topic.html to learn.html
def learn(request):
    """
    Render the all-in-one sidebar navigation/content-viewing app.
    """
    return {}


@backend_cache_page
@render_to("distributed/knowledgemap.html")
def exercise_dashboard(request):
    slug = request.GET.get("topic")
    if not slug:
        title = _("Your Knowledge Map")
    elif slug in topic_tools.get_node_cache("Topic"):
        title = _(topic_tools.get_node_cache("Topic")[slug]["title"])
    else:
        raise Http404

    context = {
        "title": title,
    }
    return context


<<<<<<< HEAD
# @render_to("distributed/homepage.html")
def homepage(request):
    """
    Homepage.
    """
    return HttpResponseRedirect(reverse("learn"))

=======
def watch_home(request):
    """Dummy wrapper function for topic_handler with url=/"""
    return topic_handler(request, cached_nodes={"topic": topic_tools.get_topic_tree()})


@check_setup_status  # this must appear BEFORE caching logic, so that it isn't blocked by a cache hit
@backend_cache_page
@render_to("distributed/homepage.html")
@refresh_topic_cache
def homepage(request, topics):
    """
    Homepage.
    """
    context = topic_context(topics)
    context.update({
        "title": "Home",
    })
    return context
>>>>>>> 52608612

def help(request):
    if request.is_admin:
        return help_admin(request)
    else:
        return help_student(request)


@require_admin
@render_to("distributed/help_admin.html")
def help_admin(request):
    context = {
        "wiki_url" : settings.CENTRAL_WIKI_URL,
        "ips": get_ip_addresses(include_loopback=False),
        "port": request.META.get("SERVER_PORT") or settings.USER_FACING_PORT(),
    }
    return context


@render_to("distributed/help_student.html")
def help_student(request):

    context = {
        "wiki_url" : settings.CENTRAL_WIKI_URL,
    }
    return context


@require_admin
def zone_redirect(request):
    """
    Dummy view to generate a helpful dynamic redirect to interface with 'control_panel' app
    """
    device = Device.get_own_device()
    zone = device.get_zone()
    return HttpResponseRedirect(reverse("zone_management", kwargs={"zone_id": (zone and zone.pk) or "None"}))


@require_admin
def device_redirect(request):
    """
    Dummy view to generate a helpful dynamic redirect to interface with 'control_panel' app
    """
    device = Device.get_own_device()
    zone = device.get_zone()

    return HttpResponseRedirect(reverse("device_management", kwargs={"zone_id": (zone and zone.pk) or None, "device_id": device.pk}))


@render_to('distributed/search_page.html')
@refresh_topic_cache
def search(request, topics):  # we don't use the topics variable, but this setup will refresh the node cache
    # Inputs
    query = request.GET.get('query')
    category = request.GET.get('category')
    max_results_per_category = request.GET.get('max_results', 25)

    # Outputs
    query_error = None
    possible_matches = {}
    hit_max = {}

    if query is None:
        query_error = _("Error: query not specified.")

#    elif len(query) < 3:
#        query_error = _("Error: query too short.")

    else:
        query = query.lower()
        # search for topic, video or exercise with matching title
        nodes = []
        for node_type, node_dict in topic_tools.get_node_cache().iteritems():
            if category and node_type != category:
                # Skip categories that don't match (if specified)
                continue

            possible_matches[node_type] = []  # make dict only for non-skipped categories
            for node in node_dict.values():
                title = _(node['title']).lower()  # this could be done once and stored.
                if title == query:
                    # Redirect to an exact match
                    return HttpResponseRedirect(node['path'])

                elif len(possible_matches[node_type]) < max_results_per_category and query in title:
                    # For efficiency, don't do substring matches when we've got lots of results
                    possible_matches[node_type].append(node)

            hit_max[node_type] = len(possible_matches[node_type]) == max_results_per_category

    return {
        'title': _("Search results for '%(query)s'") % {"query": (query if query else "")},
        'query_error': query_error,
        'results': possible_matches,
        'hit_max': hit_max,
        'query': query,
        'max_results': max_results_per_category,
        'category': category,
    }

def crypto_login(request):
    """
    Remote admin endpoint, for login to a distributed server (given its IP address; see central/views.py:crypto_login)

    An admin login is negotiated using the nonce system inside SyncSession
    """
    if "client_nonce" in request.GET:
        client_nonce = request.GET["client_nonce"]
        try:
            session = SyncSession.objects.get(client_nonce=client_nonce)
        except SyncSession.DoesNotExist:
            return HttpResponseServerError("Session not found.")
        if session.server_device.is_trusted():
            user = get_object_or_None(User, username="centraladmin")
            if not user:
                user = User(username="centraladmin", is_superuser=True, is_staff=True, is_active=True)
                user.set_unusable_password()
                user.save()
            user.backend = "django.contrib.auth.backends.ModelBackend"
            auth_login(request, user)
        session.delete()
    return HttpResponseRedirect(reverse("homepage"))


def handler_403(request, *args, **kwargs):
    context = RequestContext(request)
    #message = None  # Need to retrieve, but can't figure it out yet.

    if request.is_ajax():
        return JsonResponseMessageError(_("You must be logged in with an account authorized to view this page (API)."), status=403)
    else:
        messages.error(request, mark_safe(_("You must be logged in with an account authorized to view this page.")))
        return HttpResponseRedirect(set_query_params(reverse("login"), {"next": request.get_full_path()}))


<<<<<<< HEAD
@render_to("distributed/perseus.html")
def perseus(request):
    return {}


#########
# Custom JS and CSS django templates
#########
@render_to('distributed/css/ab_testing.css', mimetype='text/css')
def ab_testing_css(request):
    return {
        'turn_off_motivational_features': settings.TURN_OFF_MOTIVATIONAL_FEATURES,
    }

@render_to('distributed/js/ab_testing.js', mimetype='text/javascript')
def ab_testing_js(request):
    return {
        'fixed_block_exercises': settings.FIXED_BLOCK_EXERCISES,
    }


=======
>>>>>>> 52608612
def handler_404(request):
    return HttpResponseNotFound(render_to_string("distributed/404.html", {}, context_instance=RequestContext(request)))


def handler_500(request):
    errortype, value, tb = sys.exc_info()
    context = {
        "errortype": errortype.__name__,
        "value": unicode(value),
    }
    return HttpResponseServerError(render_to_string("distributed/500.html", context, context_instance=RequestContext(request)))<|MERGE_RESOLUTION|>--- conflicted
+++ resolved
@@ -204,7 +204,6 @@
     return context
 
 
-<<<<<<< HEAD
 # @render_to("distributed/homepage.html")
 def homepage(request):
     """
@@ -212,26 +211,24 @@
     """
     return HttpResponseRedirect(reverse("learn"))
 
-=======
 def watch_home(request):
     """Dummy wrapper function for topic_handler with url=/"""
     return topic_handler(request, cached_nodes={"topic": topic_tools.get_topic_tree()})
 
 
-@check_setup_status  # this must appear BEFORE caching logic, so that it isn't blocked by a cache hit
-@backend_cache_page
-@render_to("distributed/homepage.html")
-@refresh_topic_cache
-def homepage(request, topics):
-    """
-    Homepage.
-    """
-    context = topic_context(topics)
-    context.update({
-        "title": "Home",
-    })
-    return context
->>>>>>> 52608612
+# @check_setup_status  # this must appear BEFORE caching logic, so that it isn't blocked by a cache hit
+# @backend_cache_page
+# @render_to("distributed/homepage.html")
+# @refresh_topic_cache
+# def homepage(request, topics):
+#     """
+#     Homepage.
+#     """
+#     context = topic_context(topics)
+#     context.update({
+#         "title": "Home",
+#     })
+#     return context
 
 def help(request):
     if request.is_admin:
@@ -366,31 +363,10 @@
         messages.error(request, mark_safe(_("You must be logged in with an account authorized to view this page.")))
         return HttpResponseRedirect(set_query_params(reverse("login"), {"next": request.get_full_path()}))
 
-
-<<<<<<< HEAD
 @render_to("distributed/perseus.html")
 def perseus(request):
     return {}
 
-
-#########
-# Custom JS and CSS django templates
-#########
-@render_to('distributed/css/ab_testing.css', mimetype='text/css')
-def ab_testing_css(request):
-    return {
-        'turn_off_motivational_features': settings.TURN_OFF_MOTIVATIONAL_FEATURES,
-    }
-
-@render_to('distributed/js/ab_testing.js', mimetype='text/javascript')
-def ab_testing_js(request):
-    return {
-        'fixed_block_exercises': settings.FIXED_BLOCK_EXERCISES,
-    }
-
-
-=======
->>>>>>> 52608612
 def handler_404(request):
     return HttpResponseNotFound(render_to_string("distributed/404.html", {}, context_instance=RequestContext(request)))
 
