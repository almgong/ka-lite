
<div class="sidebar-tab">
    {{!-- <a> --}}
        TOPICS
    {{!-- </a> --}}
</div>

<nav class="panel" role="navigation">
    <div class="sidebar-content">
    </div>
<<<<<<< HEAD
=======

    <div class="clear"></div>

    <ul class="sidebar">

    </ul>
>>>>>>> 9aec57e4
</nav><|MERGE_RESOLUTION|>--- conflicted
+++ resolved
@@ -8,13 +8,5 @@
 <nav class="panel" role="navigation">
     <div class="sidebar-content">
     </div>
-<<<<<<< HEAD
-=======
 
-    <div class="clear"></div>
-
-    <ul class="sidebar">
-
-    </ul>
->>>>>>> 9aec57e4
 </nav>