--- conflicted
+++ resolved
@@ -2,252 +2,11 @@
 
 # THIS IS USED BY settings.py.  NEVER import settings.py here; hard-codes only!
 MAJOR_VERSION = "0"
-<<<<<<< HEAD
 MINOR_VERSION = "14"
 PATCH_VERSION = "dev0"
 VERSION = "%s.%s.%s" % (MAJOR_VERSION, MINOR_VERSION, PATCH_VERSION)
 SHORTVERSION = "%s.%s" % (MAJOR_VERSION, MINOR_VERSION)
 
-=======
-MINOR_VERSION = "13"
-PATCH_VERSION = "2"
-VERSION = "%s.%s.%s" % (MAJOR_VERSION, MINOR_VERSION, PATCH_VERSION)
-SHORTVERSION = "%s.%s" % (MAJOR_VERSION, MINOR_VERSION)
-
-VERSION_INFO = {
-    "0.13.2": {
-        "release_date": "2015/05/18",
-        "git_commit": "6b9a7ff",
-        "new_features": {
-            "all": [],
-            "students": [],
-            "coaches": [],
-            "admins": [],
-        },
-        "bugs_fixed": {
-            "all": ["Fix a rendering bug in the sidebar."],
-            "students": [],
-            "coaches": [],
-            "admins": ["Fix the FAQ links in the download videos page.",
-                       "Avoid a long loop when invalidating the cache.",
-                       "Hide the streakbar for admins."],
-        },
-
-    },
-
-    "0.13.1": {
-        "release_date": "2015/04/27",
-        "git_commit": "6b29949",
-        "new_features": {
-            "all": [],
-            "students": [],
-            "coaches": [],
-            "admins": [],
-        },
-        "bugs_fixed": {
-            "all": [],
-            "students": [],
-            "coaches": [],
-            "admins": ["Language packs will now update properly across KA Lite versions."],
-        },
-
-    },
-
-    "0.13.0": {
-        "release_date": "2015/04/27",
-        "git_commit": "92c7e5a",
-        "new_features": {
-            "all": ["New mobile-friendly interface.", "New user manual."],
-            "students": ["Latest content from Khan Academy.", "New content navigation scheme.", "New exercise mastery system."],
-            "coaches": [],
-            "admins": ["bin/kalite executable."],
-        },
-        "bugs_fixed": {
-            "all": [],
-            "students": [],
-            "coaches": [],
-            "admins": [],
-        },
-
-    },
-
-    "0.12.11": {
-        "release_date": "2014/12/20",
-        "git_commit": "b880fe4",
-        "new_features": {
-            "all": [],
-            "students": [],
-            "coaches": [],
-            "admins": [],
-        },
-        "bugs_fixed": {
-            "all": ["Get the keypad working for IE8."],
-            "students": [],
-            "coaches": [],
-            "admins": ["Handle metadata check when Device is imported."],
-        },
-
-    },
-
-    "0.12.10": {
-        "release_date": "2014/12/20",
-        "git_commit": "b880fe4",
-        "new_features": {
-            "all": [],
-            "students": [],
-            "coaches": [],
-            "admins": [],
-        },
-        "bugs_fixed": {
-            "all": ["Make get_uuid more robust from race conditions"],
-            "students": [],
-            "coaches": [],
-            "admins": ["Removed partially watched videos from CSV export"],
-        },
-
-    },
-
-    "0.12.9": {
-        "release_date": "2014/12/05",
-        "git_commit": "a0333d4",
-        "new_features": {
-            "all": [],
-            "students": [],
-            "coaches": [],
-            "admins": [],
-        },
-        "bugs_fixed": {
-            "all": [],
-            "students": [],
-            "coaches": [],
-            "admins": ["Fixed the issue with runserver failing when it tries to create a database", "Fix CSV export's logged_in and total_videos column"],
-        },
-
-    },
-
-    "0.12.8": {
-        "release_date": "2014/10/27",
-        "git_commit": "b973ba1",
-        "new_features": {
-            "all": [],
-            "students": [],
-            "coaches": [],
-            "admins": [],
-        },
-        "bugs_fixed": {
-            "all": ["Mark registration process result immediately", ],
-            "students": [],
-            "coaches": [],
-            "admins": ["Fix Export CSV", "Validate username during installation for Windows"],
-        },
-
-    },
-
-    "0.12.7": {
-        "release_date": "2014/10/08",
-        "git_commit": "75591f",
-        "new_features": {
-            "all": [],
-            "students": [],
-            "coaches": [],
-            "admins": [],
-        },
-        "bugs_fixed": {
-            "all": ["fix to handle multiple psutil versions", "use POST requests when deleting student groups"],
-            "students": [],
-            "coaches": [],
-            "admins": [],
-        },
-
-    },
-
-    "0.12.6": {
-        "release_date": "2014/09/08",
-        "git_commit": "9cf2f05",
-        "new_features": {
-            "all": [],
-            "students": [],
-            "coaches": [],
-            "admins": [],
-        },
-        "bugs_fixed": {
-            "all": ["Hotfix to allow Mac users to connect to the central server", "Mark old chronograph jobs as no longer running when server starts"],
-            "students": [],
-            "coaches": [],
-            "admins": ["Critical fix: ensure models created elsewhere sync after being modified"],
-        },
-    },
-
-    "0.12.5": {
-        "release_date": "2014/08/08",
-        "git_commit": "19055bb",
-        "new_features": {
-            "all": [],
-            "students": [],
-            "coaches": [],
-            "admins": [],
-        },
-        "bugs_fixed": {
-            "all": [],
-            "students": [],
-            "coaches": [],
-            "admins": ["Critical fix: ensure models created elsewhere sync after being modified"],
-        },
-    },
-
-    "0.12.4": {
-        "release_date": "2014/08/07",
-        "git_commit": "8c3c331",
-        "new_features": {
-            "all": [],
-            "students": [],
-            "coaches": [],
-            "admins": [],
-        },
-        "bugs_fixed": {
-            "all": [],
-            "students": ["Stop opening new tabs when opening related videos from exercises"],
-            "coaches": [],
-            "admins": ["Run setup when database is not initialized on startup"],
-        },
-    },
-
-    "0.12.3": {
-        "release_date": "2014/08/02",
-        "git_commit": "90f8880",
-        "new_features": {
-            "all": [],
-            "students": ["Numpad for student exercises"],
-            "coaches": [],
-            "admins": [],
-        },
-        "bugs_fixed": {
-            "all": [],
-            "students": [],
-            "coaches": [],
-            "admins": ["Mac OS X startup fix", "language names in dubbed video mapping cannot be empty"],
-        },
-    },
-
-    "0.12.2": {
-        "release_date": "2014/07/16",
-        "git_commit": "ca13eb4",
-        "new_features": {
-            "all": [],
-            "students": [],
-            "coaches": [],
-            "admins": ["'register' management command for registering from command line",
-                       "added --verbose option to syncmodels command to facilitate debugging and error reporting"],
-        },
-        "bugs_fixed": {
-            "all": [],
-            "students": [],
-            "coaches": [],
-            "admins": ["deleted models should now be synced properly",
-                       "syncing no longer fails for duplicate names for users, groups, and facilities"],
-        },
-    },
->>>>>>> 954c17bd
 
 def load_yaml(file_name):
     """Creates a dictionary from an yaml file.
@@ -258,7 +17,7 @@
     Returns:
         A dictionary structure that reflects the yaml structure.
     """
-    
+
     # Has to be imported here as version.py is a dependency of setup.py which
     # may be run before dependencies are installed
     import yaml
