--- conflicted
+++ resolved
@@ -3,8 +3,6 @@
 VERSION = "0.12.0"
 VERSION_INFO = {
 
-<<<<<<< HEAD
-=======
     "0.12.4": {
         "release_date": "2014/08/07",
         "git_commit": "8c3c3",
@@ -22,7 +20,6 @@
         },
     },
 
->>>>>>> fc4a8757
     "0.12.3": {
         "release_date": "2014/08/02",
         "git_commit": "90f88",
