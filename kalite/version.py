--- conflicted
+++ resolved
@@ -1,50 +1,15 @@
 # THIS IS USED BY settings.py.  NEVER import settings.py here; hard-codes only!
 MAJOR_VERSION = "0"
-<<<<<<< HEAD
 MINOR_VERSION = "14"
 PATCH_VERSION = "dev"
-=======
-MINOR_VERSION = "13"
-PATCH_VERSION = "1"
->>>>>>> ae501475
 VERSION = "%s.%s.%s" % (MAJOR_VERSION, MINOR_VERSION, PATCH_VERSION)
 SHORTVERSION = "%s.%s" % (MAJOR_VERSION, MINOR_VERSION)
 
 VERSION_INFO = {
-<<<<<<< HEAD
-    
-    VERSION: {
-        "release_date": None,
-        "git_commit": "",
-        "new_features": {
-            "all": [],
-            "students": [],
-            "coaches": [],
-            "admins": [],
-        },
-        "bugs_fixed": {
-            "all": [],
-            "students": [],
-            "coaches": [],
-            "admins": [],
-        },
-        "bugs_fixed": {
-            "all": [],
-            "students": [],
-            "coaches": [],
-            "admins": [],
-        },
-    },
-    
-    "0.13.0": {
-        "release_date": "2014/11/06",
-        "git_commit": "19b1a64",
-=======
 
     "0.13.1": {
         "release_date": "2015/04/27",
         "git_commit": "6b29949",
->>>>>>> ae501475
         "new_features": {
             "all": [],
             "students": [],
