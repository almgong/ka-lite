# THIS IS USED BY settings.py.  NEVER import settings.py here; hard-codes only!
MAJOR_VERSION = "0"
MINOR_VERSION = "13"
PATCH_VERSION = "0"
VERSION = "%s.%s.%s" % (MAJOR_VERSION, MINOR_VERSION, PATCH_VERSION)
SHORTVERSION = "%s.%s" % (MAJOR_VERSION, MINOR_VERSION)

VERSION_INFO = {

<<<<<<< HEAD
    "0.12.11": {
        "release_date": "2014/12/20",
        "git_commit": "b880fe4",
        "new_features": {
            "all": [],
            "students": [],
            "coaches": [],
            "admins": [],
        },
        "bugs_fixed": {
            "all": ["Get the keypad working for IE8."],
            "students": [],
            "coaches": [],
            "admins": ["handle metadata check when Device is imported."],
=======
    "0.13.0": {
        "release_date": "2015/04/27",
        "git_commit": "92c7e5a",
        "new_features": {
            "all": ["New mobile-friendly interface.", "New user manual."],
            "students": ["Latest content from Khan Academy.", "New content navigation scheme.", "New exercise master system."],
            "coaches": [],
            "admins": ["bin/kalite executable."],
        },
        "bugs_fixed": {
            "all": [],
            "students": [],
            "coaches": [],
            "admins": [],
>>>>>>> a48f7fcf
        },

    },

    "0.12.10": {
        "release_date": "2014/12/20",
        "git_commit": "b880fe4",
        "new_features": {
            "all": [],
            "students": [],
            "coaches": [],
            "admins": [],
        },
        "bugs_fixed": {
            "all": ["Make get_uuid more robust from race conditions"],
            "students": [],
            "coaches": [],
            "admins": ["Removed partially watched videos from CSV export"],
        },

    },

    "0.12.9": {
        "release_date": "2014/12/05",
        "git_commit": "a0333d4",
        "new_features": {
            "all": [],
            "students": [],
            "coaches": [],
            "admins": [],
        },
        "bugs_fixed": {
            "all": [],
            "students": [],
            "coaches": [],
            "admins": ["Fixed the issue with runserver failing when it tries to create a database", "Fix CSV export's logged_in and total_videos column"],
        },

    },

    "0.12.8": {
        "release_date": "2014/10/27",
        "git_commit": "b973ba1",
        "new_features": {
            "all": [],
            "students": [],
            "coaches": [],
            "admins": [],
        },
        "bugs_fixed": {
            "all": ["Mark registration process result immediately", ],
            "students": [],
            "coaches": [],
            "admins": ["Fix Export CSV", "Validate username during installation for Windows"],
        },

    },

    "0.12.7": {
        "release_date": "2014/10/08",
        "git_commit": "75591f",
        "new_features": {
            "all": [],
            "students": [],
            "coaches": [],
            "admins": [],
        },
        "bugs_fixed": {
            "all": ["fix to handle multiple psutil versions", "use POST requests when deleting student groups"],
            "students": [],
            "coaches": [],
            "admins": [],
        },

    },

    "0.12.6": {
        "release_date": "2014/09/08",
        "git_commit": "9cf2f05",
        "new_features": {
            "all": [],
            "students": [],
            "coaches": [],
            "admins": [],
        },
        "bugs_fixed": {
            "all": ["Hotfix to allow Mac users to connect to the central server", "Mark old chronograph jobs as no longer running when server starts"],
            "students": [],
            "coaches": [],
            "admins": ["Critical fix: ensure models created elsewhere sync after being modified"],
        },
    },

    "0.12.5": {
        "release_date": "2014/08/08",
        "git_commit": "19055bb",
        "new_features": {
            "all": [],
            "students": [],
            "coaches": [],
            "admins": [],
        },
        "bugs_fixed": {
            "all": [],
            "students": [],
            "coaches": [],
            "admins": ["Critical fix: ensure models created elsewhere sync after being modified"],
        },
    },

    "0.12.4": {
        "release_date": "2014/08/07",
        "git_commit": "8c3c331",
        "new_features": {
            "all": [],
            "students": [],
            "coaches": [],
            "admins": [],
        },
        "bugs_fixed": {
            "all": [],
            "students": ["Stop opening new tabs when opening related videos from exercises"],
            "coaches": [],
            "admins": ["Run setup when database is not initialized on startup"],
        },
    },

    "0.12.3": {
        "release_date": "2014/08/02",
        "git_commit": "90f8880",
        "new_features": {
            "all": [],
            "students": ["Numpad for student exercises"],
            "coaches": [],
            "admins": [],
        },
        "bugs_fixed": {
            "all": [],
            "students": [],
            "coaches": [],
            "admins": ["Mac OS X startup fix", "language names in dubbed video mapping cannot be empty"],
        },
    },

    "0.12.2": {
        "release_date": "2014/07/16",
        "git_commit": "ca13eb4",
        "new_features": {
            "all": [],
            "students": [],
            "coaches": [],
            "admins": ["'register' management command for registering from command line",
                       "added --verbose option to syncmodels command to facilitate debugging and error reporting"],
        },
        "bugs_fixed": {
            "all": [],
            "students": [],
            "coaches": [],
            "admins": ["deleted models should now be synced properly",
                       "syncing no longer fails for duplicate names for users, groups, and facilities"],
        },
    },

    "0.12.1": {
        "release_date": "2014/07/01",
        "git_commit": "3aaf4ea",
        "new_features": {
            "all": [],
            "students": [],
            "coaches": [],
            "admins": [],
        },
        "bugs_fixed": {
            "all": [],
            "students": [],
            "coaches": [],
            "admins": ["bugs in data sync fixed"],
        },
    },

    "0.12.0": {
        "release_date": "2014/06/30",
        "git_commit": "4f69360",
        "new_features": {
            "all": [],
            "students": [],
            "coaches": ["transfer students between groups"],
            "admins": ["Delete language", "Delete groups", "Delete students"],
        },
        "bugs_fixed": {
            "all": ["tweaks to the i18n framework"],
            "students": [],
            "coaches": [],
            "admins": [],
        },
    },

    "0.11.2": {
        "release_date": "2014/03/31",
        "git_commit": "abc123abc123abc123abc123",
        "new_features": {
            "all": [],
            "students": [],
            "coaches": [],
            "admins": [],
        },
        "bugs_fixed": {
            "all": [],
            "students": [],
            "coaches": [],
            "admins": [],
        },
    },

    "0.11.1": {
        "release_date": "2014/03/12",
        "git_commit": "a0a3a1e12ba08e0d6bf7f08739df1a8401da4bd3",
        "new_features": {
            "all": [],
            "students": ["translated interface", "dubbed video support"],
            "coaches": [],
            "admins": ["language pack downloads and updates", "dubbed video downloads"],
        },
        "bugs_fixed": {
            "all": [],
            "students": [],
            "coaches": [],
            "admins": [],
        },
    },

    "0.11.0": {
        "release_date": "2013/09/03",
        "git_commit": "29eb96e136d702b5d128b6bbb1b5c347457d080f",
        "new_features": {
            "all": [],
            "students": [],
            "coaches": [],
            "admins": ["automated registration", "download and install via zip"],
        },
        "bugs_fixed": {
            "all": [],
            "students": [],
            "coaches": [],
            "admins": [],
        },
    },

    "0.10.3": {
        "release_date": "2014/01/06",
        "git_commit": "6e56d05e6f53661aea433d72ce7bddacacddc4b8",
        "new_features": {
            "all": [],
            "students": [
                "Better performance (faster save times and login times)",
                "Integration with latest exercises",
            ],
            "coaches": [],
            "admins": [
                "Easier updates for subtitles",
            ],
        },
        "bugs_fixed": {
            "all": [],
            "students": [],
            "coaches": [],
            "admins": [],
        },
    },

    "0.10.2": {
        "release_date": "2013/10/08",
        "git_commit": "5831abb8d2ee0815416a17885790679c4672bf97",
        "new_features": {
            "all": [],
            "students": ["Import your KA progress into KA Lite"],
            "coaches": [],
            "admins": ["Now start KA Lite by double-clicking the start script"],
        },
        "bugs_fixed": {
            "all": [],
            "students": [],
            "coaches": [],
            "admins": [],
        },
    },

    "0.10.1": {
        "release_date": "2013/09/16",
        "git_commit": "f048c11289059f36af0bd1c368f9e0fb354b49b5",
        "new_features": {
            "all": ["we have a new (online) website"],
            "students": [],
            "coaches": [],
            "admins": [],
        },
        "bugs_fixed": {
            "all": ["better performance"],
            "students": [],
            "coaches": [],
            "admins": [],
        },
    },

    "0.10.0": {
        "release_date": "2013/08/26",
        "git_commit": "d375134f2f9f1e0cc3cc1bed73227dcecf1061f3",
        "new_features": {
            "all": [],
            "students": ["summary of progress", "video available indicators"],
            "coaches": ["extended coach reports", "online coach reports"],
            "admins": ["online usage reports", "synchronization reports"],
        },
        "bugs_fixed": {
            "all": [],
            "students": [],
            "coaches": [],
            "admins": [],
        },
    },

    "0.9.2": {
        "release_date": "2013/02/09",
        "git_commit": "7c326329b7ae1b6000d1c636cf8ca920a8cc8daa",
        "new_features": {
            "all": [],
            "students": [],
            "coaches": [],
            "admins": [],
        },
        "bugs_fixed": {
            "all": [],
            "students": [],
            "coaches": [],
            "admins": [],
        },
    },
}<|MERGE_RESOLUTION|>--- conflicted
+++ resolved
@@ -7,7 +7,24 @@
 
 VERSION_INFO = {
 
-<<<<<<< HEAD
+    "0.13.0": {
+        "release_date": "2015/04/27",
+        "git_commit": "92c7e5a",
+        "new_features": {
+            "all": ["New mobile-friendly interface.", "New user manual."],
+            "students": ["Latest content from Khan Academy.", "New content navigation scheme.", "New exercise master system."],
+            "coaches": [],
+            "admins": ["bin/kalite executable."],
+        },
+        "bugs_fixed": {
+            "all": [],
+            "students": [],
+            "coaches": [],
+            "admins": [],
+        },
+
+    },
+
     "0.12.11": {
         "release_date": "2014/12/20",
         "git_commit": "b880fe4",
@@ -22,22 +39,6 @@
             "students": [],
             "coaches": [],
             "admins": ["handle metadata check when Device is imported."],
-=======
-    "0.13.0": {
-        "release_date": "2015/04/27",
-        "git_commit": "92c7e5a",
-        "new_features": {
-            "all": ["New mobile-friendly interface.", "New user manual."],
-            "students": ["Latest content from Khan Academy.", "New content navigation scheme.", "New exercise master system."],
-            "coaches": [],
-            "admins": ["bin/kalite executable."],
-        },
-        "bugs_fixed": {
-            "all": [],
-            "students": [],
-            "coaches": [],
-            "admins": [],
->>>>>>> a48f7fcf
         },
 
     },
