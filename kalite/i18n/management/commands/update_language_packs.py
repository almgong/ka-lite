"""
This command is the master command for language packs. Based on
command line arguments provided, it calls all i18n commands
necessary to update language packs.

1. Updates all cached srt files  from Amara
2. Downloads latest translations from CrowdIn
3. Generates metadata on language packs (subtitles and UI translations)
4. Compiles the UI translations
5. Zips up the packs and exposes them at a static url

Good test cases:

./manage.py -l aa # language with subtitles, no translations
./manage.py -l ur-PK # language with translations, no subtitles

NOTE: all language codes internally are assumed to be in django format (e.g. en_US)
"""
import datetime
import fnmatch
import gc
import glob
import json
import os
import polib
import re
import requests
import shutil
import subprocess
import sys
import tempfile
import zipfile
import StringIO
from collections import Iterable, defaultdict
from itertools import chain, ifilter
from optparse import make_option

from django.core.management.base import BaseCommand, CommandError
from django.core.management import call_command
from django.core.mail import mail_admins

import settings
from settings import LOG as logging
<<<<<<< HEAD
from shared.i18n import get_language_pack_availability_filepath, LOCALE_ROOT, SUBTITLE_COUNTS_FILEPATH
from shared.i18n import get_language_name, get_srt_path, lcode_to_django_dir, lcode_to_ietf, LanguageNotFoundError, get_language_pack_metadata_filepath, get_language_pack_filepath
=======
from shared.i18n import *
>>>>>>> 04215724
from update_po import compile_po_files
from utils.general import ensure_dir, softload_json, version_diff
from version import VERSION


# Attributes whose value, if changed, should change the version of the language pack.
VERSION_CHANGING_ATTRIBUTES = ["approved_translations", "phrases", "subtitle_count", "num_dubbed_videos", "num_exercises"]

class Command(BaseCommand):
    help = 'Updates all requested language packs'

    option_list = BaseCommand.option_list + (
        make_option('-d', '--days',
                    action='store',
                    dest='days',
                    default=1 if not settings.DEBUG else 365,
                    metavar="NUM_DAYS",
                    help="Update any and all subtitles that haven't been refreshed in the numebr of days given. Defaults to 0 days."),
        make_option('-l', '--lang_codes',
                    action='store',
                    dest='lang_codes',
                    default=None,
                    metavar="LANG_CODES",
                    help="Language codes to update (comma-delimited list) (default: all known)"),
        make_option('--no-srts',
                    action='store_false',
                    dest='update_srts',
                    default=True,
                    help='Do not refresh video subtitles before bundling.'),
        make_option('--no-kalite-trans',
                    action='store_false',
                    dest='update_kalite_trans',
                    default=True,
                    help='Do not refresh KA Lite content translations before bundling.'),
        make_option('--no-ka-trans',
                    action='store_false',
                    dest='update_ka_trans',
                    default=True,
                    help='Do not refresh Khan Academy content translations before bundling.'),
        make_option('--no-exercises',
                    action='store_false',
                    dest='update_exercises',
                    default=True,
                    help='Do not refresh Khan Academy exercises before bundling.'),
        make_option('--no-dubbed',
                    action='store_false',
                    dest='update_dubbed',
                    default=True,
                    help='Do not refresh Khan Academy dubbed video mappings.'),
        make_option('--no-update',
                    action='store_true',
                    dest='no_update',
                    default=False,
                    help='Do not refresh any resources before packaging.'),
        make_option('--low-mem',
                    action='store_true',
                    dest='low_mem',
<<<<<<< HEAD
                    default=False,
=======
                    default=True,
>>>>>>> 04215724
                    help='Limit the memory used by the command by making the garbage collector more aggressive.'),
        make_option('--zip_file',
                    action='store',
                    dest='zip_file',
                    default=None,
                    help='a local zip file to be used instead of fetching to CrowdIn. Ignores -l if this is used.'),
        make_option('--ka_zip_file',
                    action='store',
                    dest='ka_zip_file',
                    default=None,
                    help='a local zip file to be used for KA content instead of fetching to CrowdIn. Ignores -l if this is used.'),
        make_option('-o', '--use_local',
                    action='store_true',
                    dest='use_local',
                    default=False,
                    metavar="USE_LOCAL",
                    help="Use the local po files, instead of refreshing from online (a way to test translation tweaks)"),
        make_option('-e', '--ver',
                    action='store',
                    dest='version',
                    default=VERSION,
                    metavar="VERSION",
                    help="Output version"),
    )

    def handle(self, *args, **options):

        # Check that we can run
        if not settings.CENTRAL_SERVER:
            raise CommandError("This must only be run on the central server.")
        supported_langs = get_supported_languages()
        if not options["lang_codes"]:
            lang_codes = supported_langs
        else:
            requested_codes = set(options["lang_codes"].split(","))
            lang_codes = [lcode_to_ietf(lc) for lc in requested_codes if lc in supported_langs]
            unsupported_codes = requested_codes - set(lang_codes)
            if unsupported_codes:
                raise CommandError("Requested unsupported languages: %s" % sorted(list(unsupported_codes)))

        # Scrub options
        for key in options:
            # If no_update is set, then disable all update options.
            if key.startswith("update_"):
                options[key] = options[key] and not options["no_update"]

        if options['low_mem']:
            logging.info('Making the GC more aggressive...')
            gc.set_threshold(36, 2, 2)

<<<<<<< HEAD
        # If no_update is set, then disable all update options.
        for key in options:
            if key.startswith("update_"):
                options[key] = options[key] and not options["no_update"]

        upgrade_old_schema()

        package_metadata = dict([(lang_code, {}) for lang_code in lang_codes])

        if options['low_mem']:
            logging.info('Making the GC more aggressive...')
            gc.set_threshold(36, 2, 2)

        # Update all the latest srts, using raw language code
=======
        # For dealing with central server changes across versions
        upgrade_old_schema()

        # Now, we're going to build the language packs, collecting metadata long the way.
        package_metadata = dict([(lang_code, {}) for lang_code in lang_codes])


        # Step 1: Update / collect srts.  No version needed, we want to share latest always.
>>>>>>> 04215724
        if options['update_srts']:
            update_srts(days=options["days"], lang_codes=lang_codes)
        for lang_code in lang_codes:
            package_metadata[lang_code]["subtitle_count"] = get_subtitle_count(lang_code)

<<<<<<< HEAD
        # Update the dubbed video mappings
=======
        # Step 2: Update the dubbed video mappings. No version needed, we want to share latest always.
>>>>>>> 04215724
        if options['update_dubbed']:
            get_dubbed_video_map(force=True)
        for lang_code in lang_codes:
            dv_map = get_dubbed_video_map(lang_code)
            package_metadata[lang_code]["num_dubbed_videos"] = len(dv_map) if dv_map else 0

<<<<<<< HEAD
        # Update the exercises
=======
        # Step 3: Update the exercises.  No version needed, we want to share latest always.
        #  TODO(bcipolli): make sure that each language pack only grabs exercises that are included in its topic tree.
>>>>>>> 04215724
        for lang_code in lang_codes:
            if options['update_exercises']:
                call_command("scrape_exercises", lang_code=lang_code)
            package_metadata[lang_code]["num_exercises"] = get_localized_exercise_count(lang_code)

<<<<<<< HEAD
        # Loop through new UI translations & subtitles, create/update unified meta data
        generate_metadata(lang_codes=lang_codes, broken_langs=broken_langs, package_metadata=package_metadata)

        # Zip
        package_sizes = zip_language_packs(lang_codes=lang_codes)
        logging.debug("Package sizes: %s" % package_sizes)

        # Loop through new UI translations & subtitles, create/update unified meta data
        update_metadata(package_sizes)
=======
        # Step 4: Update the crowdin translations.  Version needed!
        #   TODO(bcipolli): skip this when we're going backwards in version.
        trans_metadata = update_translations(
            lang_codes=lang_codes,
            zip_file=options['zip_file'],
            ka_zip_file=options['ka_zip_file'],
            download_ka_translations=options['update_ka_trans'],
            download_kalite_translations=options['update_kalite_trans'],
            use_local=options["use_local"],
            version=options["version"],
        )
        for lang_code in lang_codes:
            package_metadata[lang_code].update(trans_metadata.get(lang_code, {}))

        # Now create/update unified meta data
        generate_metadata(package_metadata=package_metadata, version=options["version"])

        # Zip into language packs
        package_sizes = zip_language_packs(lang_codes=lang_codes, version=options["version"])
        logging.debug("Package sizes: %s" % package_sizes)

        # Update the metadata with the package size information
        update_metadata(package_sizes, version=options["version"])
>>>>>>> 04215724


def update_srts(days, lang_codes):
    """
    Run the commands to update subtitles that haven't been updated in the number of days provided.
    Default is to update all srt files that haven't been requested in 30 days
    """
    date = '{0.month}/{0.day}/{0.year}'.format(datetime.date.today() - datetime.timedelta(int(days)))
    logging.info("Updating subtitles that haven't been refreshed since %s" % date)
    call_command("generate_subtitle_map", date_since_attempt=date)
    if lang_codes:
        for lang_code in lang_codes:
            call_command("cache_subtitles", date_since_attempt=date, lang_code=lang_code)
    else:
        call_command("cache_subtitles", date_since_attempt=date)


def update_translations(lang_codes=None,
                        download_kalite_translations=True,
                        download_ka_translations=True,
                        zip_file=None,
                        ka_zip_file=None,
                        use_local=False,
                        version=VERSION):
    """
    Download translations (if necessary), repurpose them into needed files,
    then move the resulting files to the versioned storage directory.
    """
    package_metadata = {}

    if use_local:
        for lang_code in lang_codes:
            lang_code = lcode_to_ietf(lang_code)
            package_metadata[lang_code] = {}
            combined_po_file = os.path.join(LOCALE_ROOT, lcode_to_django_dir(lang_code), "LC_MESSAGES", "django.po")
            combined_metadata = get_po_metadata(combined_po_file)
            package_metadata[lang_code]["approved_translations"] = combined_metadata["approved_translations"]
            package_metadata[lang_code]["phrases"]               = combined_metadata["phrases"]

<<<<<<< HEAD
    # Loop through new UI translations & subtitles, create/update unified meta data
    generate_metadata(lang_codes=lang_codes)
    if use_local:
        for lang_code in lang_codes:
            lang_code = lcode_to_ietf(lang_code)
            package_metadata[lang_code] = {}
            combined_po_file = os.path.join(LOCALE_ROOT, lcode_to_django_dir(lang_code), "LC_MESSAGES", "django.po")
            combined_metadata = get_po_metadata(combined_po_file)
            package_metadata[lang_code]["approved_translations"] = combined_metadata["approved_translations"]
            package_metadata[lang_code]["phrases"]               = combined_metadata["phrases"]

    else:
        logging.info("Downloading %s language(s)" % lang_codes)
=======
    else:
        logging.info("Downloading %s language(s)" % lang_codes)

        # Download latest UI translations from CrowdIn


        for lang_code in (lang_codes or [None]):
            lang_code = lcode_to_ietf(lang_code)
            lang_code_crowdin = get_supported_language_map(lang_code)['crowdin']

            # we make it a defaultdict so that if no value is present it's automatically 0
            package_metadata[lang_code] = defaultdict(
                lambda: 0,
                {
                    'approved_translations': 0,
                    'phrases': 0,
                    'kalite_ntranslations': 0,
                    'kalite_nphrases': 0,
                })                   # these values will likely yield the wrong values when download_kalite_translations == False.

            logging.info("Downloading KA Lite translations...")
            kalite_po_file = download_latest_translations(
                lang_code=lang_code_crowdin,
                project_id=settings.CROWDIN_PROJECT_ID,
                project_key=settings.CROWDIN_PROJECT_KEY,
                zip_file=zip_file or (os.path.join(CROWDIN_CACHE_DIR, "kalite-%s.zip" % lang_code_crowdin) if settings.DEBUG else None),
            )

            # We have the po file, now get metadata.
            kalite_metadata = get_po_metadata(kalite_po_file)
            package_metadata[lang_code]["approved_translations"] = kalite_metadata["approved_translations"]
            package_metadata[lang_code]["phrases"]               = kalite_metadata["phrases"]
            package_metadata[lang_code]["kalite_ntranslations"]  = kalite_metadata["approved_translations"]
            package_metadata[lang_code]["kalite_nphrases"]       = kalite_metadata["phrases"]

            # Download Khan Academy translations too
            logging.info("Downloading Khan Academy translations...")
            combined_po_file = download_latest_translations(
                lang_code=lang_code_crowdin,
                project_id=settings.KA_CROWDIN_PROJECT_ID,
                project_key=settings.KA_CROWDIN_PROJECT_KEY,
                zip_file=ka_zip_file or (os.path.join(CROWDIN_CACHE_DIR, "ka-%s.zip" % lang_code_crowdin) if settings.DEBUG else None),
                combine_with_po_file=kalite_po_file,
                rebuild=False,  # just to be friendly to KA--we shouldn't force a rebuild
                download_type="ka",
            )

            # we have the po file; now
            ka_metadata = get_po_metadata(combined_po_file)
            package_metadata[lang_code]["approved_translations"] = ka_metadata["approved_translations"]
            package_metadata[lang_code]["phrases"]               = ka_metadata["phrases"]
            package_metadata[lang_code]["ka_ntranslations"]      = ka_metadata["approved_translations"] - package_metadata[lang_code]["kalite_ntranslations"]
            package_metadata[lang_code]["ka_nphrases"]           = ka_metadata["phrases"] - package_metadata[lang_code]["kalite_nphrases"]


            # here we compute the percent translated
            if download_ka_translations or download_kalite_translations:
                pmlc = package_metadata[lang_code] # shorter name, less characters
                if pmlc['kalite_nphrases'] == pmlc['ka_nphrases'] == 0:
                    pmlc['percent_translated'] = 0
                else:
                    pmlc["percent_translated"] = 100. * (pmlc['kalite_ntranslations'] + pmlc['ka_ntranslations']) / float(pmlc['kalite_nphrases'] + pmlc['ka_nphrases'])
>>>>>>> 04215724

    return package_metadata


<<<<<<< HEAD
=======
def upgrade_old_schema():
    """Move srt files from static/srt to locale directory and file them by language code, delete any old locale directories"""

    scrub_locale_paths()

    #refactor_central_locale_folders(src_dir=LOCALE_ROOT, dest_dir=LANGUAGE_PACK_BUILD_DIR)

>>>>>>> 04215724
def handle_po_compile_errors(lang_codes=None, out=None, err=None, rc=None):
    """
    Return list of languages to not rezip due to errors in compile process.
    Then email admins errors.
    """

    broken_codes = re.findall(r'(?<=ka-lite/locale/)\w+(?=/LC_MESSAGES)', err) or []

    if lang_codes:
        # Only show the errors relevant to the list of language codes passed in.
        lang_codes = set([lcode_to_django_dir(lc) for lc in lang_codes])
        broken_codes = list(set(broken_codes).intersection(lang_codes))

    if broken_codes:
        logging.warning("Found %d errors while compiling in codes %s. Mailing admins report now."  % (len(broken_codes), ', '.join(broken_codes)))
        subject = "Error while compiling po files"
        commands = "\n".join(["python manage.py compilemessages -l %s" % lc for lc in broken_codes])
        message =  """The following codes had errors when compiling their po files: %s.
                   Please rerun the following commands to see specific line numbers
                   that need to be corrected on CrowdIn, before we can update the language packs.
                   %s""" % (
            ', '.join([lcode_to_ietf(lc) for lc in broken_codes]),
            commands,
        )
        if not settings.DEBUG:
            mail_admins(subject=subject, message=message)
            logging.info("Report sent.")
        else:
            logging.info("DEBUG is True so not sending email, but would have sent the following: SUBJECT: %s; MESSAGE: %s"  % (subject, message))

    return broken_codes


def download_latest_translations(project_id=settings.CROWDIN_PROJECT_ID,
                                 project_key=settings.CROWDIN_PROJECT_KEY,
                                 lang_code="all",
                                 zip_file=None,
                                 combine_with_po_file=None,
                                 rebuild=True,
                                 download_type=None):
    """
    Download latest translations from CrowdIn to corresponding locale
    directory. If zip_file is given, use that as the zip file
    instead of going through CrowdIn.

    """
    lang_code = lcode_to_ietf(lang_code)

    # Get zip file of translations
    if zip_file and os.path.exists(zip_file):
        logging.info("Using local zip file at %s" % zip_file)
        z = zipfile.ZipFile(zip_file)
        # use the name of the zip file to infer the language code, if needed
        lang_code = lang_code or os.path.splitext(os.path.basename(zip_file))[0]

    else:
        # Tell CrowdIn to Build latest package
        if rebuild:
            build_translations()

        request_url = "http://api.crowdin.net/api/project/%s/download/%s.zip?key=%s" % (project_id, lang_code, project_key)
        try:
            resp = requests.get(request_url)
            resp.raise_for_status()
        except Exception as e:
            if resp.status_code == 404:
                logging.info("No translations found for language %s" % lang_code)
                return None  # no translations
            elif resp.status_code == 401:
                raise CommandError("401 Unauthorized while trying to access the CrowdIn API. Be sure to set CROWDIN_PROJECT_ID and CROWDIN_PROJECT_KEY in local_settings.py.")
            else:
                raise CommandError("%s - couldn't connect to CrowdIn API - cannot continue without downloading %s!" % (e, request_url))
        else:
            logging.info("Successfully downloaded zip archive")

        # Unpack into temp dir
        try:
            z = zipfile.ZipFile(StringIO.StringIO(resp.content))
        except Exception as e:
            logging.error("Error downloading zip file: % s" % e)
            z = None

        try:
            if zip_file:
                with open(zip_file, "wb") as fp:  # save the zip file
                    fp.write(resp.content)
        except Exception as e:
            logging.error("Error writing zip file to %s: %s" % (zip_file, e))

    tmp_dir_path = tempfile.mkdtemp()
    if z:
        z.extractall(tmp_dir_path)

    # Copy over new translations
    po_file = build_new_po(
        lang_code=lang_code,
        src_path=tmp_dir_path,
        dest_path=get_lp_build_dir(lang_code, version=VERSION),  # put latest translations into newest version.
        combine_with_po_file=combine_with_po_file,
        filter_type=download_type,
    )

    # Clean up tracks
    if os.path.exists(tmp_dir_path):
        shutil.rmtree(tmp_dir_path)

    return po_file


def build_translations(project_id=settings.CROWDIN_PROJECT_ID, project_key=settings.CROWDIN_PROJECT_KEY):
    """Build latest translations into zip archive on CrowdIn."""

    logging.info("Requesting that CrowdIn build a fresh zip of our translations")
    request_url = "http://api.crowdin.net/api/project/%s/export?key=%s" % (project_id, project_key)
    try:
        resp = requests.get(request_url)
        resp.raise_for_status()
    except Exception as e:
        logging.error(e)


def build_new_po(lang_code, src_path, dest_path=None, combine_with_po_file=None, filter_type=None, version=VERSION):
    """Move newly downloaded po files to correct location in locale
    direction. Returns the location of the po file if a single
    language is given, or a list of locations if language is
    'all'.

    """
    lang_code = lcode_to_django_dir(lang_code)
    dest_path = dest_path or get_lp_build_dir(lang_code, version=version)

    def prep_inputs(src_path, lang_code, filter_type):
        src_po_files = [po for po in all_po_files(src_path)]

        # remove all exercise po that is not about math
        if filter_type == "ka":

            # Magic # 4 below: 3 for .po, 1 for -  (-fr.po)
            src_po_files_learn     = ifilter(lambda fn: any([os.path.basename(fn).startswith(str) for str in ["learn."]]), src_po_files)
            src_po_files_learn     = [po for po in src_po_files_learn]

            src_po_files_videos    = ifilter(lambda fn: ".videos" in fn, src_po_files_learn)
            src_po_files_exercises = ifilter(lambda fn: ".exercises" in fn, src_po_files_learn)
            src_po_files_topics    = ifilter(lambda fn:  sum([po.startswith(fn[:-len(lang_code)-4]) for po in src_po_files_learn]) > 1, src_po_files_learn)
            src_po_files_topics    = chain(
                src_po_files_topics,
                ifilter(lambda fn: any([os.path.basename(fn).startswith(str) for str in ["content.chrome", "_other_"]]), src_po_files)
            )

            # before we call msgcat, process each exercise po file and leave out only the metadata
            filter_rules = ((r'.*(of|for) exercise', src_po_files_exercises),
                            (r'.*(of|for) video', src_po_files_videos),
                            (r'.*(of|for) topic', src_po_files_topics))
            for rule, src_file_list in filter_rules:
                for po_file in src_file_list:
                    try:
                        remove_nonmetadata(po_file, rule)
                        yield po_file
                    except IOError: # either a parse error from polib, or file doesnt exist
                        # TODO (ARON): capture all po files that return this error, show it to user
                        continue

        else:
            for po_file in src_po_files:
                yield po_file

        if combine_with_po_file:
            yield combine_with_po_file
    src_po_files = prep_inputs(src_path, lang_code, filter_type)


    def produce_outputs(src_po_files, dest_path, lang_code):
        # ensure directory exists in locale folder, and then overwrite local po files with new ones
        ensure_dir(dest_path)

        dest_file = os.path.join(dest_path, 'django.po')
        dest_mo_file = os.path.join(dest_path, 'django.mo')

        build_file = os.path.join(dest_path, 'djangobuild.po')  # so we dont clobber previous django.po that we build

        logging.info('Concatenating all po files found...')
        try:
            build_po = polib.pofile(build_file)
        except IOError as e:  # build_file doesn't exist yet
            build_po = polib.POFile(fpath=build_file)

        for src_file in src_po_files:
            logging.debug('Concatenating %s with %s...' % (src_file, build_file))
            src_po = polib.pofile(src_file)
            build_po.merge(src_po)

        # de-obsolete messages
        for poentry in build_po:
            # ok build_po appears to be a list, but not actually one. Hence just doing
            # a list comprehension over it won't work. So we unobsolete entries so that
            # they can be detected and turned into a mo file
            poentry.obsolete = False
        build_po.save()
        build_po.save_as_mofile(dest_mo_file)
        shutil.move(build_file, dest_file)

        return dest_file

    dest_file = produce_outputs(src_po_files, dest_path, lang_code)

    return dest_file


def get_po_metadata(pofilename):
    if not pofilename or not os.path.exists(pofilename):
        nphrases = 0
        ntranslations = 0
    else:
        pofile = polib.pofile(pofilename)
        nphrases = len(pofile)
        ntranslations = sum([int(po.msgid != po.msgstr) for po in pofile])

    return { "approved_translations": ntranslations, "phrases": nphrases }


def remove_nonmetadata(pofilename, METADATA_MARKER):
    '''Checks each message block in the po file given by pofilename, and
    sees if the top comment of each one has the string '(of|for)
    exercise'. If not, then it will be deleted from the po file.
    '''
    assert os.path.exists(pofilename), "%s does not exist!" % pofilename

    logging.info('Removing nonmetadata msgblocks from %s' % pofilename)
    pofile = polib.pofile(pofilename)

    clean_pofile = polib.POFile(encoding='utf-8')
    clean_pofile.append(pofile.metadata_as_entry())
    for msgblock in pofile:
        if re.match(METADATA_MARKER, msgblock.tcomment):
            # is exercise metadata, preserve
            clean_pofile.append(msgblock)

    os.remove(pofilename)
    clean_pofile.save(fpath=pofilename)

def get_exercise_po_files(po_files):
    return fnmatch.filter(po_files, '*.exercises-*.po')


def all_po_files(dir):
    '''Walks the directory dir and returns an iterable containing all the
    po files in the given directory.

    '''
    # return glob.glob(os.path.join(dir, '*/*.po'))
    for current_dir, _, filenames in os.walk(dir):
        for po_file in fnmatch.filter(filenames, '*.po'):
            if os.path.basename(po_file)[0] != '.':
                yield os.path.join(current_dir, po_file)


def generate_metadata(package_metadata=None, version=VERSION):
    """Loop through locale folder, create or update language specific meta
    and create or update master file, skipping broken languages
    """
    logging.info("Generating new language pack metadata")

<<<<<<< HEAD
    if broken_langs is None:
        broken_langs = tuple()

    lang_codes = lang_codes or os.listdir(LOCALE_ROOT)
    try:
        with open(get_language_pack_availability_filepath(), "r") as fp:
            master_metadata = json.load(fp)
        if isinstance(master_metadata, list):
            logging.info("Code switched from list to dict to support single language LanguagePack updates; converting your old list storage for dictionary storage.")
            master_list = master_metadata
            master_metadata = {}
            for lang_meta in master_list:
                master_metadata[lang_meta["code"]] = lang_meta
    except Exception as e:
        logging.warn("Error opening language pack metadata: %s; resetting" % e)
        master_metadata = {}
=======
    lang_codes = package_metadata.keys() if package_metadata else os.listdir(LOCALE_ROOT)
    broken_langs = [lc for lc, md in package_metadata.iteritems() if md.get("broken")] if package_metadata else []

    master_filepath = get_language_pack_availability_filepath(version=version)
    master_metadata = softload_json(master_filepath, logger=logging.warn, errmsg="Error opening master language pack metadata")
>>>>>>> 04215724

    # loop through all languages in locale, update master file
    crowdin_meta_dict = download_crowdin_metadata()

    for lc in lang_codes:
        lang_code_django = lcode_to_django_dir(lc)
        lang_code_ietf = lcode_to_ietf(lc)
        lang_name = get_language_name(lang_code_ietf)
        metadata_filepath = get_language_pack_metadata_filepath(lang_code_ietf, version=version)
        ensure_dir(os.path.dirname(metadata_filepath))

        if broken_langs and lang_code_django in broken_langs:  # broken_langs is django format
            logging.info("Skipping directory %s because it did not compile." % lang_code_django)
            continue

        # Gather existing metadata
        crowdin_meta = next((meta for meta in crowdin_meta_dict if meta["code"] == lang_code_ietf), {})
        stored_meta = softload_json(metadata_filepath, logger=logging.info, errmsg="Could not open %s language pack metadata" % lc)

        updated_meta = package_metadata.get(lang_code_ietf, {})
        updated_meta.update({
            "code": lang_code_ietf,  # user-facing code
            "name": lang_name,
            "software_version": version,
        })

        try:
            # Augment the metadata
            updated_meta.update(get_language_names(lang_code_django))
        except LanguageNotFoundError:
            logging.warning("Unrecognized language; unable to add extra naming metadata %s" % lang_code_django)
            continue

        language_pack_version = increment_language_pack_version(stored_meta, updated_meta)
        updated_meta["language_pack_version"] = language_pack_version
        stored_meta.update(updated_meta)

        logging.debug("%s" % stored_meta)

        # Write locally (this is used on download by distributed server to update it's database)
        with open(metadata_filepath, 'w') as output:
            json.dump(stored_meta, output)

        # Update master (this is used for central server to handle API requests for data)
        master_metadata[lang_code_ietf] = stored_meta

    # Save updated master
    ensure_dir(os.path.dirname(master_filepath))
    with open(master_filepath, 'w') as fp:
        json.dump(master_metadata, fp)
    logging.info("Local record of translations updated")


def update_metadata(updated_metadata, version=VERSION):
    """
    We've zipped the packages, and now have unzipped & zipped sizes.
    Update this info in the local metadata (but not inside the zip)
    """
    master_metadata = softload_json(get_language_pack_availability_filepath(), logger=logging.warn, errmsg="Error opening master language pack metadata")

    for lc, meta in updated_metadata.iteritems():
        lang_code_ietf = lcode_to_ietf(lc)

        # Gather existing metadata
        metadata_filepath = get_language_pack_metadata_filepath(lang_code_ietf)
        stored_meta = softload_json(metadata_filepath, logger=logging.warn, errmsg="Error opening %s language pack metadata" % lc)

        for att, val in meta.iteritems():
            stored_meta[att] = val

        # Write locally (this is used on download by distributed server to update it's database)
        with open(metadata_filepath, 'w') as output:
            json.dump(stored_meta, output)

        # Update master (this is used for central server to handle API requests for data)
        master_metadata[lang_code_ietf] = stored_meta

    # Save updated master
    ensure_dir(os.path.dirname(get_language_pack_availability_filepath()))
    with open(get_language_pack_availability_filepath(), 'w') as output:
        json.dump(master_metadata, output)
    logging.info("Local record of translations updated")


def download_crowdin_metadata(project_id=settings.CROWDIN_PROJECT_ID, project_key=settings.CROWDIN_PROJECT_KEY):
    """Return tuple in format (total_strings, total_translated, percent_translated)"""

    request_url = "http://api.crowdin.net/api/project/%s/status?key=%s&json=True" % (project_id, project_key)
    try:
        resp = requests.get(request_url)
        resp.raise_for_status()
        crowdin_meta_dict = json.loads(resp.content)
    except Exception as e:
        logging.error("Error getting crowdin metadata: %s" % e)
        crowdin_meta_dict = {}
    return crowdin_meta_dict


def increment_language_pack_version(stored_meta, updated_meta):
    """Increment language pack version if translations have been updated
(start over if software version has incremented)
    """
    for att in VERSION_CHANGING_ATTRIBUTES:
        assert att in updated_meta, "All VERSION_CHANGING_ATTRIBUTES must be set (%s is not?)" % att
    assert "software_version" not in stored_meta or stored_meta["software_version"] == updated_meta["software_version"], "Metadata must be a version match."

    # Search for any attributes that would cause a version change.
    language_pack_version = stored_meta.get("language_pack_version", 1)

    for att in VERSION_CHANGING_ATTRIBUTES:
        if stored_meta.get(att) != updated_meta.get(att):
            language_pack_version += 1
            logging.debug("Increasing %s language pack version to %d" % (updated_meta["code"], language_pack_version))
            break

    return language_pack_version


def zip_language_packs(lang_codes=None, version=VERSION):
    """Zip up and expose all language packs

    converts all into ietf
    """
    sizes = {}
    lang_codes = lang_codes or os.listdir(LOCALE_ROOT)
    lang_codes = [lcode_to_ietf(lc) for lc in lang_codes]
    logging.info("Zipping up %d language pack(s)" % len(lang_codes))

    for lang_code_ietf in lang_codes:
        lang_code_django = lcode_to_django_dir(lang_code_ietf)
        lang_locale_path = get_lp_build_dir(lang_code_django, version=version)
        sizes[lang_code_ietf] = { "package_size": 0, "zip_size": 0}

        if not os.path.exists(lang_locale_path):
            logging.warn("Unexpectedly skipping missing directory: %s" % lang_code_django)
        elif not os.path.isdir(lang_locale_path):
            logging.error("Skipping language where a file exists where a directory was expected: %s" % lang_code_django)

        # Create a zipfile for this language
        zip_filepath = get_language_pack_filepath(lang_code_ietf, version=version)
        ensure_dir(os.path.dirname(zip_filepath))
        logging.info("Creating zip file in %s" % zip_filepath)
        z = zipfile.ZipFile(zip_filepath, 'w', zipfile.ZIP_DEFLATED)

        # Get metadata from the versioned directory
        for metadata_file in glob.glob('%s/*.json' % lang_locale_path):
<<<<<<< HEAD
            z.write(os.path.join(lang_locale_path, metadata_file), arcname=os.path.basename(metadata_file))
=======
            # Get every single file in the directory and zip it up
            filepath = os.path.join(lang_locale_path, metadata_file)
            z.write(filepath, arcname=os.path.basename(metadata_file))
            sizes[lang_code_ietf]["package_size"] += os.path.getsize(filepath)

        # Get mo files from the directory
        for mo_file in glob.glob('%s/LC_MESSAGES/*.mo' % lang_locale_path):
            # Get every single compiled language file
            filepath = os.path.join(lang_locale_path, mo_file)
            z.write(filepath, arcname=os.path.join("LC_MESSAGES", os.path.basename(mo_file)))
            sizes[lang_code_ietf]["package_size"] += os.path.getsize(filepath)
>>>>>>> 04215724

        srt_dirpath = get_srt_path(lang_code_django)
        for srt_file in glob.glob(os.path.join(srt_dirpath, "*.srt")):
            z.write(srt_file, arcname=os.path.join("subtitles", os.path.basename(srt_file)))
<<<<<<< HEAD
=======
            sizes[lang_code_ietf]["package_size"] += os.path.getsize(srt_file)

        exercises_dirpath = get_localized_exercise_dirpath(lang_code_ietf)
        for exercise_file in glob.glob(os.path.join(exercises_dirpath, "*.html")):
            # Get every single compiled language file
            filepath = os.path.join(exercises_dirpath, exercise_file)
            z.write(filepath, arcname=os.path.join("exercises", os.path.basename(exercise_file)))
            sizes[lang_code_ietf]["package_size"] += os.path.getsize(filepath)

        # Add dubbed video map
        z.write(DUBBED_VIDEOS_MAPPING_FILEPATH, arcname=os.path.join("dubbed_videos", os.path.basename(DUBBED_VIDEOS_MAPPING_FILEPATH)))
        sizes[lang_code_ietf]["package_size"] += os.path.getsize(DUBBED_VIDEOS_MAPPING_FILEPATH)

>>>>>>> 04215724
        z.close()
        sizes[lang_code_ietf]["zip_size"]= os.path.getsize(zip_filepath)

    logging.info("Done.")
    return sizes<|MERGE_RESOLUTION|>--- conflicted
+++ resolved
@@ -41,12 +41,7 @@
 
 import settings
 from settings import LOG as logging
-<<<<<<< HEAD
-from shared.i18n import get_language_pack_availability_filepath, LOCALE_ROOT, SUBTITLE_COUNTS_FILEPATH
-from shared.i18n import get_language_name, get_srt_path, lcode_to_django_dir, lcode_to_ietf, LanguageNotFoundError, get_language_pack_metadata_filepath, get_language_pack_filepath
-=======
 from shared.i18n import *
->>>>>>> 04215724
 from update_po import compile_po_files
 from utils.general import ensure_dir, softload_json, version_diff
 from version import VERSION
@@ -104,11 +99,7 @@
         make_option('--low-mem',
                     action='store_true',
                     dest='low_mem',
-<<<<<<< HEAD
-                    default=False,
-=======
                     default=True,
->>>>>>> 04215724
                     help='Limit the memory used by the command by making the garbage collector more aggressive.'),
         make_option('--zip_file',
                     action='store',
@@ -159,22 +150,6 @@
             logging.info('Making the GC more aggressive...')
             gc.set_threshold(36, 2, 2)
 
-<<<<<<< HEAD
-        # If no_update is set, then disable all update options.
-        for key in options:
-            if key.startswith("update_"):
-                options[key] = options[key] and not options["no_update"]
-
-        upgrade_old_schema()
-
-        package_metadata = dict([(lang_code, {}) for lang_code in lang_codes])
-
-        if options['low_mem']:
-            logging.info('Making the GC more aggressive...')
-            gc.set_threshold(36, 2, 2)
-
-        # Update all the latest srts, using raw language code
-=======
         # For dealing with central server changes across versions
         upgrade_old_schema()
 
@@ -183,45 +158,25 @@
 
 
         # Step 1: Update / collect srts.  No version needed, we want to share latest always.
->>>>>>> 04215724
         if options['update_srts']:
             update_srts(days=options["days"], lang_codes=lang_codes)
         for lang_code in lang_codes:
             package_metadata[lang_code]["subtitle_count"] = get_subtitle_count(lang_code)
 
-<<<<<<< HEAD
-        # Update the dubbed video mappings
-=======
         # Step 2: Update the dubbed video mappings. No version needed, we want to share latest always.
->>>>>>> 04215724
         if options['update_dubbed']:
             get_dubbed_video_map(force=True)
         for lang_code in lang_codes:
             dv_map = get_dubbed_video_map(lang_code)
             package_metadata[lang_code]["num_dubbed_videos"] = len(dv_map) if dv_map else 0
 
-<<<<<<< HEAD
-        # Update the exercises
-=======
         # Step 3: Update the exercises.  No version needed, we want to share latest always.
         #  TODO(bcipolli): make sure that each language pack only grabs exercises that are included in its topic tree.
->>>>>>> 04215724
         for lang_code in lang_codes:
             if options['update_exercises']:
                 call_command("scrape_exercises", lang_code=lang_code)
             package_metadata[lang_code]["num_exercises"] = get_localized_exercise_count(lang_code)
 
-<<<<<<< HEAD
-        # Loop through new UI translations & subtitles, create/update unified meta data
-        generate_metadata(lang_codes=lang_codes, broken_langs=broken_langs, package_metadata=package_metadata)
-
-        # Zip
-        package_sizes = zip_language_packs(lang_codes=lang_codes)
-        logging.debug("Package sizes: %s" % package_sizes)
-
-        # Loop through new UI translations & subtitles, create/update unified meta data
-        update_metadata(package_sizes)
-=======
         # Step 4: Update the crowdin translations.  Version needed!
         #   TODO(bcipolli): skip this when we're going backwards in version.
         trans_metadata = update_translations(
@@ -245,7 +200,6 @@
 
         # Update the metadata with the package size information
         update_metadata(package_sizes, version=options["version"])
->>>>>>> 04215724
 
 
 def update_srts(days, lang_codes):
@@ -285,21 +239,6 @@
             package_metadata[lang_code]["approved_translations"] = combined_metadata["approved_translations"]
             package_metadata[lang_code]["phrases"]               = combined_metadata["phrases"]
 
-<<<<<<< HEAD
-    # Loop through new UI translations & subtitles, create/update unified meta data
-    generate_metadata(lang_codes=lang_codes)
-    if use_local:
-        for lang_code in lang_codes:
-            lang_code = lcode_to_ietf(lang_code)
-            package_metadata[lang_code] = {}
-            combined_po_file = os.path.join(LOCALE_ROOT, lcode_to_django_dir(lang_code), "LC_MESSAGES", "django.po")
-            combined_metadata = get_po_metadata(combined_po_file)
-            package_metadata[lang_code]["approved_translations"] = combined_metadata["approved_translations"]
-            package_metadata[lang_code]["phrases"]               = combined_metadata["phrases"]
-
-    else:
-        logging.info("Downloading %s language(s)" % lang_codes)
-=======
     else:
         logging.info("Downloading %s language(s)" % lang_codes)
 
@@ -362,13 +301,10 @@
                     pmlc['percent_translated'] = 0
                 else:
                     pmlc["percent_translated"] = 100. * (pmlc['kalite_ntranslations'] + pmlc['ka_ntranslations']) / float(pmlc['kalite_nphrases'] + pmlc['ka_nphrases'])
->>>>>>> 04215724
 
     return package_metadata
 
 
-<<<<<<< HEAD
-=======
 def upgrade_old_schema():
     """Move srt files from static/srt to locale directory and file them by language code, delete any old locale directories"""
 
@@ -376,7 +312,6 @@
 
     #refactor_central_locale_folders(src_dir=LOCALE_ROOT, dest_dir=LANGUAGE_PACK_BUILD_DIR)
 
->>>>>>> 04215724
 def handle_po_compile_errors(lang_codes=None, out=None, err=None, rc=None):
     """
     Return list of languages to not rezip due to errors in compile process.
@@ -639,30 +574,11 @@
     """
     logging.info("Generating new language pack metadata")
 
-<<<<<<< HEAD
-    if broken_langs is None:
-        broken_langs = tuple()
-
-    lang_codes = lang_codes or os.listdir(LOCALE_ROOT)
-    try:
-        with open(get_language_pack_availability_filepath(), "r") as fp:
-            master_metadata = json.load(fp)
-        if isinstance(master_metadata, list):
-            logging.info("Code switched from list to dict to support single language LanguagePack updates; converting your old list storage for dictionary storage.")
-            master_list = master_metadata
-            master_metadata = {}
-            for lang_meta in master_list:
-                master_metadata[lang_meta["code"]] = lang_meta
-    except Exception as e:
-        logging.warn("Error opening language pack metadata: %s; resetting" % e)
-        master_metadata = {}
-=======
     lang_codes = package_metadata.keys() if package_metadata else os.listdir(LOCALE_ROOT)
     broken_langs = [lc for lc, md in package_metadata.iteritems() if md.get("broken")] if package_metadata else []
 
     master_filepath = get_language_pack_availability_filepath(version=version)
     master_metadata = softload_json(master_filepath, logger=logging.warn, errmsg="Error opening master language pack metadata")
->>>>>>> 04215724
 
     # loop through all languages in locale, update master file
     crowdin_meta_dict = download_crowdin_metadata()
@@ -809,9 +725,6 @@
 
         # Get metadata from the versioned directory
         for metadata_file in glob.glob('%s/*.json' % lang_locale_path):
-<<<<<<< HEAD
-            z.write(os.path.join(lang_locale_path, metadata_file), arcname=os.path.basename(metadata_file))
-=======
             # Get every single file in the directory and zip it up
             filepath = os.path.join(lang_locale_path, metadata_file)
             z.write(filepath, arcname=os.path.basename(metadata_file))
@@ -823,13 +736,10 @@
             filepath = os.path.join(lang_locale_path, mo_file)
             z.write(filepath, arcname=os.path.join("LC_MESSAGES", os.path.basename(mo_file)))
             sizes[lang_code_ietf]["package_size"] += os.path.getsize(filepath)
->>>>>>> 04215724
 
         srt_dirpath = get_srt_path(lang_code_django)
         for srt_file in glob.glob(os.path.join(srt_dirpath, "*.srt")):
             z.write(srt_file, arcname=os.path.join("subtitles", os.path.basename(srt_file)))
-<<<<<<< HEAD
-=======
             sizes[lang_code_ietf]["package_size"] += os.path.getsize(srt_file)
 
         exercises_dirpath = get_localized_exercise_dirpath(lang_code_ietf)
@@ -843,7 +753,6 @@
         z.write(DUBBED_VIDEOS_MAPPING_FILEPATH, arcname=os.path.join("dubbed_videos", os.path.basename(DUBBED_VIDEOS_MAPPING_FILEPATH)))
         sizes[lang_code_ietf]["package_size"] += os.path.getsize(DUBBED_VIDEOS_MAPPING_FILEPATH)
 
->>>>>>> 04215724
         z.close()
         sizes[lang_code_ietf]["zip_size"]= os.path.getsize(zip_filepath)
 
