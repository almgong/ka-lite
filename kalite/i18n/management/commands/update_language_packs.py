"""
This command is the master command for language packs. Based on
command line arguments provided, it calls all i18n commands
necessary to update language packs.

1. Updates all cached srt files  from Amara
2. Downloads latest translations from CrowdIn
3. Generates metadata on language packs (subtitles and UI translations)
4. Compiles the UI translations
5. Zips up the packs and exposes them at a static url

Good test cases:

./manage.py -l aa # language with subtitles, no translations
./manage.py -l ur-PK # language with translations, no subtitles

NOTE: all language codes internally are assumed to be in django format (e.g. en_US)
"""
import datetime
import fnmatch
import gc
import glob
import json
import os
import polib
import re
import requests
import shutil
import subprocess
import sys
import tempfile
import zipfile
import StringIO
from collections import defaultdict
from itertools import chain, ifilter
from optparse import make_option

from django.core.management.base import BaseCommand, CommandError
from django.core.management import call_command
from django.core.mail import mail_admins

import settings
import version
from settings import LOG as logging
<<<<<<< HEAD
from shared.i18n import LOCALE_ROOT, SUBTITLE_COUNTS_FILEPATH, CROWDIN_CACHE_DIR, DUBBED_VIDEOS_MAPPING_FILEPATH
from shared.i18n import get_language_name, lcode_to_django_dir, lcode_to_ietf, LanguageNotFoundError, get_dubbed_video_map,  get_localized_exercise_dirpath, get_language_pack_metadata_filepath, get_language_pack_availability_filepath, get_language_pack_filepath, move_old_subtitles, scrub_locale_paths, get_subtitle_count, get_localized_exercise_count
=======
from shared.i18n import *
from update_po import compile_po_files
>>>>>>> 3feaee4f
from utils.general import ensure_dir, softload_json, version_diff


# Attributes whose value, if changed, should change the version of the language pack.
VERSION_CHANGING_ATTRIBUTES = ["approved_translations", "phrases", "subtitle_count", "num_dubbed_videos", "num_exercises"]

class Command(BaseCommand):
    help = 'Updates all language packs'

    option_list = BaseCommand.option_list + (
        make_option('-d', '--days',
                    action='store',
                    dest='days',
                    default=1 if not settings.DEBUG else 365,
                    metavar="NUM_DAYS",
                    help="Update any and all subtitles that haven't been refreshed in the numebr of days given. Defaults to 0 days."),
        make_option('-l', '--lang_code',
                    action='store',
                    dest='lang_code',
                    default="all",
                    metavar="LANG_CODE",
                    help="Language code to update (default: all)"),
        make_option('--no-srts',
                    action='store_true',
                    dest='no_srts',
                    default=False,
                    help='Do not refresh video subtitles before bundling.'),
        make_option('--no-kalite-trans',
                    action='store_true',
                    dest='no_kalite_trans',
                    default=False,
                    help='Do not refresh KA Lite content translations before bundling.'),
        make_option('--no-ka-trans',
                    action='store_true',
                    dest='no_ka_trans',
                    default=False,
                    help='Do not refresh Khan Academy content translations before bundling.'),
        make_option('--no-exercises',
                    action='store_true',
                    dest='no_exercises',
                    default=False,
                    help='Do not refresh Khan Academy exercises before bundling.'),
        make_option('--no-dubbed',
                    action='store_true',
                    dest='no_dubbed',
                    default=False,
                    help='Do not refresh Khan Academy dubbed video mappings.'),
        make_option('--no-update',
                    action='store_true',
                    dest='no_update',
                    default=False,
                    help='Do not refresh any resources before packaging.'),
        make_option('--low-mem',
                    action='store_true',
                    dest='low_mem',
                    default=False,
                    help='Limit the memory used by the command by making the garbage collector more aggressive.'),
        make_option('--zip_file',
                    action='store',
                    dest='zip_file',
                    default=None,
                    help='a local zip file to be used instead of fetching to CrowdIn. Ignores -l if this is used.'),
        make_option('--ka_zip_file',
                    action='store',
                    dest='ka_zip_file',
                    default=None,
                    help='a local zip file to be used for KA content instead of fetching to CrowdIn. Ignores -l if this is used.'),
        make_option('-o', '--use_local',
                    action='store_true',
                    dest='use_local',
                    default=False,
                    metavar="USE_LOCAL",
                    help="Use the local po files, instead of refreshing from online (a way to test translation tweaks)"),
    )

    def handle(self, *args, **options):
        if not settings.CENTRAL_SERVER:
            raise CommandError("This must only be run on the central server.")
        if not options["lang_code"] or options["lang_code"].lower() == "all":
            lang_codes = ['all']
        else:
            lang_codes = [lcode_to_ietf(lc) for lc in options["lang_code"].split(",")]

        # If no_update is set, then disable all no_* options.
        for key in options:
            if key.startswith("no_"):
                options[key] = options[key] or options["no_update"]
        import pdb; pdb.set_trace()

        upgrade_old_schema()

        package_metadata = dict([(lang_code, {}) for lang_code in lang_codes])

        if options['low_mem']:
            logging.info('Making the GC more aggressive...')
            gc.set_threshold(36, 2, 2)

        # Update all the latest srts, using raw language code
        if not options['no_srts']:
            update_srts(days=options["days"], lang_codes=lang_codes)
        for lang_code in lang_codes:
            package_metadata[lang_code]["subtitle_count"] = get_subtitle_count(lang_code)

        # Update the dubbed video mappings
        if not options['no_dubbed']:
            get_dubbed_video_map(force=True)
        for lang_code in lang_codes:
            dv_map = get_dubbed_video_map(lang_code)
            package_metadata[lang_code]["num_dubbed_videos"] = len(dv_map) if dv_map else 0

        # Update the exercises
        for lang_code in lang_codes:
            if not options['no_exercises']:
                call_command("scrape_exercises", lang_code=lang_code)
            package_metadata[lang_code]["num_exercises"] = get_localized_exercise_count(lang_code)

        # Update the crowdin translations
        trans_metadata = update_translations(
            lang_codes=lang_codes,
            zip_file=options['zip_file'],
            ka_zip_file=options['ka_zip_file'],
            download_ka_translations=not options['no_ka_trans'],
            download_kalite_translations=not options['no_kalite_trans'],
            use_local=options["use_local"],
        )
        for lang_code in lang_codes:
            package_metadata[lang_code].update(trans_metadata.get(lang_code, {}))

        # Loop through new UI translations & subtitles, create/update unified meta data
        generate_metadata(lang_codes=lang_codes, package_metadata=package_metadata)

        # Zip
        package_sizes = zip_language_packs(lang_codes=lang_codes)
        logging.debug("Package sizes: %s" % package_sizes)

        # Loop through new UI translations & subtitles, create/update unified meta data
        update_metadata(package_sizes)


def update_srts(days, lang_codes):
    """
    Run the commands to update subtitles that haven't been updated in the number of days provided.
    Default is to update all srt files that haven't been requested in 30 days
    """
    date = '{0.month}/{0.day}/{0.year}'.format(datetime.date.today() - datetime.timedelta(int(days)))
    logging.info("Updating subtitles that haven't been refreshed since %s" % date)
    call_command("generate_subtitle_map", date_since_attempt=date)
    if lang_codes:
        for lang_code in lang_codes:
            call_command("cache_subtitles", date_since_attempt=date, lang_code=lang_code)
    else:
        call_command("cache_subtitles", date_since_attempt=date)


def update_translations(lang_codes=None,
                        download_kalite_translations=True,
                        download_ka_translations=True,
                        zip_file=None,
                        ka_zip_file=None,
                        use_local=False):

    package_metadata = {}

    if use_local:
        for lang_code in lang_codes:
            lang_code = lcode_to_ietf(lang_code)
            package_metadata[lang_code] = {}
            combined_po_file = os.path.join(LOCALE_ROOT, lcode_to_django_dir(lang_code), "LC_MESSAGES", "django.po")
            ka_metadata = get_po_metadata(combined_po_file)
            package_metadata[lang_code]["approved_translations"] = ka_metadata["approved_translations"]
            package_metadata[lang_code]["phrases"]               = ka_metadata["phrases"]

    else:
        logging.info("Downloading %s language(s)" % lang_codes)

        # Download latest UI translations from CrowdIn


        # Download Khan Academy translations too
        if download_ka_translations:
            assert hasattr(settings, "KA_CROWDIN_PROJECT_ID") and hasattr(settings, "KA_CROWDIN_PROJECT_KEY"), "KA Crowdin keys must be set to do this."

        for lang_code in (lang_codes or [None]):
            lang_code = lcode_to_ietf(lang_code)

            # we make it a defaultdict so that if no value is present it's automatically 0
            package_metadata[lang_code] = defaultdict(
                lambda: 0,
                {
                'approved_translations': 0,
                    'phrases': 0,
                    'kalite_ntranslations': 0,
                    'kalite_nphrases': 0,
                })                   # these values will likely yield the wrong values when download_kalite_translations == False.

            kalite_po_file = None

            if download_kalite_translations:
                assert hasattr(settings, "CROWDIN_PROJECT_ID") and hasattr(settings, "CROWDIN_PROJECT_KEY"), "Crowdin keys must be set to do this."

                logging.info("Downloading KA Lite translations...")
                kalite_po_file = download_latest_translations(
                    lang_code=lang_code,
                    project_id=settings.CROWDIN_PROJECT_ID,
                    project_key=settings.CROWDIN_PROJECT_KEY,
                    zip_file=zip_file or (os.path.join(CROWDIN_CACHE_DIR, "kalite-%s.zip" % lang_code) if settings.DEBUG else None),
                )
                kalite_metadata = get_po_metadata(kalite_po_file)
                package_metadata[lang_code]["approved_translations"] = kalite_metadata["approved_translations"]
                package_metadata[lang_code]["phrases"]               = kalite_metadata["phrases"]
                package_metadata[lang_code]["kalite_ntranslations"]  = kalite_metadata["approved_translations"]
                package_metadata[lang_code]["kalite_nphrases"]       = kalite_metadata["phrases"]

            # Download Khan Academy translations too
            if download_ka_translations:
                assert hasattr(settings, "KA_CROWDIN_PROJECT_ID") and hasattr(settings, "KA_CROWDIN_PROJECT_KEY"), "KA Crowdin keys must be set to do this."

                logging.info("Downloading Khan Academy translations...")
                combined_po_file = download_latest_translations(
                    lang_code=lang_code,
                    project_id=settings.KA_CROWDIN_PROJECT_ID,
                    project_key=settings.KA_CROWDIN_PROJECT_KEY,
                    zip_file=ka_zip_file or (os.path.join(CROWDIN_CACHE_DIR, "ka-%s.zip" % lang_code) if settings.DEBUG else None),
                    combine_with_po_file=kalite_po_file,
                    rebuild=False,  # just to be friendly to KA--we shouldn't force a rebuild
                    download_type="ka",
                )
                ka_metadata = get_po_metadata(combined_po_file)
                package_metadata[lang_code]["approved_translations"] = ka_metadata["approved_translations"]
                package_metadata[lang_code]["phrases"]               = ka_metadata["phrases"]
                package_metadata[lang_code]["ka_ntranslations"]      = ka_metadata["approved_translations"] - package_metadata[lang_code]["kalite_ntranslations"]
                package_metadata[lang_code]["ka_nphrases"]           = ka_metadata["phrases"] - package_metadata[lang_code]["kalite_nphrases"]


            # here we compute the percent translated
            if download_ka_translations or download_kalite_translations:
                pmlc = package_metadata[lang_code] # shorter name, less characters
                pmlc["percent_translated"] = 100. * (pmlc['kalite_ntranslations'] + pmlc['ka_ntranslations']) / float(pmlc['kalite_nphrases'] + pmlc['ka_nphrases'])

    return package_metadata


def upgrade_old_schema():
    """Move srt files from static/srt to locale directory and file them by language code, delete any old locale directories"""

    scrub_locale_paths()

def handle_po_compile_errors(lang_codes=None, out=None, err=None, rc=None):
    """
    Return list of languages to not rezip due to errors in compile process.
    Then email admins errors.
    """

    broken_codes = re.findall(r'(?<=ka-lite/locale/)\w+(?=/LC_MESSAGES)', err) or []

    if lang_codes:
        # Only show the errors relevant to the list of language codes passed in.
        lang_codes = set([lcode_to_django_dir(lc) for lc in lang_codes])
        broken_codes = list(set(broken_codes).intersection(lang_codes))

    if broken_codes:
        logging.warning("Found %d errors while compiling in codes %s. Mailing admins report now."  % (len(broken_codes), ', '.join(broken_codes)))
        subject = "Error while compiling po files"
        commands = "\n".join(["python manage.py compilemessages -l %s" % lc for lc in broken_codes])
        message =  """The following codes had errors when compiling their po files: %s.
                   Please rerun the following commands to see specific line numbers
                   that need to be corrected on CrowdIn, before we can update the language packs.
                   %s""" % (
            ', '.join([lcode_to_ietf(lc) for lc in broken_codes]),
            commands,
        )
        if not settings.DEBUG:
            mail_admins(subject=subject, message=message)
            logging.info("Report sent.")
        else:
            logging.info("DEBUG is True so not sending email, but would have sent the following: SUBJECT: %s; MESSAGE: %s"  % (subject, message))

    return broken_codes


def download_latest_translations(project_id=settings.CROWDIN_PROJECT_ID,
                                 project_key=settings.CROWDIN_PROJECT_KEY,
                                 lang_code="all",
                                 zip_file=None,
                                 combine_with_po_file=None,
                                 rebuild=True,
                                 download_type=None):
    """
    Download latest translations from CrowdIn to corresponding locale
    directory. If zip_file is given, use that as the zip file
    instead of going through CrowdIn.

    """
    lang_code = lcode_to_ietf(lang_code)

    # Get zip file of translations
    if zip_file and os.path.exists(zip_file):
        logging.info("Using local zip file at %s" % zip_file)
        z = zipfile.ZipFile(zip_file)
        # use the name of the zip file to infer the language code, if needed
        lang_code = lang_code or os.path.splitext(os.path.basename(zip_file))[0]

    else:
        # Tell CrowdIn to Build latest package
        if rebuild:
            build_translations()

        request_url = "http://api.crowdin.net/api/project/%s/download/%s.zip?key=%s" % (project_id, lang_code, project_key)
        try:
            resp = requests.get(request_url)
            resp.raise_for_status()
        except Exception as e:
            if resp.status_code == 404:
                logging.info("No translations found for language %s" % lang_code)
                return None  # no translations
            elif resp.status_code == 401:
                raise CommandError("401 Unauthorized while trying to access the CrowdIn API. Be sure to set CROWDIN_PROJECT_ID and CROWDIN_PROJECT_KEY in local_settings.py.")
            else:
                raise CommandError("%s - couldn't connect to CrowdIn API - cannot continue without downloading %s!" % (e, request_url))
        else:
            logging.info("Successfully downloaded zip archive")

        # Unpack into temp dir
        try:
            z = zipfile.ZipFile(StringIO.StringIO(resp.content))
        except Exception as e:
            logging.error("Error downloading zip file: % s" % e)
            z = None

        try:
            if zip_file:
                with open(zip_file, "wb") as fp:  # save the zip file
                    fp.write(resp.content)
        except Exception as e:
            logging.error("Error writing zip file to %s: %s" % (zip_file, e))

    tmp_dir_path = tempfile.mkdtemp()
    if z:
        z.extractall(tmp_dir_path)

    # Copy over new translations
    po_file = extract_new_po(tmp_dir_path, combine_with_po_file=combine_with_po_file, lang=lang_code, filter_type=download_type)

    # Clean up tracks
    if os.path.exists(tmp_dir_path):
        shutil.rmtree(tmp_dir_path)

    return po_file


def build_translations(project_id=settings.CROWDIN_PROJECT_ID, project_key=settings.CROWDIN_PROJECT_KEY):
    """Build latest translations into zip archive on CrowdIn."""

    logging.info("Requesting that CrowdIn build a fresh zip of our translations")
    request_url = "http://api.crowdin.net/api/project/%s/export?key=%s" % (project_id, project_key)
    try:
        resp = requests.get(request_url)
        resp.raise_for_status()
    except Exception as e:
        logging.error(e)


def extract_new_po(extract_path, combine_with_po_file=None, lang="all", filter_type=None):
    """Move newly downloaded po files to correct location in locale
    direction. Returns the location of the po file if a single
    language is given, or a list of locations if language is
    'all'.

    """

    if combine_with_po_file:
        assert lang != 'all', "You can only combine a po file with only one other po file. Please select a specific language, not 'all'."
        assert os.path.basename(combine_with_po_file) in ["django.po", "djangojs.po"], "File %s does not seem to be either django.po or djangojs.po."

    if lang == 'all':
        languages = os.listdir(extract_path)
        return [extract_new_po(os.path.join(extract_path, l), lang=l) for l in languages]

    converted_code = lcode_to_django_dir(lang)

    def prep_inputs(extract_path, converted_code, filter_type):
        src_po_files = all_po_files(extract_path)

        # remove all exercise po that is not about math
        if not filter_type:
            for po_file in src_po_files:
                yield po_file
        else:
            if filter_type == "ka":

                # Magic # 4 below: 3 for .po, 1 for -  (-fr.po)
                src_po_files_learn     = ifilter(lambda fn: any([os.path.basename(fn).startswith(str) for str in ["learn."]]), src_po_files)
                src_po_files_videos    = ifilter(lambda fn: ".videos" in fn, src_po_files_learn)
                src_po_files_exercises = ifilter(lambda fn: ".exercises" in fn, src_po_files_learn)
                src_po_files_topics    = ifilter(lambda fn:  sum([po.startswith(fn[:-len(lang)-4]) for po in src_po_files_learn]) > 1, src_po_files_learn)
                src_po_files_topics    = chain(
                    src_po_files_topics,
                    ifilter(lambda fn: any([os.path.basename(fn).startswith(str) for str in ["content.chrome", "_other_"]]), src_po_files)
                )

                # before we call msgcat, process each exercise po file and leave out only the metadata
                for exercise_po in src_po_files_exercises:
                    remove_nonmetadata(exercise_po, r'.*(of|for) exercise')
                    yield exercise_po
                for video_po in src_po_files_videos:
                    remove_nonmetadata(video_po, r'.*(of|for) video')
                    yield video_po
                for topic_po in src_po_files_topics:
                    remove_nonmetadata(topic_po, r'.*(of|for) topic')
                    yield topic_po

        if combine_with_po_file:
            yield combine_with_po_file

    src_po_files = prep_inputs(extract_path, converted_code, filter_type)


    def produce_outputs(src_po_files, converted_code):
        # ensure directory exists in locale folder, and then overwrite local po files with new ones
        dest_path = os.path.join(LOCALE_ROOT, converted_code, "LC_MESSAGES")
        ensure_dir(dest_path)
        dest_file = os.path.join(dest_path, 'django.po')
        dest_mo_file = os.path.join(dest_path, 'django.mo')

        build_file = os.path.join(dest_path, 'djangobuild.po')  # so we dont clobber previous django.po that we build

        logging.info('Concatenating all po files found...')
        try:
            build_po = polib.pofile(build_file)
        except IOError as e:  # build_file doesn't exist yet
            build_po = polib.POFile(fpath=build_file)

        for src_file in src_po_files:
            logging.debug('Concatenating %s with %s...' % (src_file, build_file))
            src_po = polib.pofile(src_file)
            build_po.merge(src_po)

        # de-obsolete messages
        for poentry in build_po:
            # ok build_po appears to be a list, but not actually one. Hence just doing
            # a list comprehension over it won't work. So we unobsolete entries so that
            # they can be detected and turned into a mo file
            poentry.obsolete = False
        build_po.save()
        build_po.save_as_mofile(dest_mo_file)
        shutil.move(build_file, dest_file)

        return dest_file

    dest_file = produce_outputs(src_po_files, converted_code)

    return dest_file


def get_po_metadata(pofilename):
    if not pofilename or not os.path.exists(pofilename):
        nphrases = 0
        ntranslations = 0
    else:
        pofile = polib.pofile(pofilename)
        nphrases = len(pofile)
        ntranslations = sum([int(po.msgid != po.msgstr) for po in pofile])

    return { "approved_translations": ntranslations, "phrases": nphrases }


def remove_nonmetadata(pofilename, METADATA_MARKER):
    '''Checks each message block in the po file given by pofilename, and
    sees if the top comment of each one has the string '(of|for)
    exercise'. If not, then it will be deleted from the po file.
    '''
    assert os.path.exists(pofilename), "%s does not exist!" % pofilename

    logging.info('Removing nonmetadata msgblocks from %s' % pofilename)
    pofile = polib.pofile(pofilename)

    clean_pofile = polib.POFile(encoding='utf-8')
    clean_pofile.append(pofile.metadata_as_entry())
    for msgblock in pofile:
        if re.match(METADATA_MARKER, msgblock.tcomment):
            # is exercise metadata, preserve
            clean_pofile.append(msgblock)

    os.remove(pofilename)
    clean_pofile.save(fpath=pofilename)

def get_exercise_po_files(po_files):
    return fnmatch.filter(po_files, '*.exercises-*.po')


def all_po_files(dir):
    '''Walks the directory dir and returns an iterable containing all the
    po files in the given directory.

    '''
    # return glob.glob(os.path.join(dir, '*/*.po'))
    for current_dir, _, filenames in os.walk(dir):
        for po_file in fnmatch.filter(filenames, '*.po'):
            if os.path.basename(po_file)[0] != '.':
                yield os.path.join(current_dir, po_file)


def generate_metadata(lang_codes=None, broken_langs=None, package_metadata=None):
    """Loop through locale folder, create or update language specific meta
    and create or update master file, skipping broken languages

    note: broken_langs must be in django format.

    """
    logging.info("Generating new language pack metadata")

    lang_codes = lang_codes or os.listdir(LOCALE_ROOT)
    master_metadata = softload_json(get_language_pack_availability_filepath(), logger=logging.warn, errmsg="Error opening master language pack metadata")

    # loop through all languages in locale, update master file
    crowdin_meta_dict = download_crowdin_metadata()

    for lc in lang_codes:
        lang_code_django = lcode_to_django_dir(lc)
        lang_code_ietf = lcode_to_ietf(lc)
        lang_name = get_language_name(lang_code_ietf)

        # skips anything not a directory, or with errors
        if not os.path.isdir(os.path.join(LOCALE_ROOT, lang_code_django)):
            logging.info("Skipping item %s because it is not a directory" % lang_code_django)
            continue
        elif broken_langs and lang_code_django in broken_langs:  # broken_langs is django format
            logging.info("Skipping directory %s because it triggered an error during compilemessages. The admins should have received a report about this and must fix it before this pack will be updateed." % lang_code_django)
            continue

        # Gather existing metadata
        crowdin_meta = next((meta for meta in crowdin_meta_dict if meta["code"] == lang_code_ietf), {})
        metadata_filepath = get_language_pack_metadata_filepath(lang_code_ietf)
        local_meta = softload_json(metadata_filepath, logger=logging.warn, errmsg="Error opening %s language pack metadata" % lc)

        try:
            updated_meta = package_metadata.get(lang_code_ietf, {})
            updated_meta.update({
                "code": lang_code_ietf,  # user-facing code
                "name": lang_name,
                "software_version": version.VERSION,
            })

        except LanguageNotFoundError:
            logging.error("Unrecognized language; must skip item %s" % lang_code_django)
            continue

        language_pack_version = increment_language_pack_version(local_meta, updated_meta)
        updated_meta["language_pack_version"] = language_pack_version
        local_meta.update(updated_meta)

        logging.debug("%s" % local_meta)

        # Write locally (this is used on download by distributed server to update it's database)
        with open(metadata_filepath, 'w') as output:
            json.dump(local_meta, output)

        # Update master (this is used for central server to handle API requests for data)
        master_metadata[lang_code_ietf] = local_meta

    # Save updated master
    ensure_dir(os.path.dirname(get_language_pack_availability_filepath()))
    with open(get_language_pack_availability_filepath(), 'w') as output:
        json.dump(master_metadata, output)
    logging.info("Local record of translations updated")


def update_metadata(updated_metadata):
    """
    We've zipped the packages, and now have unzipped & zipped sizes.
    Update this info in the local metadata (but not inside the zip)
    """
    master_metadata = softload_json(get_language_pack_availability_filepath(), logger=logging.warn, errmsg="Error opening master language pack metadata")

    for lc, meta in updated_metadata.iteritems():
        lang_code_ietf = lcode_to_ietf(lc)

        # Gather existing metadata
        metadata_filepath = get_language_pack_metadata_filepath(lang_code_ietf)
        local_meta = softload_json(metadata_filepath, logger=logging.warn, errmsg="Error opening %s language pack metadata" % lc)

        for att, val in meta.iteritems():
            local_meta[att] = val

        # Write locally (this is used on download by distributed server to update it's database)
        with open(metadata_filepath, 'w') as output:
            json.dump(local_meta, output)

        # Update master (this is used for central server to handle API requests for data)
        master_metadata[lang_code_ietf] = local_meta

    # Save updated master
    ensure_dir(os.path.dirname(get_language_pack_availability_filepath()))
    with open(get_language_pack_availability_filepath(), 'w') as output:
        json.dump(master_metadata, output)
    logging.info("Local record of translations updated")


def download_crowdin_metadata(project_id=settings.CROWDIN_PROJECT_ID, project_key=settings.CROWDIN_PROJECT_KEY):
    """Return tuple in format (total_strings, total_translated, percent_translated)"""

    request_url = "http://api.crowdin.net/api/project/%s/status?key=%s&json=True" % (project_id, project_key)
    try:
        resp = requests.get(request_url)
        resp.raise_for_status()
        crowdin_meta_dict = json.loads(resp.content)
    except Exception as e:
        logging.error("Error getting crowdin metadata: %s" % e)
        crowdin_meta_dict = {}
    return crowdin_meta_dict


def increment_language_pack_version(local_meta, updated_meta):
    """Increment language pack version if translations have been updated
(start over if software version has incremented)
    """
    for att in VERSION_CHANGING_ATTRIBUTES:
        assert att in updated_meta, "All VERSION_CHANGING_ATTRIBUTES must be set (%s is not?)" % att

    if not local_meta or version_diff(local_meta.get("software_version"), version.VERSION) < 0:
        # set to one for the first time, or if this is the first build of a new software version
        logging.info("Setting %s language pack version to 1" % updated_meta["code"])
        language_pack_version = 1

    else:
        # Search for any attributes that would cause a version change.
        language_pack_version = local_meta.get("language_pack_version", 1)

        for att in VERSION_CHANGING_ATTRIBUTES:
            if local_meta.get(att) != updated_meta.get(att):
                language_pack_version += 1
                logging.debug("Increasing %s language pack version to %d" % (local_meta["code"], language_pack_version))
                break

    return language_pack_version


def zip_language_packs(lang_codes=None):
    """Zip up and expose all language packs

    converts all into ietf
    """
    sizes = {}
    lang_codes = lang_codes or os.listdir(LOCALE_ROOT)
    lang_codes = [lcode_to_ietf(lc) for lc in lang_codes]
    logging.info("Zipping up %d language pack(s)" % len(lang_codes))

    for lang_code_ietf in lang_codes:
        lang_code_django = lcode_to_django_dir(lang_code_ietf)
        lang_locale_path = os.path.join(LOCALE_ROOT, lang_code_django)
        sizes[lang_code_ietf] = { "package_size": 0, "zip_size": 0}

        if not os.path.exists(lang_locale_path):
            logging.warn("Unexpectedly skipping missing directory: %s" % lang_code_django)
        elif not os.path.isdir(lang_locale_path):
            logging.error("Skipping language where a file exists where a directory was expected: %s" % lang_code_django)

        # Create a zipfile for this language
        zip_filepath = get_language_pack_filepath(lang_code_ietf)
        ensure_dir(os.path.dirname(zip_filepath))
        logging.info("Creating zip file in %s" % zip_filepath)
        z = zipfile.ZipFile(zip_filepath, 'w', zipfile.ZIP_DEFLATED)

        for metadata_file in glob.glob('%s/*.json' % lang_locale_path):
            # Get every single file in the directory and zip it up
            filepath = os.path.join(lang_locale_path, metadata_file)
            z.write(filepath, arcname=os.path.basename(metadata_file))
            sizes[lang_code_ietf]["package_size"] += os.path.getsize(filepath)

        for mo_file in glob.glob('%s/LC_MESSAGES/*.mo' % lang_locale_path):
            # Get every single compiled language file
            filepath = os.path.join(lang_locale_path, mo_file)
            z.write(filepath, arcname=os.path.join("LC_MESSAGES", os.path.basename(mo_file)))
            sizes[lang_code_ietf]["package_size"] += os.path.getsize(filepath)

        srt_dirpath = get_srt_path(lang_code_django)
        for srt_file in glob.glob(os.path.join(srt_dirpath, "*.srt")):
            z.write(srt_file, arcname=os.path.join("subtitles", os.path.basename(srt_file)))
            sizes[lang_code_ietf]["package_size"] += os.path.getsize(srt_file)

        exercises_dirpath = get_localized_exercise_dirpath(lang_code_ietf)
        for exercise_file in glob.glob(os.path.join(exercises_dirpath, "*.html")):
            # Get every single compiled language file
            filepath = os.path.join(exercises_dirpath, exercise_file)
            z.write(filepath, arcname=os.path.join("exercises", os.path.basename(exercise_file)))
            sizes[lang_code_ietf]["package_size"] += os.path.getsize(filepath)

        # Add dubbed video map
        z.write(DUBBED_VIDEOS_MAPPING_FILEPATH, arcname=os.path.join("dubbed_videos", os.path.basename(DUBBED_VIDEOS_MAPPING_FILEPATH)))
        sizes[lang_code_ietf]["package_size"] += os.path.getsize(DUBBED_VIDEOS_MAPPING_FILEPATH)

        z.close()
        sizes[lang_code_ietf]["zip_size"]= os.path.getsize(zip_filepath)

    logging.info("Done.")
    return sizes<|MERGE_RESOLUTION|>--- conflicted
+++ resolved
@@ -42,13 +42,8 @@
 import settings
 import version
 from settings import LOG as logging
-<<<<<<< HEAD
-from shared.i18n import LOCALE_ROOT, SUBTITLE_COUNTS_FILEPATH, CROWDIN_CACHE_DIR, DUBBED_VIDEOS_MAPPING_FILEPATH
-from shared.i18n import get_language_name, lcode_to_django_dir, lcode_to_ietf, LanguageNotFoundError, get_dubbed_video_map,  get_localized_exercise_dirpath, get_language_pack_metadata_filepath, get_language_pack_availability_filepath, get_language_pack_filepath, move_old_subtitles, scrub_locale_paths, get_subtitle_count, get_localized_exercise_count
-=======
 from shared.i18n import *
 from update_po import compile_po_files
->>>>>>> 3feaee4f
 from utils.general import ensure_dir, softload_json, version_diff
 
 
@@ -136,7 +131,6 @@
         for key in options:
             if key.startswith("no_"):
                 options[key] = options[key] or options["no_update"]
-        import pdb; pdb.set_trace()
 
         upgrade_old_schema()
 
