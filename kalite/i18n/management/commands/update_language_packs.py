--- conflicted
+++ resolved
@@ -37,13 +37,8 @@
 import settings
 import version
 from settings import LOG as logging
-<<<<<<< HEAD
 from shared.i18n import LANGUAGE_PACK_AVAILABILITY_FILEPATH, LOCALE_ROOT, SUBTITLE_COUNTS_FILEPATH
-from shared.i18n import get_language_name, lcode_to_django, lcode_to_ietf, LanguageNotFoundError, get_language_pack_metadata_filepath, get_language_pack_filepath
-=======
-from shared.i18n import LANGUAGE_PACK_AVAILABILITY_FILEPATH, LOCALE_ROOT, SUBTITLES_DATA_ROOT, SUBTITLE_COUNTS_FILEPATH
 from shared.i18n import get_language_name, lcode_to_django_dir, lcode_to_ietf, LanguageNotFoundError, get_language_pack_metadata_filepath, get_language_pack_filepath
->>>>>>> ba023bf2
 from update_po import compile_po_files
 from utils.general import ensure_dir, version_diff
 
@@ -331,29 +326,18 @@
         assert lang != 'all', "You can only combine a po file with only one other po file. Please select a specific language, not 'all'."
         assert os.path.basename(combine_with_po_file) in ["django.po", "djangojs.po"], "File %s does not seem to be either django.po or djangojs.po."
 
-<<<<<<< HEAD
     if lang == 'all':
         languages = os.listdir(extract_path)
         return [extract_new_po(os.path.join(extract_path, l), lang=l) for l in languages]
     else:
         converted_code = lcode_to_django(lang)
+        # ensure directory exists in locale folder, and then overwrite local po files with new ones
         dest_path = os.path.join(LOCALE_ROOT, converted_code, "LC_MESSAGES")
         ensure_dir(dest_path)
         dest_file = os.path.join(dest_path, 'django.po')
         build_file = os.path.join(dest_path, 'djangobuild.po')  # so we dont clobber previous django.po that we build
         src_po_files = all_po_files(extract_path)
         concat_command = ['msgcat', '-o', build_file, '--no-location']
-=======
-    for lang in update_languages:
-        converted_code = lcode_to_django_dir(lang)
-        # ensure directory exists in locale folder, and then overwrite local po files with new ones
-        ensure_dir(os.path.join(LOCALE_ROOT, converted_code, "LC_MESSAGES"))
-        for po_file in glob.glob(os.path.join(tmp_dir_path, lang, "*/*.po")):
-            if "js" in os.path.basename(po_file):
-                shutil.copy(po_file, os.path.join(LOCALE_ROOT, converted_code, "LC_MESSAGES", "djangojs.po"))
-            else:
-                shutil.copy(po_file, os.path.join(LOCALE_ROOT, converted_code, "LC_MESSAGES", "django.po"))
->>>>>>> ba023bf2
 
         # filter out po files that are giving me problems
         src_po_files = filter(lambda po_file: not ('learn.math.trigonometry.exercises' in po_file or 'learn.math.algebra.exercises' in po_file),
