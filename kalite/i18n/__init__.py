--- conflicted
+++ resolved
@@ -430,9 +430,6 @@
             else:
                 logging.debug("Not deleting missing language pack resource path: %s" % langpack_resource_path)
 
-<<<<<<< HEAD
-    invalidate_web_cache()
-=======
     invalidate_web_cache()
 
 
@@ -447,5 +444,4 @@
         request.session[settings.LANGUAGE_COOKIE_NAME] = lang_code
 
     request.language = lcode_to_ietf(lang_code)
-    translation.activate(request.language)
->>>>>>> 2f74518a
+    translation.activate(request.language)