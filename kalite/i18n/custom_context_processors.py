from . import lcode_to_ietf, get_language_name, get_installed_language_packs


def languages(request):
    if "default_language" not in request.session:
        return {}  # temporarily skipped middleware, but we'll get back here again.  Tricky Django...

    language_choices = get_installed_language_packs()

    return {
        "default_language": lcode_to_ietf(request.session["default_language"]),
<<<<<<< HEAD
        "multiple_language_choices": len(language_choices) > 1,
        "language_choices": language_choices,
=======
        "language_choices": get_installed_language_packs(),
	"num_language_choices": len(get_installed_language_packs()),
>>>>>>> 9d88ec56
        "current_language": request.language,
        "current_language_native_name": get_language_name(request.language, native=True),
        "current_language_name": get_language_name(request.language),
    }<|MERGE_RESOLUTION|>--- conflicted
+++ resolved
@@ -9,13 +9,8 @@
 
     return {
         "default_language": lcode_to_ietf(request.session["default_language"]),
-<<<<<<< HEAD
-        "multiple_language_choices": len(language_choices) > 1,
         "language_choices": language_choices,
-=======
-        "language_choices": get_installed_language_packs(),
-	"num_language_choices": len(get_installed_language_packs()),
->>>>>>> 9d88ec56
+        "num_language_choices": len(language_choices),
         "current_language": request.language,
         "current_language_native_name": get_language_name(request.language, native=True),
         "current_language_name": get_language_name(request.language),
