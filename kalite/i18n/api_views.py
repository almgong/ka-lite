import datetime
import json
import os

from django.core.management import call_command
from django.core.urlresolvers import reverse
from django.http import HttpResponse, Http404

import settings
from settings import LOG as logging
from shared.decorators import central_server_only
from shared.i18n import get_language_pack_availability_filepath, SUBTITLES_DATA_ROOT, DUBBED_VIDEOS_MAPPING_FILEPATH
from utils.internet import allow_jsonp, api_handle_error_with_json, JsonResponse, JsonpResponse


@central_server_only
@allow_jsonp
@api_handle_error_with_json
def get_subtitle_counts(request):
    """
    Sort and return a dict in the following format that gives the count of srt files available by language:
        {"gu": {"count": 45, "name": "Gujarati"}, etc.. }
    """

    # Get the subtitles file
    if not os.path.exists(SUBTITLE_COUNTS_FILEPATH):
        # could call-command, but return 404 for now.
        raise Http404

    with open(SUBTITLE_COUNTS_FILEPATH, "r") as fp:
        subtitle_counts = json.load(fp)

    return JsonResponse(subtitle_counts)


@central_server_only
@allow_jsonp
@api_handle_error_with_json
def get_available_language_packs(request, version):
    """Return dict of available language packs"""

    # On central, loop through available language packs in static/language_packs/
    try:
        with open(get_language_pack_availability_filepath(version=version), "r") as fp:
            language_packs_available = json.load(fp)
<<<<<<< HEAD
    except:
=======
    except Exception as e:
        logging.debug("Unexpected error getting available language packs: %s" % e)
>>>>>>> 8a7dc475
        language_packs_available = {}
    return JsonResponse(sorted(language_packs_available.values(), key=lambda lp: lp["name"].lower()))

@central_server_only
@api_handle_error_with_json
def get_dubbed_video_mappings(request):
    """Return dict of available language packs"""

    # On central, loop through available language packs in static/language_packs/
    try:
        if not os.path.exists(DUBBED_VIDEOS_MAPPING_FILEPATH):
            call_command("generate_dubbed_video_mappings")
        with open(DUBBED_VIDEOS_MAPPING_FILEPATH, "r") as fp:
            dubbed_videos_mapping = json.load(fp)
    except:
        raise Http404

    return JsonResponse(dubbed_videos_mapping)<|MERGE_RESOLUTION|>--- conflicted
+++ resolved
@@ -43,12 +43,8 @@
     try:
         with open(get_language_pack_availability_filepath(version=version), "r") as fp:
             language_packs_available = json.load(fp)
-<<<<<<< HEAD
-    except:
-=======
     except Exception as e:
         logging.debug("Unexpected error getting available language packs: %s" % e)
->>>>>>> 8a7dc475
         language_packs_available = {}
     return JsonResponse(sorted(language_packs_available.values(), key=lambda lp: lp["name"].lower()))
 
