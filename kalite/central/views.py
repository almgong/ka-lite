import re, json
from django.http import HttpResponse, HttpResponseNotFound, HttpResponseRedirect, HttpResponseNotAllowed
from django.shortcuts import render_to_response, get_object_or_404, redirect, get_list_or_404
from django.template import RequestContext
from annoying.decorators import render_to
from central.models import Organization, OrganizationInvitation, DeletionRecord, get_or_create_user_profile, FeedListing, Subscription
from central.forms import OrganizationForm, ZoneForm, OrganizationInvitationForm
from securesync.api_client import SyncClient
from securesync.models import Zone, SyncSession
from django.core.urlresolvers import reverse
from django.contrib.auth.decorators import login_required
from django.views.decorators.csrf import csrf_exempt
from securesync.models import Facility
from securesync.forms import FacilityForm
from django.contrib import messages

import requests
import settings


@render_to("central/homepage.html")
def homepage(request):
    
    # show the static landing page to users that aren't logged in
    if not request.user.is_authenticated():
        return landing_page(request)
    
    # get a list of all the organizations this user helps administer    
    organizations = get_or_create_user_profile(request.user).get_organizations()
    
    # add invitation forms to each of the organizations
    for org in organizations:
        org.form = OrganizationInvitationForm(initial={"invited_by": request.user})
    
    # handle a submitted invitation form
    if request.method == "POST":
        form = OrganizationInvitationForm(data=request.POST)
        if form.is_valid():
            # ensure that the current user is a member of the organization to which someone is being invited
            if not form.instance.organization.is_member(request.user):
                return HttpResponseNotAllowed("Unfortunately for you, you do not have permission to do that.")
            # send the invitation email, and save the invitation record
            form.instance.send(request)
            form.save()
            return HttpResponseRedirect(reverse("homepage"))
        else: # we need to inject the form into the correct organization, so errors are displayed inline
            for org in organizations:
                if org.pk == int(request.POST.get("organization")):
                    org.form = form
                    
    return {
        "organizations": organizations,
        "invitations": OrganizationInvitation.objects.filter(email_to_invite=request.user.email)
    }


@render_to("central/landing_page.html")
def landing_page(request):
    feed = FeedListing.objects.order_by('-posted_date')[:5]
    return {"feed": feed,
<<<<<<< HEAD
            "central_server_host": settings.CENTRAL_SERVER_HOST,
=======
>>>>>>> c22e0d87
            "central_contact_email": settings.CENTRAL_CONTACT_EMAIL,
            "wiki_url": settings.CENTRAL_WIKI_URL}


@csrf_exempt # because we want the front page to cache properly
def add_subscription(request):
    if request.method == "POST":
        sub = Subscription(email=request.POST.get("email"))
        sub.ip = request.META.get("HTTP_X_FORWARDED_FOR", request.META.get('REMOTE_ADDR', ""))
        sub.save()
        messages.success(request, "A subscription for '%s' was added." % request.POST.get("email"))
    return HttpResponseRedirect(reverse("homepage"))

@login_required
def org_invite_action(request, invite_id):
    invite = OrganizationInvitation.objects.get(pk=invite_id)
    org = invite.organization
    if request.user.email != invite.email_to_invite:
        return HttpResponseNotAllowed("It's not nice to force your way into groups.")
    if request.method == "POST":
        data = request.POST
        if data.get("join"):
            messages.success(request, "You have joined " + org.name + " as an admin.")
            org.add_member(request.user)
        if data.get("decline"):
            messages.warning(request, "You have declined to join " + org.name + " as an admin.")
        invite.delete()
    return HttpResponseRedirect(reverse("homepage"))


@login_required
def delete_admin(request, org_id, user_id):
    org = Organization.objects.get(pk=org_id)
    admin = org.users.get(pk=user_id)
    if not org.is_member(request.user):
        return HttpResponseNotAllowed("Nice try, but you have to be an admin for an org to delete someone from it.")
    if org.owner == admin:
        return HttpResponseNotAllowed("The owner of an organization cannot be removed.")
    if request.user == admin:
        return HttpResponseNotAllowed("Your personal views are your own, but in this case " +
            "you are not allowed to delete yourself.")
    deletion = DeletionRecord(organization=org, deleter=request.user, deleted_user=admin)
    deletion.save()
    org.users.remove(admin)
    messages.success(request, "You have succesfully removed " + admin.username + " as an administrator for " + org.name + ".")
    return HttpResponseRedirect(reverse("homepage"))


@login_required
def delete_invite(request, org_id, invite_id):
    org = Organization.objects.get(pk=org_id)
    if not org.is_member(request.user):
        return HttpResponseNotAllowed("Nice try, but you have to be an admin for an org to delete its invitations.")
    invite = OrganizationInvitation.objects.get(pk=invite_id)
    deletion = DeletionRecord(organization=org, deleter=request.user, deleted_invite=invite)
    deletion.save()
    invite.delete()
    messages.success(request, "You have succesfully revoked the invitation for " + invite.email_to_invite + ".")
    return HttpResponseRedirect(reverse("homepage"))

 
@login_required
@render_to("central/organization_form.html")
def organization_form(request, id=None):
    if id != "new":
        org = get_object_or_404(Organization, pk=id)
        if not org.is_member(request.user):
            return HttpResponseNotAllowed("You do not have permissions for this organization.")
    else:
        org = None
    if request.method == 'POST':
        form = OrganizationForm(data=request.POST, instance=org)
        if form.is_valid():
            # form.instance.owner = form.instance.owner or request.user 
            old_org = bool(form.instance.pk)
            form.instance.save(owner=request.user)
            form.instance.users.add(request.user)
            # form.instance.save()
            if old_org:
                return HttpResponseRedirect(reverse("homepage"))
            else:    
                return HttpResponseRedirect(reverse("zone_form", kwargs={"id": "new", "org_id": form.instance.pk}) )
    else:
        form = OrganizationForm(instance=org)
    return {
        'form': form
    } 


@login_required
@render_to("central/zone_form.html")
def zone_form(request, org_id=None, id=None):
    org = get_object_or_404(Organization, pk=org_id)
    if not org.is_member(request.user):
        return HttpResponseNotAllowed("You do not have permissions for this organization.")
    if id != "new":
        zone = get_object_or_404(Zone, pk=id)
        if org.zones.filter(pk=zone.pk).count() == 0:
            return HttpResponseNotAllowed("This organization does not have permissions for this zone.")
    else:
        zone = None
    if request.method == "POST":
        form = ZoneForm(data=request.POST, instance=zone)
        if form.is_valid():
            form.instance.save()
            org.zones.add(form.instance)
            return HttpResponseRedirect(reverse("homepage"))
    else:
        form = ZoneForm(instance=zone)
    return {
        "form": form
    }


@login_required
@render_to("securesync/facility_admin.html")
def central_facility_admin(request, org_id=None, zone_id=None):
    facilities = Facility.objects.by_zone(zone_id)
    return {
        "zone_id": zone_id,
        "facilities": facilities,
    } 


@login_required
@render_to("securesync/facility_edit.html")
def central_facility_edit(request, org_id=None, zone_id=None, id=None):
    org = get_object_or_404(Organization, pk=org_id)
    if not org.is_member(request.user):
        return HttpResponseNotAllowed("You do not have permissions for this organization.")
    zone = org.zones.get(pk=zone_id)
    if id != "new":
        facil = get_object_or_404(Facility, pk=id)
        if not facil.in_zone(zone):
            return HttpResponseNotAllowed("This facility does not belong to this zone.")
    else:
        facil = None
    if request.method == "POST":
        form = FacilityForm(data=request.POST, instance=facil)
        if form.is_valid():
            form.instance.zone_fallback = get_object_or_404(Zone, pk=zone_id)
            form.save()
            return HttpResponseRedirect(reverse("central_facility_admin", kwargs={"org_id": org_id, "zone_id": zone_id}))
    else:
        form = FacilityForm(instance=facil)
    return {
        "form": form,
        "zone_id": zone_id,
    }

@render_to("central/glossary.html")
def glossary(request):
    return {}


@login_required
def crypto_login(request):
    if not request.user.is_superuser:
        return HttpResponseNotAllowed()
    ip = request.GET.get("ip", "")
    if not ip:
        return HttpResponseNotFound("Please specify an IP (as a GET param).")
    host = "http://%s/" % ip
    client = SyncClient(host=host, require_trusted=False)
    if client.test_connection() != "success":
        return HttpResponse("Unable to connect to a KA Lite server at %s" % host)
    client.start_session() 
    if not client.session or not client.session.client_nonce:
        return HttpResponse("Unable to establish a session with KA Lite server at %s" % host)
    return HttpResponseRedirect("%ssecuresync/cryptologin/?client_nonce=%s" % (host, client.session.client_nonce))

    <|MERGE_RESOLUTION|>--- conflicted
+++ resolved
@@ -58,10 +58,6 @@
 def landing_page(request):
     feed = FeedListing.objects.order_by('-posted_date')[:5]
     return {"feed": feed,
-<<<<<<< HEAD
-            "central_server_host": settings.CENTRAL_SERVER_HOST,
-=======
->>>>>>> c22e0d87
             "central_contact_email": settings.CENTRAL_CONTACT_EMAIL,
             "wiki_url": settings.CENTRAL_WIKI_URL}
 
