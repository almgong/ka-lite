--- conflicted
+++ resolved
@@ -62,18 +62,12 @@
     def send(self, request):
         to_email = self.email_to_invite
         sender = settings.CENTRAL_FROM_EMAIL
-<<<<<<< HEAD
-        cdict = {
-            'organization': self.organization,
-            'invited_by': self.invited_by,
-=======
         import pdb; pdb.set_trace()
         cdict = {
             'organization': self.organization,
             'invited_by': self.invited_by,
             'central_server_host': request.META['HTTP_HOST'], # for central server actions, determine DYNAMICALLY to be safe
 
->>>>>>> 14608928
         }
         # Invite an existing user
         if User.objects.filter(email=to_email).count() > 0:
