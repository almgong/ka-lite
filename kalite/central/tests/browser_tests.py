"""
These will be run when you run "manage.py test [central].
These require a test server to be running, and multiple ports
  need to be available.  Run like this:
./manage.py test central --liveserver=localhost:8004-8010
".
"""

#import logging
#from selenium import webdriver
#from selenium.common.exceptions import NoSuchElementException

from django.contrib.auth.models import User

import settings
from utils.testing import central_only, KALiteCentralBrowserTestCase


@central_only
class SuperUserTest(KALiteCentralBrowserTestCase):
    """Log in the super user"""

    def test_superuser_login(self):
        """
        Tests that an existing admin user can log in.
        """

        self.login_user(self.admin_user.username, "test")


@central_only
class OrgUserRegistrationTest(KALiteCentralBrowserTestCase):
    user_email = "test_user@nowhere.com"
    password   = "password"

    def test_user_register(self):
        """Tests that a user can register"""
         
        self.register_user(username=self.user_email, password=self.password)


@central_only
class UserRegistrationCaseTest(KALiteCentralBrowserTestCase):
    user_email = "test_user@nowhere.com"
    password   = "password"

    def test_register_login_exact(self):
        """Tests that a user can login with the exact same email address as registered"""
         
        # Register user in one case
        self.register_user(username=self.user_email.lower(), password=self.password)
        self.activate_user(username=self.user_email.lower())

        # Login in the same case
        self.login_user(username=self.user_email.lower(), password=self.password)
        self.logout_user()

        
    def test_login_mixed(self):
        """Tests that a user can login with the uppercased version of the email address that was registered"""
         
        # Register user in one case
        self.register_user(username=self.user_email.lower(), password=self.password)
        self.activate_user(username=self.user_email.lower())

        # Login in the same case
        self.login_user(username=self.user_email.upper(), password=self.password)
        self.logout_user()
        
<<<<<<< HEAD
        # Make sure that the page changed to the admin homepage
        self.assertTrue(self.wait_for_page_change(register_url), "RETURN causes page to change")
        self.assertIn(reverse("registration_complete"), self.browser.current_url, "Register browses to thank you page" )
        self.assertIn("Registration complete", self.browser.title, "Check registration complete title")
=======

    def test_register_mixed(self):
        """Tests that a user cannot re-register with the uppercased version of an email address that was registered"""
         
        # Register user in one case
        self.register_user(username=self.user_email.lower(), password=self.password)
        self.activate_user(username=self.user_email.lower())

        # Try to register again in a different case
        self.register_user(username=self.user_email.upper(), password=self.password, expect_success=False)

        text_box = self.browser.find_element_by_id("id_email") # form element        
        error    = text_box.parent.find_elements_by_class_name("errorlist")[-1]
        self.assertIn("This email address is already in use.", error.text, "Check 'email is in use' error.")


    def test_login_two_users_different_cases(self):
        """Tests that a user cannot re-register with the uppercased version of an email address that was registered"""
        
        user1_uname = self.user_email.lower()
        user2_uname = "a"+self.user_email.lower()
        user1_password = self.password
        user2_password = "a"+self.password
        user1_fname = "User1"
        user2_fname = "User2"
        
        # Register & activate two users with different usernames / emails
        self.register_user(username=user1_uname, password=user1_password, first_name=user1_fname)
        self.activate_user(username=user1_uname)
        self.login_user(   username=user1_uname, password=user1_password)
        self.logout_user()
        
        self.register_user(username=user2_uname, password=user2_password, first_name=user2_fname)
        self.activate_user(username=user2_uname)
        self.login_user(   username=user2_uname, password=user2_password)
        self.logout_user()
        
        # Change the second user to be a case-different version of the first user
        user2 = User.objects.get(username=user2_uname)
        user2_uname = user1_uname.upper()
        user2.username = user2_uname
        user2.email = user2_uname
        user2.save()
        
        # First, make sure that user 1 can only log in with user 1's email/password
        self.login_user( username=user1_uname, password=user1_password) # succeeds
        errors = self.browser.find_elements_by_class_name("login_error")
        self.assertEqual(len(errors), 0, "No login errors on successful login.")
        self.logout_user()
        
        self.login_user( username=user2_uname, password=user1_password, expect_success=False) # fails
        errors = self.browser.find_elements_by_class_name("login_error")
        self.assertEqual(len(errors), 1, "Login errors on failed login.")
        self.assertIn("Incorrect user name or password", errors[0].text, "Error text on failed login.")
        
        # Now, check the same in the opposite direction.
        self.login_user( username=user2_uname, password=user2_password) # succeeds
        errors = self.browser.find_elements_by_class_name("login_error")
        self.assertEqual(len(errors), 0, "No login errors on successful login.")
        self.logout_user()

        self.login_user( username=user1_uname, password=user2_password, expect_success=False) # fails
        errors = self.browser.find_elements_by_class_name("login_error")
        self.assertEqual(len(errors), 1, "Login errors on failed login.")
        self.assertIn("Incorrect user name or password", errors[0].text, "Error text on failed login.")
>>>>>>> 873acd2c
<|MERGE_RESOLUTION|>--- conflicted
+++ resolved
@@ -67,12 +67,6 @@
         self.login_user(username=self.user_email.upper(), password=self.password)
         self.logout_user()
         
-<<<<<<< HEAD
-        # Make sure that the page changed to the admin homepage
-        self.assertTrue(self.wait_for_page_change(register_url), "RETURN causes page to change")
-        self.assertIn(reverse("registration_complete"), self.browser.current_url, "Register browses to thank you page" )
-        self.assertIn("Registration complete", self.browser.title, "Check registration complete title")
-=======
 
     def test_register_mixed(self):
         """Tests that a user cannot re-register with the uppercased version of an email address that was registered"""
@@ -137,5 +131,4 @@
         self.login_user( username=user1_uname, password=user2_password, expect_success=False) # fails
         errors = self.browser.find_elements_by_class_name("login_error")
         self.assertEqual(len(errors), 1, "Login errors on failed login.")
-        self.assertIn("Incorrect user name or password", errors[0].text, "Error text on failed login.")
->>>>>>> 873acd2c
+        self.assertIn("Incorrect user name or password", errors[0].text, "Error text on failed login.")