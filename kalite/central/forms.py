from django import forms
from django.forms import ModelForm

from central.models import Organization, OrganizationInvitation



class OrganizationForm(ModelForm):
    class Meta:
        model = Organization
        fields = ('name', 'description', 'url', 'number', 'address', 'country')


<<<<<<< HEAD
=======
class ZoneForm(ModelForm):
    class Meta:
        model = Zone
        fields = ('name', 'description')


>>>>>>> 914e3610
class OrganizationInvitationForm(ModelForm):
    class Meta:
        model = OrganizationInvitation
        fields = ('email_to_invite', 'invited_by', 'organization')
        widgets = {
            'invited_by': forms.HiddenInput(),
            'organization': forms.HiddenInput(),
        }

    def clean(self):
        email_to_invite = self.cleaned_data.get('email_to_invite')
        organization = self.cleaned_data.get('organization')
        user = self.cleaned_data.get('invited_by')

        if email_to_invite == user.email:
            raise forms.ValidationError("You are already a part of this organization.")
        if OrganizationInvitation.objects.filter(organization=organization, email_to_invite=email_to_invite).count() > 0:
            raise forms.ValidationError("You have already sent an invitation email to this user.")

        return self.cleaned_data<|MERGE_RESOLUTION|>--- conflicted
+++ resolved
@@ -2,7 +2,6 @@
 from django.forms import ModelForm
 
 from central.models import Organization, OrganizationInvitation
-
 
 
 class OrganizationForm(ModelForm):
@@ -11,15 +10,6 @@
         fields = ('name', 'description', 'url', 'number', 'address', 'country')
 
 
-<<<<<<< HEAD
-=======
-class ZoneForm(ModelForm):
-    class Meta:
-        model = Zone
-        fields = ('name', 'description')
-
-
->>>>>>> 914e3610
 class OrganizationInvitationForm(ModelForm):
     class Meta:
         model = OrganizationInvitation
