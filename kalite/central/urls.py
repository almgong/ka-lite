from django.http import HttpResponseRedirect
from django.conf.urls.defaults import patterns, include, url
from django.contrib import admin

import settings
import securesync.urls
from feeds import RssSiteNewsFeed, AtomSiteNewsFeed


admin.autodiscover()

<<<<<<< HEAD
def redirect_to(self, url, wurl=""):
    return HttpResponseRedirect(url + wurl)


=======
def redirect_to(self, base_url, path=""):
    return HttpResponseRedirect(base_url + path)
    
>>>>>>> 3993c81c
urlpatterns = patterns('',
    url(r'^admin/', include(admin.site.urls)),
    url(r'^images/(.+)$', lambda request, path: HttpResponseRedirect('/static/images/' + path)),
    url(r'^securesync/', include(securesync.urls)),
)

urlpatterns += patterns('',
    url(r'^%s(?P<path>.*)$' % settings.MEDIA_URL[1:], 'django.views.static.serve', {
        'document_root': settings.MEDIA_ROOT,
    }),
    url(r'^%s(?P<path>.*)$' % settings.STATIC_URL[1:], 'django.views.static.serve', {
        'document_root': settings.STATIC_ROOT,
    }),
)
   
# Javascript translations
urlpatterns += patterns('',
    (r'^jsi18n/$', 'django.views.i18n.javascript_catalog', {'packages': ('ka-lite.locale')}, 'i18n_javascript_catalog'),
)

urlpatterns += patterns('central.views',
    url(r'^$', 'homepage', {}, 'homepage'), 
    url(r'^delete_admin/(?P<org_id>\w+)/(?P<user_id>\w+)/$', 'delete_admin', {}, 'delete_admin'), 
    url(r'^delete_invite/(?P<org_id>\w+)/(?P<invite_id>\w+)/$', 'delete_invite', {}, 'delete_invite'), 
    url(r'^accounts/', include('registration.urls')),

    url(r'^organization/(?P<id>\w+)/$', 'organization_form', {}, 'organization_form'),
    url(r'^organization/(?P<org_id>\w+)/zone/(?P<id>\w+)/$', 'zone_form', {}, 'zone_form'),
    url(r'^organization/invite_action/(?P<invite_id>\w+)/$', 'org_invite_action', {}, 'org_invite_action'),
    url(r'^organization/(?P<org_id>\w+)/zone/(?P<zone_id>\w+)/facility/$', 'central_facility_admin', {}, 'central_facility_admin'),
    url(r'^organization/(?P<org_id>\w+)/zone/(?P<zone_id>\w+)/facility/new/$', 'central_facility_edit', {"id": "new"}, 'central_facility_add'),
    url(r'^organization/(?P<org_id>\w+)/zone/(?P<zone_id>\w+)/facility/(?P<id>\w+)/$', 'central_facility_edit', {}, 'central_facility_edit'),
    url(r'^cryptologin/$', 'crypto_login', {}, 'crypto_login'), 

    url(r'^glossary/$', 'glossary', {}, 'glossary'),
    url(r'^addsubscription/$', 'add_subscription', {}, 'add_subscription'),
    url(r'^feeds/rss/$', RssSiteNewsFeed(), {}, 'rss_feed'),
    url(r'^feeds/atom/$', AtomSiteNewsFeed(), {}, 'atom_feed'),
    url(r'^faq/', include('faq.urls')),

    url(r'^contact/', include('contact.urls')),
    url(r'^install/$', 'install_wizard', {}, 'install_wizard'),
<<<<<<< HEAD
    url(r'^wiki/(?P<wurl>\w+)/$', redirect_to, {'url': settings.CENTRAL_WIKI_URL}),
    url(r'^about/$', redirect_to, { 'url': 'http://learningequality.org/' }),
    url(r'^download/kalite/(?P<args>.*)/$', 'download_kalite', {"argnames": ["platform", "locale", "zone_id", "n_certs"]}, 'download_kalite'),
)

=======
    url(r'^wiki/(?P<path>\w+)/$', redirect_to, {'base_url': settings.CENTRAL_WIKI_URL}),
    url(r'^about/$', redirect_to, { 'base_url': 'http://learningequality.org/' }),
)   
   
>>>>>>> 3993c81c
handler404 = 'central.views.handler_404'
handler500 = 'central.views.handler_500'
<|MERGE_RESOLUTION|>--- conflicted
+++ resolved
@@ -9,16 +9,9 @@
 
 admin.autodiscover()
 
-<<<<<<< HEAD
-def redirect_to(self, url, wurl=""):
-    return HttpResponseRedirect(url + wurl)
-
-
-=======
 def redirect_to(self, base_url, path=""):
     return HttpResponseRedirect(base_url + path)
     
->>>>>>> 3993c81c
 urlpatterns = patterns('',
     url(r'^admin/', include(admin.site.urls)),
     url(r'^images/(.+)$', lambda request, path: HttpResponseRedirect('/static/images/' + path)),
@@ -61,17 +54,11 @@
 
     url(r'^contact/', include('contact.urls')),
     url(r'^install/$', 'install_wizard', {}, 'install_wizard'),
-<<<<<<< HEAD
-    url(r'^wiki/(?P<wurl>\w+)/$', redirect_to, {'url': settings.CENTRAL_WIKI_URL}),
-    url(r'^about/$', redirect_to, { 'url': 'http://learningequality.org/' }),
     url(r'^download/kalite/(?P<args>.*)/$', 'download_kalite', {"argnames": ["platform", "locale", "zone_id", "n_certs"]}, 'download_kalite'),
+
+    url(r'^wiki/(?P<path>\w+)/$', redirect_to, {'base_url': settings.CENTRAL_WIKI_URL}),
+    url(r'^about/$', redirect_to, { 'base_url': 'http://learningequality.org/' }),
 )
 
-=======
-    url(r'^wiki/(?P<path>\w+)/$', redirect_to, {'base_url': settings.CENTRAL_WIKI_URL}),
-    url(r'^about/$', redirect_to, { 'base_url': 'http://learningequality.org/' }),
-)   
-   
->>>>>>> 3993c81c
 handler404 = 'central.views.handler_404'
-handler500 = 'central.views.handler_500'
+handler500 = 'central.views.handler_500'