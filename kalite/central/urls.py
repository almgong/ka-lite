from django.http import HttpResponseRedirect
from django.conf.urls.defaults import patterns, include, url
from django.contrib import admin

import coachreports.urls
import control_panel.urls
import securesync.urls
from kalite import settings
from feeds import RssSiteNewsFeed, AtomSiteNewsFeed


admin.autodiscover()

def redirect_to(self, base_url, path=""):
    return HttpResponseRedirect(base_url + path)

urlpatterns = patterns('',
    url(r'^admin/', include(admin.site.urls)),
    url(r'^images/(.+)$', lambda request, path: HttpResponseRedirect('/static/images/' + path)),
    url(r'^securesync/', include(securesync.urls)),
)

urlpatterns += patterns('',
    url(r'^%s(?P<path>.*)$' % settings.MEDIA_URL[1:], 'django.views.static.serve', {
        'document_root': settings.MEDIA_ROOT,
    }),
    url(r'^%s(?P<path>.*)$' % settings.STATIC_URL[1:], 'django.views.static.serve', {
        'document_root': settings.STATIC_ROOT,
    }),
)

# Javascript translations
urlpatterns += patterns('',
    (r'^jsi18n/$', 'django.views.i18n.javascript_catalog', {'packages': ('ka-lite.locale')}, 'i18n_javascript_catalog'),
)

urlpatterns += patterns('central.views',
    url(r'^$', 'homepage', {}, 'homepage'),
    url(r'^delete_admin/(?P<org_id>\w+)/(?P<user_id>\w+)/$', 'delete_admin', {}, 'delete_admin'),
    url(r'^delete_invite/(?P<org_id>\w+)/(?P<invite_id>\w+)/$', 'delete_invite', {}, 'delete_invite'),
    url(r'^accounts/', include('registration.urls')),

    # Organization
    url(r'^organization/$', 'org_management', {}, 'org_management'),
    url(r'^organization/(?P<org_id>\w+)/$', 'organization_form', {}, 'organization_form'),
    url(r'^organization/invite_action/(?P<invite_id>\w+)/$', 'org_invite_action', {}, 'org_invite_action'),

    # Zone, facility, device
    url(r'^organization/(?P<org_id>\w+)/', include(control_panel.urls)),

    # Reporting
    url(r'^coachreports/', include(coachreports.urls)),

    url(r'^cryptologin/$', 'crypto_login', {}, 'crypto_login'),
    url(r'^glossary/$', 'glossary', {}, 'glossary'),
    url(r'^addsubscription/$', 'add_subscription', {}, 'add_subscription'),
    url(r'^feeds/rss/$', RssSiteNewsFeed(), {}, 'rss_feed'),
    url(r'^feeds/atom/$', AtomSiteNewsFeed(), {}, 'atom_feed'),
    url(r'^faq/', include('faq.urls')),

    url(r'^contact/', include('contact.urls')),
    url(r'^wiki/(?P<path>\w+)/$', redirect_to, {'base_url': settings.CENTRAL_WIKI_URL}, 'wiki'),
    url(r'^about/$', redirect_to, { 'base_url': 'http://learningequality.org/' }, 'about'),
)

<<<<<<< HEAD
=======
handler403 = 'central.views.handler_403'
>>>>>>> 7d543692
handler404 = 'central.views.handler_404'
handler500 = 'central.views.handler_500'
<|MERGE_RESOLUTION|>--- conflicted
+++ resolved
@@ -63,9 +63,6 @@
     url(r'^about/$', redirect_to, { 'base_url': 'http://learningequality.org/' }, 'about'),
 )
 
-<<<<<<< HEAD
-=======
 handler403 = 'central.views.handler_403'
->>>>>>> 7d543692
 handler404 = 'central.views.handler_404'
 handler500 = 'central.views.handler_500'
