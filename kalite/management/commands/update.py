--- conflicted
+++ resolved
@@ -18,13 +18,10 @@
 import settings
 from securesync.models import Device
 from settings import LOG as logging
-<<<<<<< HEAD
 from updates.utils import UpdatesStaticCommand
 from utils import crypto
 from utils.general import ensure_dir
-=======
 from utils.platforms import is_windows, platform_script_extension
->>>>>>> f4d8dfd4
 
 
 def call_outside_command_with_output(base_path, command, *args, **kwargs):
@@ -237,9 +234,8 @@
         self.move_files()
 
         # Validation & confirmation
-<<<<<<< HEAD
         self.next_stage("Testing the updated server")
-#        if platform.system() == "Windows":  # In Windows. serverstart is not async
+#        if is_windows():  # In Windows. serverstart is not async
         self.test_server_weak()
 #        else:
 #            self.test_server_full(test_port=test_port)
@@ -247,12 +243,6 @@
         #raise CommandError("Don't replace--I need this code!")
 
         self.next_stage("Replacing the current server with the updated server")
-=======
-        if is_windows():  # In Windows. serverstart is not async
-            self.test_server_weak()
-        else:
-            self.test_server_full(test_port=test_port)
->>>>>>> f4d8dfd4
         self.move_to_final(interactive)
 
         self.next_stage("Starting the updated server")
@@ -578,11 +568,7 @@
         # OK, don't actually kill it--just move it
         if os.path.exists(self.dest_dir):
             try:
-<<<<<<< HEAD
-                if platform.system() == "Windows" and in_place_move:
-=======
-                if is_windows() and self.current_dir == self.dest_dir:
->>>>>>> f4d8dfd4
+                if is_windows() and in_place_move:
                     # We know this will fail, so rather than get in an intermediate state,
                     #   just move right to the compensatory mechanism.
                     raise Exception("Windows sucks.")
@@ -688,10 +674,6 @@
         elif len(cmd)==1:
             cmd = cmd[0]
         else:
-<<<<<<< HEAD
-            raise CommandError("No command found? (%s @ %s)" % (cmd_glob, location))
-=======
             cmd = None
             logging.warn("No command found: (%s in %s)" % (cmd_glob, location))
->>>>>>> f4d8dfd4
         return cmd