import git
import os
import glob
import platform
import requests
import shutil
import sys
import subprocess
import tempfile
import urllib
import zipfile
from functools import partial
from optparse import make_option
from zipfile import ZipFile, ZIP_DEFLATED

from django.core.management import call_command
from django.core.management.base import BaseCommand, CommandError

import settings
from securesync.models import Device
from settings import LOG as logging
from updates.utils import UpdatesStaticCommand
from utils import crypto
from utils.django_utils import call_outside_command_with_output
from utils.general import ensure_dir
from utils.platforms import is_windows, system_script_extension, system_specific_unzipping, _default_callback_unzip


class Command(UpdatesStaticCommand):
    help = "Create a zip file with all code, that can be unpacked anywhere."

    option_list = BaseCommand.option_list + (
        make_option('-r', '--repo',
            action='store',
            dest='repo',
            default=None,
            help='Git REPO to pull from',
            metavar="REPO"),
        make_option('-f', '--file',
            action='store',
            dest='zip_file',
            default=None,
            help='FILE to unzip from',
            metavar="FILE"),
        make_option('-u', '--url',
            action='store',
            dest='url',
            default=None,
            help='URL to download from',
            metavar="URL"),
        make_option('-p', '--port',
            action='store',
            dest='test_port',
            default=9157,  # 'Random' test port.  Hopefully open!
            help='PORT where we can test KA Lite',
            metavar="PORT"),
        make_option('-i', '--interactive',
            action="store_true",
            dest="interactive",
            default=False,
            help="Display interactive prompts"),
        )

    signature_filename = "zip_signature.txt"
    inner_zip_filename = "kalite.zip"

    def handle(self, *args, **options):

        if len(args)==1 and args[0]== "test":
            # Callback for "weak" test--checks at least that the django project compiles (local_settings is OK)
            sys.stdout.write("Success!\n")
            exit(0)

        try:
            if options.get("repo", None):
                # Specified a repo
                self.update_via_git(**options)

            elif options.get("zip_file", None):
                # Specified a file
                if not os.path.exists(options.get("zip_file")):
                    raise CommandError("Specified zip file does not exist: %s" % options.get("zip_file"))
                self.update_via_zip(**options)

            elif options.get("url", None):
                self.update_via_zip(**options)
        
            elif os.path.exists(settings.PROJECT_PATH + "/../.git"):
                # Without params, if we detect a git repo, try git
                self.update_via_git(**options)

            elif len(args) > 1:
                raise CommandError("Too many command-line arguments.")

            elif len(args) == 1:
                # Specify zip via first command-line arg
                if options['zip_file'] is not None:
                    raise CommandError("Cannot specify a zipfile as unnamed and named command-line arguments at the same time.")
                options['zip_file'] = args[0]
                self.update_via_zip(**options)

            else:
                # No params, no git repo: try to get a file online.
                zip_file = tempfile.mkstemp()[1]
                for url in ["http://%s/api/download/kalite/latest/%s/%s/" % (settings.CENTRAL_SERVER_HOST, platform.system().lower(), "en")]:
                    logging.info("Downloading repo snapshot from %s to %s" % (url, zip_file))
                    try:
                        urllib.urlretrieve(url, zip_file)
                        sys.stdout.write("success @ %s\n" % url)
                        break;
                    except Exception as e:
                        logging.debug("Failed to get zipfile from %s: %s" % (url, e))
                        continue
                options["zip_file"] = zip_file
                self.update_via_zip(**options)
        except Exception as e:
            if self.started():
                self.cancel(notes=str(e))
            raise CommandError(str(e))

        assert not self.started(), "Subroutines should complete() if they start()!"


    def update_via_git(self, repo=".", *args, **kwargs):
        """
        Full update via git
        """
        self.stages = [
            "git pull", 
            "syncdb",
        ]

<<<<<<< HEAD
        try:
            # Step 1: update via git repo
            self.start(notes = "Updating via git; repo=%s" % (repo or "[default]") )
            self.stdout.write(git.Repo(repo).git.pull() + "\n")
        
            # step 2: syncdb
            self.next_stage()
            call_command("syncdb", migrate=True)

            # Done!
            self.complete()
        except Exception as e:
            self.cancel()
            raise CommandError(str(e))

=======
    def update_via_git(self, repo=".", *args, **kwargs):
        # Step 1: update via git repo
        sys.stdout.write("Updating via git repo: %s\n" % repo)
        self.stdout.write(git.Repo(repo).git.pull() + "\n")
        # since we're updating into the same directory, need to clear the old pyc files
        call_command("clean_pyc")
        # call syncdb, then migrate with merging enabled (in case there were any out-of-order migration files)
        call_command("syncdb")
        call_command("migrate", merge=True)
>>>>>>> fbb48f73

    def update_via_zip(self, zip_file=None, url=None, interactive=True, test_port=8008, *args, **kwargs):
        """
        """
        assert (zip_file or url) and not (zip_file and url)

        if not self.kalite_is_installed():
            raise CommandError("KA Lite not yet installed; cannot update.  Please install KA Lite first, then update.\n")

        self.stages = [
            "download_zip" if url else "validate_zip",
            "get_options",
            "verify_zip",
            "unpack_zip_file",
            "copy in data",
            "update_local_settings",
            "move_files",
            "test_server",
            "move_to_final",
            "start_server",
        ]

        # current_dir === base dir for current installation
        self.current_dir = os.path.realpath(settings.PROJECT_PATH + "/../")

        if url:
            self.start(notes="Downloading zip file from %s" % url)
            zip_file = self.download_zip(url)
        else:
            self.start(notes="Validating zip file.")
            self.validate_zip(zip_file)

        # Prep
        self.next_stage(notes="Getting options")
        self.print_header()
        self.get_dest_dir(
            zip_name=os.path.splitext(os.path.split(zip_file)[1])[0],
            interactive=interactive
        )
        self.get_move_videos(interactive)

        # Work
        self.next_stage(notes="Verifying the integrity of the zip file.")
        zip_file = self.verify_inner_zip(zip_file)  # switch outer for inner zip

        self.next_stage(notes="Extracting files from zip")
        self.extract_files(zip_file)

        self.next_stage(notes="Copying database data")
        self.copy_in_data()

        self.next_stage(notes="Updating local settings")
        self.update_local_settings()

        self.next_stage(notes="Moving video files")
        self.move_files()

        # Validation & confirmation
        self.next_stage("Testing the updated server")
#        if is_windows():  # In Windows. serverstart is not async
        self.test_server_weak()
#        else:
#            self.test_server_full(test_port=test_port)

        #raise CommandError("Don't replace--I need this code!")

        self.next_stage("Replacing the current server with the updated server")
        self.move_to_final(interactive)

        self.next_stage("Starting the updated server")
        self.start_server()

        self.print_footer()

        self.complete()


    def download_zip(self, url):
        response = requests.get(url)
        zip_file = tempfile.mkstemp()[1]
        with open(zip_file,"wb") as fp:
            fp.write(response.content)
        self.validate_zip(zip_file)
        return zip_file


    def validate_zip(self, zip_file):
        """
        Peek inside.  If it has the signature of the zip, then unpack and replace.
        """
        if not os.path.exists(zip_file):
            raise CommandError("Zip file doesn't exist.")
        return True

    def verify_inner_zip(self, zip_file):
        """
        Extract contents of outer zip, verify the inner zip
        """
        zip = ZipFile(zip_file, "r")
        nfiles = len(zip.namelist())
        for fi,afile in enumerate(zip.namelist()):
            zip.extract(afile, path=self.working_dir)

        self.signature_file = os.path.join(self.working_dir, Command.signature_filename)
        self.inner_zip_file = os.path.join(self.working_dir, Command.inner_zip_filename)
        key = Device.get_central_server().get_key()
        lines = open(self.signature_file, "r").read().split("\n")
        chunk_size = int(lines.pop(0))
        if not key.verify_large_file(self.inner_zip_file, signature=lines, chunk_size=chunk_size):
            raise Exception("Failed to verify inner zip file.")
        return self.inner_zip_file

    def print_header(self):
        """Start the output with some informative header"""
        sys.stdout.write("\n")
        sys.stdout.write("*"*50 + "\n")
        sys.stdout.write("*\n")
        sys.stdout.write("* Upgrade KA Lite!\n")
        sys.stdout.write("*\n")
        sys.stdout.write("*\tCurrent install directory: %s\n" % self.current_dir)


    def get_dest_dir(self, zip_name, interactive=True):
        """Prompt for a destination, providing some easy options"""

        neighbor_dir = os.path.realpath(self.current_dir + "/../" + zip_name)

        if interactive:
            sys.stdout.write("*\n")
            sys.stdout.write("* Where would you like to install your KA Lite ugrade to?\n")
            sys.stdout.write("*\t0 : replace the current installation (%s)\n" % self.current_dir)
            sys.stdout.write("*\t1 : %s\n" % self.neighbor_dir)
            sys.stdout.write("*\tOr any other path\n")
            sys.stdout.write("*\n")

        working_dir = "" if interactive else tempfile.mkdtemp()
        dest_dir = "" if interactive else self.current_dir#(tempfile.mkdtemp() if settings.DEBUG else self.current_dir)
        while not dest_dir:
            dest_dir=raw_input("*\tEnter a number, or path: ").strip()

            if dest_dir=="0":
                dest_dir = self.current_dir
                working_dir = tempfile.mkdtemp()
            elif dest_dir=="1":
                dest_dir = self.neighbor_dir
                working_dir = tempfile.mkdtemp()# if not settings.DEBUG else dest_dir # speedup for debug
            elif dest_dir=="2":
                dest_dir = tempfile.mkdtemp()
                working_dir = dest_dir
            else:
                working_dir = tempfile.mkdtemp()
            if os.path.exists(dest_dir):# and dest_dir != self.current_dir:
                ans = ""
                while ans not in ["y","n"]:
                    ans = raw_input("*\tDestination directory exists; replace? [y/n]: ").strip().lower()
                if ans=="y":
                    break         # got it!
                else:
                    dest_dir = "" # try again

        self.dest_dir = os.path.realpath(dest_dir)
        self.working_dir = os.path.realpath(working_dir)


    def get_move_videos(self, interactive=True):
        """See whether the user wants to move video files, or to keep them in the existing location.

        Note that we have some meaningful cases where we don't need to prompt the user to set this."""

        self.videos_inside_install = -1 != settings.CONTENT_ROOT.find(self.current_dir)
        if not self.videos_inside_install:
            self.move_videos = "n" # videos exist outside of this install, continue that way

        elif self.dest_dir == self.current_dir or not interactive:
            self.move_videos = "y" # You HAVE to move videos

        # Ask if we want to move videos
        else:
            move_videos = ""
            while move_videos not in ["y","n"]:
                move_videos = raw_input("*\tMove movie files from old install to new? [y/n]: ").strip().lower()

            self.move_videos = move_videos


    def _callback_unzip(self, afile, fi, nfiles):
        _default_callback_unzip(afile, fi, nfiles)
        if fi > 0 and fi % round(nfiles/10) == 0:
            pct_done = (fi + 1.)/nfiles * 100.
            self.update_stage(stage_percent=pct_done/100.)

    def extract_files(self, zip_file):
        """Extract all files to a temp location"""

        sys.stdout.write("*\n")
        sys.stdout.write("* temp location == %s\n" % self.working_dir)
        sys.stdout.write("* Extracting all files to a temporary location; please wait...")
        sys.stdout.flush()

        # Speedup debug by not extracting when path exists and it's not empty.
        #   Works because we don't use a randomly generated temp name in debug mode.
        if settings.DEBUG and os.path.exists(self.working_dir + "/install.sh"):
            sys.stdout.write("** NOTE ** NOT EXTRACTING IN DEBUG MODE")
            return

        try:
            system_specific_unzipping(
                zip_file=zip_file, 
                dest_dir=self.working_dir,
                callback = self._callback_unzip,
            )
            sys.stdout.write("\n")
        except Exception as e:
            raise CommandError("Error unzipping %s: %s" % (zip_file, e))

        # Error checking (successful unpacking would skip all the following logic.)
        if not os.path.exists(self.working_dir + "/kalite/"):
            subdirs = os.listdir(self.working_dir)

            if len(subdirs) == 1:
                # This happens if zip was downloaded from git, rather than being created through the zip_kalite command.
                self.working_dir += "/" + subdirs[0] + "/"
                sys.stdout.write("Note: found a git-based package.  Updating working dir to %s\n" % self.working_dir)

            else:
                # Unexpected situation: no kalite dir, and more than one directory.  What could it be?
                raise CommandError("Expected %s to exist, but it doesn't.  Unknown failure in extraction; exiting." % (self.working_dir + "/kalite/"))


    def copy_in_data(self):
        """Copy over sqlite3 database, then run syncdb"""

        if settings.DATABASES['default']['ENGINE'] != 'django.db.backends.sqlite3':
            sys.stdout.write("Nothing to do for non-sqlite3 database.\n")
            return
        elif not os.path.exists(settings.DATABASES['default']['NAME']):
            sys.stdout.write("KA Lite not yet installed; no data to copy.\n")
            return
        else:
            # Copy over data for sqlite
            sys.stdout.write("* Copying over database to the server update location\n")
            shutil.copy(settings.DATABASES['default']['NAME'], os.path.realpath(self.working_dir + "/kalite/database/data.sqlite"))

        # Run the syncdb
        sys.stdout.write("* Syncing database...")
        sys.stdout.flush()
        out = call_outside_command_with_output("migrate", manage_py_dir=os.path.join(self.working_dir, "kalite"))
        out = call_outside_command_with_output("syncdb", migrate=True, manage_py_dir=os.path.join(self.working_dir, "kalite"))
        sys.stdout.write("\n")


    def update_local_settings(self):
        """Combine the old and new local settings (put new last, so that they have precedence)"""

        sys.stdout.write("* Updating local settings\n")

        # Include the old local_settings.py
        cur_ls_file = settings.PROJECT_PATH + "/local_settings.py"
        if os.path.exists(cur_ls_file):
            fh = open(cur_ls_file, "r")
            cur_ls = fh.read()
            fh.close()
        else:
            cur_ls = ""

        # Read any new
        new_ls_file = self.working_dir + "/kalite/local_settings.py"
        if os.path.exists(new_ls_file):
            fh = open(new_ls_file, "r")
            new_ls = fh.read()
            fh.close()
        else:
            new_ls = ""

        # Create combination: package local_settings override current local_settings
        fh = open(self.working_dir + "/kalite/local_settings.py", "w")
        fh.write(cur_ls + "\n" + new_ls)
        fh.close()


    def move_files(self):
        """If necessary (determined previously), move video files on disk.
        Otherwise, write into local_settings."""

        # Move over videos
        if self.move_videos == "y":
            if os.path.exists(settings.CONTENT_ROOT):
                video_files = set(glob.glob(settings.CONTENT_ROOT + '*')) - set((settings.CONTENT_ROOT + "note.txt",))
            else:
                video_files = set()
            sys.stdout.write("* Moving over %d files (videos and thumbnails)\n" % len(video_files))
            if not os.path.exists(self.working_dir + "/content/"):
                os.mkdir(self.working_dir + "/content/")
            for video_file in video_files:
                shutil.move(video_file, self.working_dir + "/content/" + os.path.split(video_file)[1])

        else:  # write (append)
            fh = open(self.working_dir + "/kalite/local_settings.py", "a")
            fh.write("\nCONTENT_ROOT = '%s'\n" % settings.CONTENT_ROOT)
            fh.close()

        # Move inner zip file
        if not os.path.exists(self.inner_zip_file) or not os.path.exists(self.signature_file):
            sys.stderr.write("\tCould not find inner zip file / signature file for storage.  Continuing...\n")
        else:
            try:
                zip_dir = os.path.join(self.working_dir, "kalite", "static", "zip")
                ensure_dir(zip_dir)
                shutil.move(self.inner_zip_file, os.path.join(zip_dir, os.path.basename(self.inner_zip_file)))
                shutil.move(self.signature_file, os.path.join(zip_dir, os.path.basename(self.signature_file)))
            except Exception as e:
                sys.stderr.write("\tCould not keep inner zip file / signature for future re-packaging (%s).  Continuing...\n" % e)

    def test_server_weak(self):
        sys.stdout.write("* Testing the new server (simple)\n")

        out = call_outside_command_with_output("update", "test", manage_py_dir=os.path.join(self.working_dir, "kalite"))
        if "Success!" not in out[0]:
            raise CommandError(out[1] if out[1] else out[0])


    def test_server_full(self, test_port=8008):
        """Stop the old server.  Start the new server."""

        sys.stdout.write("* Testing the new server (full)\n")

        # Stop the old server
        stop_cmd = self.get_shell_script("serverstop*", location=self.current_dir + "/kalite/")
        if stop_cmd:
            try:
                p = subprocess.Popen([stop_cmd], shell=False, cwd=os.path.split(stop_cmd)[0], stdout=subprocess.PIPE, stderr=subprocess.PIPE)
                out = p.communicate()
                if out[1]:
                    raise CommandError(out[1])
            except Exception as e:
                sys.stdout.write("Warning: failed stopping the old server: %s\n" % e)


        # Start the server to validate
        start_cmd = self.get_shell_script("serverstart*", location=self.working_dir + "/kalite/")
        try:
            p = subprocess.Popen([start_cmd, str(test_port)], shell=False, cwd=os.path.split(start_cmd)[0], stdout=subprocess.PIPE, stderr=subprocess.PIPE)
            out = p.communicate()
            if out[1]:
                raise CommandError(out[1])
        except Exception as e:
            sys.stdout.write("Warning: failed starting the new server: %s\n" % e)

        # Stop the server
        stop_cmd = self.get_shell_script("serverstop*", location=self.working_dir + "/kalite/")
        if stop_cmd:
            try:
                p = subprocess.Popen([stop_cmd], shell=False, cwd=os.path.split(stop_cmd)[0], stdout=subprocess.PIPE, stderr=subprocess.PIPE)
                out = p.communicate()
                if out[1]:
                    raise CommandError(out[1])
            except Exception as e:
                sys.stdout.write("Warning: failed stopping the new server: %s\n" % e)


    def move_to_final(self, interactive=True):
        """Confirm the move to the new location"""

        # Shut down the old server
        self.update_stage(stage_percent=0.5, notes="Stopping server.")
        stop_cmd = self.get_shell_script("stop*", location=self.current_dir)
        p = subprocess.Popen(stop_cmd, shell=False, cwd=os.path.split(stop_cmd)[0], stdout=subprocess.PIPE, stderr=subprocess.PIPE)
        out = p.communicate()
        if out[1]:
            if  "No such process" not in out[1]:
                raise CommandError(out[1])

        # Make sure we know if the current_dir will be changed during process running
        in_place_move = (self.dest_dir == self.current_dir)

        # Double-check if destroying old install
        if in_place_move:
            ans = "" if interactive else "y"
            while ans.lower() not in ["y","n"]:
                ans = raw_input("* Server setup verified; complete by moving to the final destination? [y/n]: ").strip()
            if ans=="n":
                sys.stdout.write("**** Aborting update; new server (with content) can be found at %s\n" % self.working_dir)
                exit()

        # OK, don't actually kill it--just move it
        if os.path.exists(self.dest_dir):
            try:
                if is_windows() and in_place_move:
                    # We know this will fail, so rather than get in an intermediate state,
                    #   just move right to the compensatory mechanism.
                    raise Exception("Windows sucks.")

                tempdir = tempfile.mkdtemp()

                sys.stdout.write("* Moving old directory to a temporary location...\n")
                shutil.move(self.dest_dir, tempdir)

                # Move to the final destination
                sys.stdout.write("* Moving new installation to final position.\n")
                shutil.move(self.working_dir, self.dest_dir)

                if in_place_move:
                    self.current_dir = os.path.realpath(tempdir)


            except Exception as e:
                if str(e) == "Windows sucks.":
                    # We expect this error for Windows (sometimes, see above).
                    sys.stdout.write("Copying contents from temp directory to original directory.\n")
                else:

                    # If the move above fails, then we are in trouble.
                    #   The only way to try and save our asses is to
                    #   move each file from the new installation to the dest location,
                    #   one by one.
                    sys.stdout.write("***** Warning: failed to move: %s to %s:\n" % (self.dest_dir, tempdir))
                    sys.stdout.write("*****        '%s'\n" % e)
                    sys.stdout.write("***** Trying to copy contents into dest_dir\n")

                copy_success = 0  # count the # of files successfully moved over
                for root, dirs, files in os.walk(self.working_dir):
                    # Turn root into a relative path
                    assert root.startswith(self.working_dir), "Root from os.walk should be an absolute path."
                    relpath = root[len(self.working_dir)+1:]

                    # Loop over all directories to create destination directories
                    for d in dirs:
                        drelpath = os.path.join(relpath, d)
                        dabspath = os.path.join(self.dest_dir, drelpath)
                        if not os.path.exists(dabspath):
                            logging.debug("Created directory %s\n" % (dabspath))
                            os.mkdir(dabspath)

                    # Loop over all files, to move them over.
                    for f in files:
                        try:
                            frelpath = os.path.join(relpath, f)
                            shutil.copyfile(
                                os.path.join(self.working_dir, frelpath),
                                os.path.join(self.dest_dir, frelpath),
                            )
                            copy_success += 1
                        except:
                            sys.stderr.write("**** failed to copy %s\n" % os.path.join(self.working_dir, frelpath))
                sys.stdout.write("* Successfully copied %d files into final directory\n" % copy_success)


    def start_server(self, port=None):
        """
        Start the server, for real (not to test) (cron and web server)
        
        Assumes the web server is shut down.
        """
        sys.stdout.write("* Starting the server\n")

        # Start the server to validate
        start_cmd = self.get_shell_script("start*", location=self.dest_dir)
        full_cmd = [start_cmd] if not port else [start_cmd, port]
        p = subprocess.Popen(full_cmd, shell=False, cwd=os.path.split(start_cmd)[0], stdout=subprocess.PIPE, stderr=subprocess.PIPE)
        #out = p.communicate()
        #if out[1]:
        #    raise CommandError(out[1])

        #running_port = out[0].split(" ")[-1]
        #sys.stdout.write("* Server accessible @ port %s.\n" % running_port)
        sys.stdout.write("* Server should be accessible @ port %s.\n" % (port or settings.PRODUCTION_PORT))


    def print_footer(self):
        sys.stdout.write("*\n")
        sys.stdout.write("* Installation complete!\n")
        sys.stdout.write("*"*50 + "\n")

    def kalite_is_installed(self):
        if settings.DATABASES['default']['ENGINE'] != 'django.db.backends.sqlite3':
            return True  # I have no idea, so assume the best.  They updated local_settings and are "sophisticated"

        else:
            return os.path.exists(settings.DATABASES['default']['NAME'])


    def get_shell_script(self, cmd_glob, location=None):
        if not location:
            location = self.working_dir + '/kalite'
        cmd_glob += system_script_extension()

        # Find the command
        cmd = glob.glob(location + "/" + cmd_glob)
        if len(cmd) > 1:
            raise CommandError("Multiple commands found (%s)?  Should choose based on platform, but ... how to do in Python?  Contact us to implement this!" % cmd_glob)
        elif len(cmd)==1:
            cmd = cmd[0]
        else:
            cmd = None
            logging.warn("No command found: (%s in %s)" % (cmd_glob, location))
        return cmd<|MERGE_RESOLUTION|>--- conflicted
+++ resolved
@@ -126,19 +126,25 @@
         Full update via git
         """
         self.stages = [
-            "git pull", 
+            "git pull",
+            "clean_pyc",
             "syncdb",
         ]
 
-<<<<<<< HEAD
         try:
             # Step 1: update via git repo
             self.start(notes = "Updating via git; repo=%s" % (repo or "[default]") )
             self.stdout.write(git.Repo(repo).git.pull() + "\n")
         
-            # step 2: syncdb
+            # step 2: clean_pyc
             self.next_stage()
-            call_command("syncdb", migrate=True)
+            call_command("clean_pyc")
+
+            # step 3: syncdb
+            self.next_stage()
+            # call syncdb, then migrate with merging enabled (in case there were any out-of-order migration files)
+            call_command("syncdb")
+            call_command("migrate", merge=True)
 
             # Done!
             self.complete()
@@ -146,17 +152,6 @@
             self.cancel()
             raise CommandError(str(e))
 
-=======
-    def update_via_git(self, repo=".", *args, **kwargs):
-        # Step 1: update via git repo
-        sys.stdout.write("Updating via git repo: %s\n" % repo)
-        self.stdout.write(git.Repo(repo).git.pull() + "\n")
-        # since we're updating into the same directory, need to clear the old pyc files
-        call_command("clean_pyc")
-        # call syncdb, then migrate with merging enabled (in case there were any out-of-order migration files)
-        call_command("syncdb")
-        call_command("migrate", merge=True)
->>>>>>> fbb48f73
 
     def update_via_zip(self, zip_file=None, url=None, interactive=True, test_port=8008, *args, **kwargs):
         """
