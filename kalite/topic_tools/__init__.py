--- conflicted
+++ resolved
@@ -472,13 +472,8 @@
     video = videos_dict.get(video_id)
 
     # TODO-BLOCKER(jamalex): figure out why this video data is not prestamped, and remove this:
-<<<<<<< HEAD
-    from kalite.updates import stamp_availability_on_video
-    video = stamp_availability_on_video(video)
-=======
     # from kalite.updates import stamp_availability_on_video
     # video = stamp_availability_on_video(video)
->>>>>>> 5fdd2bd7
 
     if not video["available"]:
         if request.is_admin:
@@ -525,9 +520,6 @@
             video_key = video_id_matches.groupdict()['entity_id']
             video_title_dict[video_key] = video_node
 
-<<<<<<< HEAD
-    return video_title_dict
-=======
     return video_title_dict
 
 def convert_leaf_url_to_id(leaf_url):
@@ -536,4 +528,3 @@
     assert(len(leaf_id) == 1), "Something in leaf ID is malformed: %s" % leaf_url
     return leaf_id[0]
 
->>>>>>> 5fdd2bd7
