<form id="coachreport-select-form" class="form-inline">
    <div class="form-group">
<<<<<<< HEAD
        <label for="report-select">{{_ "Report Type" }} ({{ selected }})</label>
        <select id="report-select">
=======
        <label for="report-select">{{_ "Report Type" }}&nbsp;&nbsp;&nbsp;</label>
        <select id="report-select" class="reports-select form-control">
>>>>>>> 65afd0c6
            <option value="tabular" 
            {{#ifcond selected "===" "tabular" }}selected{{/ifcond}}>
                {{_ "Tabular Report" }}
            </option>
            <option value="scatter"
            {{#ifcond selected "===" "scatter" }}selected{{/ifcond}}>
                {{_ "Scatter Report" }}
            </option>
            <option value="timeline"
            {{#ifcond selected "===" "timeline" }}selected{{/ifcond}}>
                {{_ "Timeline Report" }}
            </option>
            {{#if nalanda }}
            <option value="test"
            {{#ifcond selected "===" "test" }}selected{{/ifcond}}>
                {{_ "Test Report" }}
            </option>
            <option value="spending"
            {{#ifcond selected "===" "spending" }}selected{{/ifcond}}>
                {{_ "Spending Report" }}
            </option>
            {{/if}}
        </select>
    </div><br/>
    <div id="facility-select-container" class="form-group">
        {{!-- Insert facility select template here --}}
    </div><br/>
    <div id="group-select-container" class="form-group">
        {{!-- Insert group select template here --}}
    </div><br/>
    <br/>
    <button id="display-coach-report" class="btn btn-primary btn">{{_ "Go" }}</button>
</form><|MERGE_RESOLUTION|>--- conflicted
+++ resolved
@@ -1,12 +1,7 @@
 <form id="coachreport-select-form" class="form-inline">
     <div class="form-group">
-<<<<<<< HEAD
-        <label for="report-select">{{_ "Report Type" }} ({{ selected }})</label>
-        <select id="report-select">
-=======
-        <label for="report-select">{{_ "Report Type" }}&nbsp;&nbsp;&nbsp;</label>
+        <label for="report-select">{{_ "Report Type" }} ({{ selected }})&nbsp;&nbsp;</label>
         <select id="report-select" class="reports-select form-control">
->>>>>>> 65afd0c6
             <option value="tabular" 
             {{#ifcond selected "===" "tabular" }}selected{{/ifcond}}>
                 {{_ "Tabular Report" }}
