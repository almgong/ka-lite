import json
import requests
import datetime
import re
from annoying.decorators import render_to
from annoying.functions import get_object_or_None
from ast import literal_eval
from collections_local_copy import OrderedDict
from functools import partial
from math import sqrt

from django.conf import settings; logging = settings.LOG
from django.core.exceptions import ValidationError
from django.core.urlresolvers import reverse
from django.db.models import Q
from django.http import Http404, HttpResponse, HttpResponseRedirect, HttpResponseNotFound, HttpResponseServerError
from django.template import RequestContext
from django.template.loader import render_to_string
from django.utils.translation import ugettext as _

from .api_views import get_data_form, stats_dict
from fle_utils.general import max_none
from fle_utils.internet import StatusException
from kalite.facility.decorators import facility_required
from kalite.facility.models import Facility, FacilityUser, FacilityGroup
from kalite.main.models import AttemptLog, VideoLog, ExerciseLog, UserLog
from kalite.shared.decorators import require_authorized_access_to_student_data, require_authorized_admin, get_user_from_request
from kalite.student_testing.api_resources import TestResource
from kalite.student_testing.models import TestLog
from kalite.topic_tools import get_topic_exercises, get_topic_videos, get_knowledgemap_topics, get_node_cache, get_topic_tree, get_flat_topic_tree

# shared by test_view and test_detail view
SUMMARY_STATS = ['Max', 'Min', 'Average', 'Std Dev']

def get_accessible_objects_from_logged_in_user(request, facility):
    """Given a request, get all the facility/group/user objects relevant to the request,
    subject to the permissions of the user type.
    """

    # Options to select.  Note that this depends on the user.
    if request.user.is_superuser:
        facilities = Facility.objects.all()
        # Groups is now a list of objects with a key for facility id, and a key
        # for the list of groups at that facility.
        # TODO: Make this more efficient.
        groups = [{"facility": facilitie.id, "groups": FacilityGroup.objects.filter(facility=facilitie)} for facilitie in facilities]

    elif "facility_user" in request.session:
        user = request.session["facility_user"]
        if user.is_teacher:
            facilities = Facility.objects.all()
            groups = [{"facility": facilitie.id, "groups": FacilityGroup.objects.filter(facility=facilitie)} for facilitie in facilities]
        else:
            # Students can only access their group
            facilities = [user.facility]
            if not user.group:
                groups = []
            else:
                groups = [{"facility": user.facility.id, "groups": FacilityGroup.objects.filter(id=request.session["facility_user"].group)}]
    elif facility:
        facilities = [facility]
        groups = [{"facility": facility.id, "groups": FacilityGroup.objects.filter(facility=facility)}]

    else:
        facilities = groups = None

    return (groups, facilities)


def plotting_metadata_context(request, facility=None, topic_path=[], *args, **kwargs):
    """Basic context for any plot: get the data form, a dictionary of stat definitions,
    and the full gamut of facility/group objects relevant to the request."""

    # Get the form, and retrieve the API data
    form = get_data_form(request, facility=facility, topic_path=topic_path, *args, **kwargs)

    (groups, facilities) = get_accessible_objects_from_logged_in_user(request, facility=facility)

    return {
        "form": form.data,
        "stats": stats_dict,
        "groups": groups,
        "facilities": facilities,
    }

# view end-points ####


@require_authorized_admin
@facility_required
@render_to("coachreports/timeline_view.html")
def timeline_view(request, facility, xaxis="", yaxis=""):
    """timeline view (line plot, xaxis is time-related): just send metadata; data will be requested via AJAX"""
    context = plotting_metadata_context(request, facility=facility, xaxis=xaxis, yaxis=yaxis)
    context["title"] = _("Timeline plot")
    try:
        context["title"] = _(u"%(yaxis_name)s over time") % {
            "yaxis_name": [stat["name"] for stat in stats_dict if stat["key"] == yaxis][0],
        }
    except:
        pass
    return context


@require_authorized_admin
@facility_required
@render_to("coachreports/scatter_view.html")
def scatter_view(request, facility, xaxis="", yaxis=""):
    """Scatter view (scatter plot): just send metadata; data will be requested via AJAX"""
    context = plotting_metadata_context(request, facility=facility, xaxis=xaxis, yaxis=yaxis)
    context["title"] = _("Scatter plot")
    try:
        context["title"] = _(u"%(yaxis_name)s versus %(xaxis_name)s") % {
            "xaxis_name": [stat["name"] for stat in stats_dict if stat["key"] == xaxis][0],
            "yaxis_name": [stat["name"] for stat in stats_dict if stat["key"] == yaxis][0],
        }
    except:
        pass
    return context


@require_authorized_access_to_student_data
@render_to("coachreports/student_view.html")
def student_view(request, xaxis="pct_mastery", yaxis="ex:attempts"):
    """
    Student view: data generated on the back-end.

    Student view lists a by-topic-summary of their activity logs.
    """
    return student_view_context(request=request, xaxis=xaxis, yaxis=yaxis)


@require_authorized_access_to_student_data
def student_view_context(request, xaxis="pct_mastery", yaxis="ex:attempts"):
    """
    Context done separately, to be importable for similar pages.
    """
    user = get_user_from_request(request=request)
    if not user:
        raise Http404("User not found.")

    node_cache = get_node_cache()
    topic_ids = get_knowledgemap_topics()
    topic_ids = topic_ids + [ch["id"] for node in get_topic_tree()["children"] for ch in node["children"] if node["id"] != "math"]
    topics = [node_cache["Topic"][id][0] for id in topic_ids]

    user_id = user.id
    exercise_logs = list(ExerciseLog.objects \
        .filter(user=user) \
        .values("exercise_id", "complete", "points", "attempts", "streak_progress", "struggling", "completion_timestamp"))
    video_logs = list(VideoLog.objects \
        .filter(user=user) \
        .values("video_id", "complete", "total_seconds_watched", "points", "completion_timestamp"))

    exercise_sparklines = dict()
    stats = dict()
    topic_exercises = dict()
    topic_videos = dict()
    exercises_by_topic = dict()
    videos_by_topic = dict()

    # Categorize every exercise log into a "midlevel" exercise
    for elog in exercise_logs:
        if not elog["exercise_id"] in node_cache["Exercise"]:
            # Sometimes KA updates their topic tree and eliminates exercises;
            #   we also want to support 3rd party switching of trees arbitrarily.
            logging.debug("Skip unknown exercise log for %s/%s" % (user_id, elog["exercise_id"]))
            continue

        parent_ids = [topic for ex in node_cache["Exercise"][elog["exercise_id"]] for topic in ex["ancestor_ids"]]
        topic = set(parent_ids).intersection(set(topic_ids))
        if not topic:
            logging.error("Could not find a topic for exercise %s (parents=%s)" % (elog["exercise_id"], parent_ids))
            continue
        topic = topic.pop()
        if not topic in topic_exercises:
            topic_exercises[topic] = get_topic_exercises(path=node_cache["Topic"][topic][0]["path"])
        exercises_by_topic[topic] = exercises_by_topic.get(topic, []) + [elog]

    # Categorize every video log into a "midlevel" exercise.
    for vlog in video_logs:
        if not vlog["video_id"] in node_cache["Video"]:
            # Sometimes KA updates their topic tree and eliminates videos;
            #   we also want to support 3rd party switching of trees arbitrarily.
            logging.debug("Skip unknown video log for %s/%s" % (user_id, vlog["video_id"]))
            continue

        parent_ids = [topic for vid in node_cache["Video"][vlog["video_id"]] for topic in vid["ancestor_ids"]]
        topic = set(parent_ids).intersection(set(topic_ids))
        if not topic:
            logging.error("Could not find a topic for video %s (parents=%s)" % (vlog["video_id"], parent_ids))
            continue
        topic = topic.pop()
        if not topic in topic_videos:
            topic_videos[topic] = get_topic_videos(path=node_cache["Topic"][topic][0]["path"])
        videos_by_topic[topic] = videos_by_topic.get(topic, []) + [vlog]


    # Now compute stats
    for id in topic_ids:#set(topic_exercises.keys()).union(set(topic_videos.keys())):
        n_exercises = len(topic_exercises.get(id, []))
        n_videos = len(topic_videos.get(id, []))

        exercises = exercises_by_topic.get(id, [])
        videos = videos_by_topic.get(id, [])
        n_exercises_touched = len(exercises)
        n_videos_touched = len(videos)

        exercise_sparklines[id] = [el["completion_timestamp"] for el in filter(lambda n: n["complete"], exercises)]

        # total streak currently a pct, but expressed in max 100; convert to
        # proportion (like other percentages here)
        stats[id] = {
            "ex:pct_mastery":      0 if not n_exercises_touched else sum([el["complete"] for el in exercises]) / float(n_exercises),
            "ex:pct_started":      0 if not n_exercises_touched else n_exercises_touched / float(n_exercises),
            "ex:average_points":   0 if not n_exercises_touched else sum([el["points"] for el in exercises]) / float(n_exercises_touched),
            "ex:average_attempts": 0 if not n_exercises_touched else sum([el["attempts"] for el in exercises]) / float(n_exercises_touched),
            "ex:average_streak":   0 if not n_exercises_touched else sum([el["streak_progress"] for el in exercises]) / float(n_exercises_touched) / 100.,
            "ex:total_struggling": 0 if not n_exercises_touched else sum([el["struggling"] for el in exercises]),
            "ex:last_completed": None if not n_exercises_touched else max_none([el["completion_timestamp"] or None for el in exercises]),

            "vid:pct_started":      0 if not n_videos_touched else n_videos_touched / float(n_videos),
            "vid:pct_completed":    0 if not n_videos_touched else sum([vl["complete"] for vl in videos]) / float(n_videos),
            "vid:total_minutes":      0 if not n_videos_touched else sum([vl["total_seconds_watched"] for vl in videos]) / 60.,
            "vid:average_points":   0. if not n_videos_touched else float(sum([vl["points"] for vl in videos]) / float(n_videos_touched)),
            "vid:last_completed": None if not n_videos_touched else max_none([vl["completion_timestamp"] or None for vl in videos]),
        }

    context = plotting_metadata_context(request)

    return {
        "form": context["form"],
        "groups": context["groups"],
        "facilities": context["facilities"],
        "student": user,
        "topics": topics,
        "exercises": topic_exercises,
        "exercise_logs": exercises_by_topic,
        "video_logs": videos_by_topic,
        "exercise_sparklines": exercise_sparklines,
        "no_data": not exercise_logs and not video_logs,
        "stats": stats,
        "stat_defs": [  # this order determines the order of display
            {"key": "ex:pct_mastery",      "title": _("% Mastery"),        "type": "pct"},
            {"key": "ex:pct_started",      "title": _("% Started"),        "type": "pct"},
            {"key": "ex:average_points",   "title": _("Average Points"),   "type": "float"},
            {"key": "ex:average_attempts", "title": _("Average Attempts"), "type": "float"},
            {"key": "ex:average_streak",   "title": _("Average Streak"),   "type": "pct"},
            {"key": "ex:total_struggling", "title": _("Struggling"),       "type": "int"},
            {"key": "ex:last_completed",   "title": _("Last Completed"),   "type": "date"},
            {"key": "vid:pct_completed",   "title": _("% Completed"),      "type": "pct"},
            {"key": "vid:pct_started",     "title": _("% Started"),        "type": "pct"},
            {"key": "vid:total_minutes",   "title": _("Average Minutes Watched"),"type": "float"},
            {"key": "vid:average_points",  "title": _("Average Points"),   "type": "float"},
            {"key": "vid:last_completed",  "title": _("Last Completed"),   "type": "date"},
        ]
    }


@require_authorized_admin
@facility_required
@render_to("coachreports/landing_page.html")
def landing_page(request, facility):
    """Landing page needs plotting context in order to generate the navbar"""
    return plotting_metadata_context(request, facility=facility)


@require_authorized_admin
@facility_required
@render_to("coachreports/tabular_view.html")
def tabular_view(request, facility, report_type="exercise"):
    """Tabular view also gets data server-side."""
    # Define how students are ordered--used to be as efficient as possible.
    student_ordering = ["last_name", "first_name", "username"]

    # Get a list of topics (sorted) and groups
    topics = [get_node_cache("Topic").get(tid) for tid in get_knowledgemap_topics()]
    context = plotting_metadata_context(request, facility=facility)
    context.update({
        # For translators: the following two translations are nouns
        "report_types": (_("exercise"), _("video")),
        "request_report_type": report_type,
        "topics": [{"id": t[0]["id"], "title": t[0]["title"]} for t in topics if t],
    })

    # get querystring info
    topic_id = request.GET.get("topic", "")
    # No valid data; just show generic
    if not topic_id or not re.match("^[\w\-]+$", topic_id):
        return context

    group_id = request.GET.get("group", "")
    users = get_user_queryset(request, facility, group_id)

    # We have enough data to render over a group of students
    # Get type-specific information
    if report_type == "exercise":
        # Fill in exercises
        exercises = get_topic_exercises(topic_id=topic_id)
        exercises = sorted(exercises, key=lambda e: (e["h_position"], e["v_position"]))
        context["exercises"] = exercises

        # More code, but much faster
        exercise_names = [ex["name"] for ex in context["exercises"]]
        # Get students
        context["students"] = []
        exlogs = ExerciseLog.objects \
            .filter(user__in=users, exercise_id__in=exercise_names) \
            .order_by(*["user__%s" % field for field in student_ordering]) \
            .values("user__id", "struggling", "complete", "exercise_id")
        exlogs = list(exlogs)  # force the query to be evaluated

        exlog_idx = 0
        for user in users:
            log_table = {}
            while exlog_idx < len(exlogs) and exlogs[exlog_idx]["user__id"] == user.id:
                log_table[exlogs[exlog_idx]["exercise_id"]] = exlogs[exlog_idx]
                exlog_idx += 1

            context["students"].append({  # this could be DRYer
                "first_name": user.first_name,
                "last_name": user.last_name,
                "username": user.username,
                "name": user.get_name(),
                "id": user.id,
                "exercise_logs": log_table,
            })

    elif report_type == "video":
        # Fill in videos
        context["videos"] = get_topic_videos(topic_id=topic_id)

        # More code, but much faster
        video_ids = [vid["id"] for vid in context["videos"]]
        # Get students
        context["students"] = []
        vidlogs = VideoLog.objects \
            .filter(user__in=users, video_id__in=video_ids) \
            .order_by(*["user__%s" % field for field in student_ordering])\
            .values("user__id", "complete", "video_id", "total_seconds_watched", "points")
        vidlogs = list(vidlogs)  # force the query to be executed now

        vidlog_idx = 0
        for user in users:
            log_table = {}
            while vidlog_idx < len(vidlogs) and vidlogs[vidlog_idx]["user__id"] == user.id:
                log_table[vidlogs[vidlog_idx]["video_id"]] = vidlogs[vidlog_idx]
                vidlog_idx += 1

            context["students"].append({  # this could be DRYer
                "first_name": user.first_name,
                "last_name": user.last_name,
                "username": user.username,
                "name": user.get_name(),
                "id": user.id,
                "video_logs": log_table,
            })

    else:
        raise Http404(_("Unknown report_type: %(report_type)s") % {"report_type": report_type})

    log_coach_report_view(request)

    return context


@require_authorized_admin
@facility_required
@render_to("coachreports/test_view.html")
def test_view(request, facility):
    """Test view gets data server-side and displays exam results"""

    # Get students
    group_id = request.GET.get("group", "")
    users = get_user_queryset(request, facility, group_id)
    
    # Get the TestLog objects generated by this group of students
    if group_id:
        test_logs = TestLog.objects.filter(user__group=group_id) 
    else:
        # covers the all groups case
        test_logs = TestLog.objects.filter(user__facility=facility) 
    
    # Get list of all test objects
    test_resource = TestResource()
    tests_list = test_resource._read_tests()

    # Get completed test objects (used as columns)
    completed_test_ids = set([item.test for item in test_logs])
    test_objects = [test for test in tests_list if test.test_id in completed_test_ids]

    # Create the table
    results_table = OrderedDict()
    for s in users:
        s.name = s.get_name()
        user_test_logs = [log for log in test_logs if log.user == s]
        results_table[s] = []
        for t in test_objects:
            # Get the log object for this test, if it exists, otherwise return empty TestLog object
            log_object = next((log for log in user_test_logs if log.test == t.test_id), '')
            # check if student has completed test 
            if log_object:
                score = round(100 * float(log_object.total_correct) / float(log_object.total_number), 1)
                results_table[s].append({
                    "log": log_object,
                    "raw_score": score,
                    "display_score": "%(score)d%% (%(correct)d/%(attempts)d)" % {'score': score, 'correct': log_object.total_correct, 'attempts': log_object.total_number},
                })
            else:
                results_table[s].append({})

        # This retrieves stats for students 
        score_list = [round(100 * float(result.total_correct) / float(result.total_number), 1) for result in user_test_logs]
        for stat in SUMMARY_STATS:
            if score_list:
                results_table[s].append({"stat": "%d%%" % return_list_stat(score_list, stat)})
            else:
                results_table[s].append({})

    # This retrieves stats for tests 
    stats_dict = OrderedDict()
    for stat in SUMMARY_STATS:
        stats_dict[stat] = []
        for test_obj in test_objects:
            # get the logs for this test across all users and then add summary stats 
            log_scores = [round(100 * float(test_log.total_correct) / float(test_log.total_number), 1) for test_log in test_logs if test_log.test == test_obj.test_id]
            stats_dict[stat].append("%d%%" % return_list_stat(log_scores, stat))

    context = plotting_metadata_context(request, facility=facility)
    context.update({
        "results_table": results_table,
        "test_columns": test_objects,
        "summary_stats": SUMMARY_STATS,
        "stats_dict": stats_dict,
    })

    return context


@require_authorized_admin
@facility_required
@render_to("coachreports/test_detail_view.html")
def test_detail_view(request, facility, test_id):
    """View details of student performance on specific exams"""

    # get users in this facility and group
    group_id = request.GET.get("group", "")
    users = get_user_queryset(request, facility, group_id)

    # Get test object
    test_resource = TestResource()
    test_obj = test_resource._read_test(test_id=test_id)

    # get all of the test logs for this specific test object and generated by these specific users
    if group_id:
        test_logs = TestLog.objects.filter(user__group=group_id, test=test_id)  
    else:
        # covers the all groups case
        test_logs = TestLog.objects.filter(user__facility=facility, test=test_id)
   
    results_table, scores_dict = OrderedDict(), OrderedDict()
    # build this up now to use in summary stats section
    ex_ids = set(literal_eval(test_obj.ids))
    for ex in ex_ids:
        scores_dict[ex] = [] 
    for s in users:
        s.name = s.get_name()
        user_attempts = AttemptLog.objects.filter(user=s, context_type='test', context_id=test_id)
        results_table[s] = []
        attempts_count_total, attempts_count_correct_total = 0, 0
        for ex in ex_ids:
            attempts = [attempt for attempt in user_attempts if attempt.exercise_id == ex]

            attempts_count = len(attempts)
            attempts_count_correct = len([attempt for attempt in attempts if attempt.correct])

            attempts_count_total += attempts_count
            attempts_count_correct_total += attempts_count_correct

            if attempts_count:
                score = round(100 * float(attempts_count_correct)/float(attempts_count), 1)
                scores_dict[ex].append(score)
                display_score = "%(score)d%% (%(correct)d/%(attempts)d)" % {'score': score, 'correct': attempts_count_correct, 'attempts': attempts_count}
            else:
                score = ''
                display_score = ''

            results_table[s].append({
                'display_score': display_score,
                'raw_score': score,
            })

        # Calc overall score
        if attempts_count_total:
<<<<<<< HEAD
            results_table[s].append(round(100 * float(attempts_count_correct_total)/float(attempts_count_total), 1))
        else: 
            results_table[s].append('')
=======
            score = round(100 * float(attempts_count_correct_total)/float(attempts_count_total), 1)
            display_score = "%(score)d%% (%(correct)d/%(attempts)d)" % {'score': score, 'correct': attempts_count_correct_total, 'attempts': attempts_count_total}
        else:
            score = ''
            display_score = ''

        results_table[s].append({
            'display_score': display_score,
            'raw_score': score,
        })
>>>>>>> 07831102

    # This retrieves stats for individual exercises
    stats_dict = OrderedDict()
    for stat in SUMMARY_STATS: 
        stats_dict[stat] = []
        for ex in ex_ids:
            scores_list = scores_dict[ex]
            if scores_list:
                stats_dict[stat].append("%d%%" % return_list_stat(scores_list, stat))
            else:
                stats_dict[stat].append('')

    # replace the exercise ids with their full names
    flat_topics = get_flat_topic_tree()
    ex_titles = []
    for ex in ex_ids:
        ex_titles.append(flat_topics['Exercise'][ex]['title'])

    # provide a list of test options to view for this group/facility combo
    if group_id:
        test_logs = TestLog.objects.filter(user__group=group_id) 
    else:
        # covers the all/no groups case
        test_logs = TestLog.objects.filter(user__facility=facility)
    test_objects = test_resource._read_tests() 
    unique_test_ids = set([test_log.test for test_log in test_logs])
    test_options = [{'id': obj.test_id, 'url': reverse('test_detail_view', kwargs={'test_id':obj.test_id}), 'title': obj.title} for obj in test_objects if obj.test_id in unique_test_ids]
    context = plotting_metadata_context(request, facility=facility)
    context.update({
        "test_obj": test_obj,
        "ex_cols": ex_titles,
        "results_table": results_table,
        "stats_dict": stats_dict,
        "test_options": test_options,
    })
    return context


def get_user_queryset(request, facility, group_id):
    """Return set of users appropriate to the facility and group"""
    student_ordering = ["last_name", "first_name", "username"]
    (groups, facilities) = get_accessible_objects_from_logged_in_user(request, facility=facility)

    if group_id:
        # Narrow by group
        users = FacilityUser.objects.filter(
            group=group_id, is_teacher=False).order_by(*student_ordering)

    elif facility:
        # Narrow by facility
        search_groups = [groups_dict["groups"] for groups_dict in groups if groups_dict["facility"] == facility.id]
        assert len(search_groups) <= 1, "Should only have one or zero matches."

        # Return groups and ungrouped
        search_groups = search_groups[0]  # make sure to include ungrouped students
        users = FacilityUser.objects.filter(
            Q(group__in=search_groups) | Q(group=None, facility=facility), is_teacher=False).order_by(*student_ordering)

    else:
        # Show all (including ungrouped)
        for groups_dict in groups:
            search_groups += groups_dict["groups"]
        users = FacilityUser.objects.filter(
            Q(group__in=search_groups) | Q(group=None), is_teacher=False).order_by(*student_ordering)

    return users 


def log_coach_report_view(request):
    """Record coach report view by teacher"""
    if "facility_user" in request.session:
        try:
            # Log a "begin" and end here
            user = request.session["facility_user"]
            UserLog.begin_user_activity(user, activity_type="coachreport")
            UserLog.update_user_activity(user, activity_type="login")  # to track active login time for teachers
            UserLog.end_user_activity(user, activity_type="coachreport")
        except ValidationError as e:
            # Never report this error; don't want this logging to block other functionality.
            logging.error("Failed to update Teacher userlog activity login: %s" % e)


def return_list_stat(stat_list, stat):
    """
    Return the stat requests from the list provided. 
    Ex: given stat_list = [1, 2, 3] and stat = 'Max' return 3
    """
    if stat == 'Max':
        return_stat = max(stat_list) 
    elif stat == 'Min':
        return_stat = min(stat_list)
    elif stat == 'Average': 
        return_stat = sum(stat_list)/len(stat_list)
    elif stat == 'Std Dev':
        avg_score = sum(stat_list)/len(stat_list)
        variance = map(lambda x: (x - avg_score)**2, stat_list)
        avg_variance = sum(variance)/len(variance)
        return_stat = sqrt(avg_variance)

    return round(return_stat, 1)<|MERGE_RESOLUTION|>--- conflicted
+++ resolved
@@ -492,11 +492,6 @@
 
         # Calc overall score
         if attempts_count_total:
-<<<<<<< HEAD
-            results_table[s].append(round(100 * float(attempts_count_correct_total)/float(attempts_count_total), 1))
-        else: 
-            results_table[s].append('')
-=======
             score = round(100 * float(attempts_count_correct_total)/float(attempts_count_total), 1)
             display_score = "%(score)d%% (%(correct)d/%(attempts)d)" % {'score': score, 'correct': attempts_count_correct_total, 'attempts': attempts_count_total}
         else:
@@ -507,7 +502,6 @@
             'display_score': display_score,
             'raw_score': score,
         })
->>>>>>> 07831102
 
     # This retrieves stats for individual exercises
     stats_dict = OrderedDict()
