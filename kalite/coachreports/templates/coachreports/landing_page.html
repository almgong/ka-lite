{% extends "coachreports/base.html" %}
{% load i18n %}
{% load repeatblock %}
{% load kalite_staticfiles %}

{% block navbar_topics %}{% endblock navbar_topics %}
{% block navbar_makelink %}{% endblock navbar_makelink %}

{% block headcss %}{{ block.super }}
    <link rel="stylesheet" type="text/css" href="{% static 'css/coachreports/landing-page.css' %}" />
{% endblock headcss %}

{% block content %}

    <div>
        {% block navbar %}{{ block.super }}{% endblock navbar %}

        <div class="container">

            <div class="row">



                <div class="col-md-4">
                    <div class="vertical-shadow suggested-action">
                        <a href="{% url 'tabular_view' %}?{% block topic_paths %}{% for path in form.topic_path %}topic_path={{ path }}&{% endfor %}{% endblock topic_paths %}">
                            <div id="suggested-action-image-link-coachpage-progress" style="background-image: url({% static 'images/coachreports/coach-report-table.png' %});"></div>
                            <h4 class="suggested-action-title suggested-action-title-coachpage">{% trans "Progress by topic" %}</h4>
                        </a>
                    </div>
                </div>

                <div class="col-md-4">
                    <div class="vertical-shadow suggested-action" id="suggested-action-coachpage-effort">
                        <a href="{% url 'scatter_view' xaxis='pct_mastery' yaxis='effort' %}?{% repeatblock topic_paths %}">
                            <div id="suggested-action-image-link-coachpage-effort" style="background-image: url({% static 'images/coachreports/coach-report-scatter.png' %});"></div>
                            <h4 class="suggested-action-title suggested-action-title-coachpage">{% trans "Effort versus achievement" %}</h4>
                        </a>
                    </div>
                </div>

                <div class="col-md-4">
                    <div class="vertical-shadow suggested-action">
                        <a href="{% url 'timeline_view' xaxis='ex:completed_timestamp' yaxis='pct_mastery' %}?{% repeatblock topic_paths %}">
                            <div id="suggested-action-image-link-coachpage-mastery" style="background-image: url({% static 'images/coachreports/coach-report-timeline.png' %});"></div>
                            <h4 class="suggested-action-title suggested-action-title-coachpage">{% trans "Mastery over time" %}</h4>
                        </a>
                    </div>
                </div>
<<<<<<< HEAD
                <div class="separate">
                    <div class="vertical-shadow suggested-action">
                        <a class="changeable-link" href="{% url 'test_view' %}">
                            <div class="suggested-action-image-link" style="background-image: url({% static 'images/coachreports/coach-report-test.png' %});"></div>
                            <h2 class="suggested-action-title">{% trans "Exam Results" %}</h2>
                        </a>
                    </div>
                </div>
                <div class="separate">
                    <div class="vertical-shadow suggested-action">
                        <a class="changeable-link" href="{% url 'spending_report_view' %}">
                            <div class="suggested-action-image-link" style="background-image: url({% static 'images/coachreports/coach-report-store-spending.png' %});"></div>
                            <h2 class="suggested-action-title">{% trans "Student Spending" %}</h2>
                        </a>
                    </div>
                </div>
=======
                <!-- TODO-BLOCKER (aron): figure out what to do with this for 0.13 -->
                <!-- <div class="separate">
                <div class="vertical-shadow suggested-action">
                <a class="changeable-link" href="{% url 'spending_report_view' %}">
                <div class="suggested-action-image-link" style="background-image: url({% static 'images/coachreports/coach-report-store-spending.png' %});"></div>
                <h2 class="suggested-action-title">{% trans "Student Spending" %}</h2>
                </a>
                </div>
                </div> -->
>>>>>>> 721d7061
            </div>

        </div>

    </div>
{% endblock content %}<|MERGE_RESOLUTION|>--- conflicted
+++ resolved
@@ -47,24 +47,6 @@
                         </a>
                     </div>
                 </div>
-<<<<<<< HEAD
-                <div class="separate">
-                    <div class="vertical-shadow suggested-action">
-                        <a class="changeable-link" href="{% url 'test_view' %}">
-                            <div class="suggested-action-image-link" style="background-image: url({% static 'images/coachreports/coach-report-test.png' %});"></div>
-                            <h2 class="suggested-action-title">{% trans "Exam Results" %}</h2>
-                        </a>
-                    </div>
-                </div>
-                <div class="separate">
-                    <div class="vertical-shadow suggested-action">
-                        <a class="changeable-link" href="{% url 'spending_report_view' %}">
-                            <div class="suggested-action-image-link" style="background-image: url({% static 'images/coachreports/coach-report-store-spending.png' %});"></div>
-                            <h2 class="suggested-action-title">{% trans "Student Spending" %}</h2>
-                        </a>
-                    </div>
-                </div>
-=======
                 <!-- TODO-BLOCKER (aron): figure out what to do with this for 0.13 -->
                 <!-- <div class="separate">
                 <div class="vertical-shadow suggested-action">
@@ -74,7 +56,6 @@
                 </a>
                 </div>
                 </div> -->
->>>>>>> 721d7061
             </div>
 
         </div>
