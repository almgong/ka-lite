--- conflicted
+++ resolved
@@ -19,8 +19,8 @@
 
             <div class="row">
 
-                
-                
+
+
                 <div class="col-md-4">
                     <div class="vertical-shadow suggested-action">
                         <a href="{% url 'tabular_view' %}?{% block topic_paths %}{% for path in form.topic_path %}topic_path={{ path }}&{% endfor %}{% endblock topic_paths %}">
@@ -29,7 +29,7 @@
                         </a>
                     </div>
                 </div>
-                
+
                 <div class="col-md-4">
                     <div class="vertical-shadow suggested-action" id="suggested-action-coachpage-effort">
                         <a href="{% url 'scatter_view' xaxis='pct_mastery' yaxis='effort' %}?{% repeatblock topic_paths %}">
@@ -38,7 +38,7 @@
                         </a>
                     </div>
                 </div>
-                
+
                 <div class="col-md-4">
                     <div class="vertical-shadow suggested-action">
                         <a href="{% url 'timeline_view' xaxis='ex:completed_timestamp' yaxis='pct_mastery' %}?{% repeatblock topic_paths %}">
@@ -47,19 +47,15 @@
                         </a>
                     </div>
                 </div>
-<<<<<<< HEAD
-
-                
-=======
-                <div class="separate">
-                    <div class="vertical-shadow suggested-action">
-                        <a class="changeable-link" href="{% url 'spending_report_view' %}">
-                            <div class="suggested-action-image-link" style="background-image: url({% static 'images/coachreports/coach-report-store-spending.png' %});"></div>
-                            <h2 class="suggested-action-title">{% trans "Student Spending" %}</h2>
-                        </a>
-                    </div>
+                <!-- TODO-BLOCKER (aron): figure out what to do with this for 0.13 -->
+                <!-- <div class="separate">
+                <div class="vertical-shadow suggested-action">
+                <a class="changeable-link" href="{% url 'spending_report_view' %}">
+                <div class="suggested-action-image-link" style="background-image: url({% static 'images/coachreports/coach-report-store-spending.png' %});"></div>
+                <h2 class="suggested-action-title">{% trans "Student Spending" %}</h2>
+                </a>
                 </div>
->>>>>>> 4f7c25eb
+                </div> -->
             </div>
 
         </div>
