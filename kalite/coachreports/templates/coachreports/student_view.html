{% extends "coachreports/base.html" %}
{% load i18n %}
{% load staticfiles %}
{% load my_filters %}

{% block coachreports_active %}{% endblock coachreports_active %}
{% block selfreports_active %}active{% endblock selfreports_active %}

{% block title %}{% trans "User report" %} {{ block.super }}{% endblock title%}
{% block report_title %}{% trans "User report" %}{% endblock report_title %}

{% block headcss %}{{ block.super }}
    <style>
        table, th, td {
            border: 1px solid black;
        }
        .super-header {
            background-color: #ccc;
            font-weight: bold;
        }
        th {
            color: #555;
        }
        th, td {
            padding: 3px;
        }
        div.invisible {
            display:none;
        }
        td.pct, td.float, td.int, td.date {
            text-align: right;
        }
        td.date { border: 0px; }
        td.struggling {
            background-color: #aa0;
            font-weight: bold;
        }
        .table-title {
            margin-bottom: 15px;
        }
        .column {
			width: 30%;
			float: left;
			margin-bottom: 20%;
			text-align: center;
        } 
        .progressindicator{
            width:20px;
            height:20px;
            border-radius: 50%/50%;
            float: left;
            margin: 5px;
        }
        .progresswrapper{
            display: inline-block; 
            max-width: 150px;  
        }
        .completed {
            background:#338533;
        }
        .inprogress {
            background:#B2D1B2;
        }
        .inprogress2 {
            background:#B2D1B2;
        }
        .struggling {
            background:#FFCCCC;
        }
        .progressbox {
        	width: 250px;
            display: none;
        }
        .completedbox {
            border: 3px solid #338533;
        }
        .inprogressbox {
            border: 3px solid #B2D1B2;
        }
        .strugglingbox {
            border: 3px solid #FFCCCC;
        }
        
    </style>
{% endblock headcss %}

{% block navbar_topics %}{% endblock navbar_topics %}
{% block navbar_makelink %}{% endblock navbar_makelink %}
{% block navbar_facilities %}{% endblock %}
{% block navbar_groups %}
    {% block navbar_user %}
    {% if student %}
    <div id="select-user" class="selection">
        <span id="user">{{ student.get_name }}</span>
    </div>
    {% endif %}
    {% endblock navbar_user %}
{% endblock navbar_groups %}

{% block content %}
{% block navbar %}{{ block.super }}{% endblock navbar %}

{% block student_report %}
<!-- {% blocktrans %}Last login time: {{ last_login_time }}{% endblocktrans %}-->

<div class="container">
  <div class="col-md-12">
    {% if no_data %}
      {% if request.is_admin or is_central %}
          {% trans "No data for this user." %}
      {% else %}
          {% trans "Welcome to KA Lite!" %}
          {% trans "Please return to this page after watching videos or practicing exercises." %}
      {% endif %}
    {% else %}
<<<<<<< HEAD

    <h2 class="table-title">{% trans "Mastery of Topics" %}</h2>

    {% for topic in topics %}
        <div class=" column {% if exercise_logs|get_item:topic.id or video_logs|get_item:topic.id%}visible{% else %}invisible{% endif %}"> 
                <span title="{% trans topic.description %}">
                    {% if not is_central %}
                        <a href="{{ topic.path }}">{% trans topic.title %}</a>
                    {% else %}
                        {% trans topic.title %}
                    {% endif %}
                </span>
            <br>
            <div>
            {% for def in stat_defs %}
            <span class=" {{ def.type }}{% if def.key == 'total_struggling' and stats|get_item:topic.id|get_item:def.key > 0 %} struggling{% endif %}">
                {% if def.type == "date" %}
                    {{ stats|get_item:topic.id|get_item:def.key|date:"SHORT_DATE_FORMAT" }}
                {% endif %}
            </span>
            {% endfor %}
            </div>
            <div class = "progresswrapper">
            {% for subtopic in subtopics|get_item:topic.id %}
                {% if stats|get_item:subtopic.id %} 
                {% if stats|get_item:subtopic.id|get_item:"ex:pct_mastery" == 1 %}
                    <div class = "completed progressindicator" subtopic = "{{ subtopic.id }}" > </div>
                    <div class = "completedbox progressbox" id = "{{ subtopic.id }}">
                        <h5> {{ subtopic.title }} </h5>
                        <br> Mastered
                        <br>
                        <br> Completed {{ stats|get_item:subtopic.id|get_item:"ex:total_mastered" }} Exercises
                        <br>
                        <br> Watched {{ stats|get_item:subtopic.id|get_item:"vid:total_completed" }} Videos
            		</div>
                {% elif stats|get_item:subtopic.id|get_item:"ex:pct_mastery" > 0 %}
                    <div class = "inprogress progressindicator" subtopic = "{{ subtopic.id }}"> </div>
                    <div class = "inprogressbox progressbox" id = "{{ subtopic.id }}">
             			<h5> {{ subtopic.title }} </h5>
             			<br> In Progress
             			<br>
             		 {% if stats|get_item:subtopic.id|get_item:"ex:inprogress" %}
             			<br> Exercises in Progress
             			{% if exercise_logs|get_item:subtopic.id %}
             		        {% for exerciselog in exercise_logs|get_item:subtopic.id %}
             			        {% if not exerciselog.complete %} 
             			        {% for exercise in exercises|get_item:subtopic.id %}
             			            {% if exercise.name = exerciselog.exercise_id %}
             			               <div> <a href= "{{ exercise.path }}"> {{exercise.title}} </a> </div>
             			            {% endif %}
             			        {% endfor %}
             			        {% endif %} 
             			    {% endfor %}
             			{% endif %}
             		 {% else %}     
             			<br> No exercises currently in progress!
             			{% if stats|get_item:subtopic.id|get_item:"ex:nextexercise" %}
             			<br> Start next exercise!
             			     {% with exercise=stats|get_item:subtopic.id|get_item:"ex:nextexercise" %}
             			         <div> <a href= "{{ exercise.path }}"> {{exercise.title}} </a> </div>
             			     {% endwith %}
             			{% endif %}
             		 {% endif %}
             		 {% if stats|get_item:subtopic.id|get_item:"vid:inprogress" %}
             			<br> Videos in Progress
             			{% if video_logs|get_item:subtopic.id %}
             		        {% for videolog in video_logs|get_item:subtopic.id %}
             			        {% if not videolog.complete %} 
             			        {% for video in videos|get_item:subtopic.id %}
             			            {% if video.id = videolog.video_id %}
             			               <div> <a href= "{{ video.path }}"> {{video.title}} </a> </div>
             			            {% endif %}
             			        {% endfor %}
             			        {% endif %} 
             			    {% endfor %}
             			{% endif %}
             		 {% else %}     
             			<br> No videos currently being watched!
             			{% if stats|get_item:subtopic.id|get_item:"vid:nextvideo" %}
             			<br> Watch the next video!
             			     {% with video=stats|get_item:subtopic.id|get_item:"vid:nextvideo" %}
             			         <div> <a href= "{{ video.path }}"> {{video.title}} </a> <div> 
             			     {% endwith %}
             			{% endif %}
             		 {% endif %}
            		</div>
                {% elif stats|get_item:subtopic.id|get_item:"ex:total_struggling" > 0 %}
                    <div class = "struggling progressindicator" subtopic = "{{ subtopic.id }}"> </div>
                    <div class = "strugglingbox progressbox" id = "{{ subtopic.id }}">
             			<h5> {{ subtopic.title }} </h5>
             			<br> Struggling
             			<br>
             			<br> You are currently struggling in these exercises!
            			<br> 
            			{% for exerciselog in exercise_logs|get_item:subtopic.id %}
             			    {% if exerciselog.struggling %} 
             			       {% for exercise in exercises|get_item:subtopic.id %}
             			            {% if exercise.name = exerciselog.exercise_id %}
             			               <div> <a href= "{{ exercise.path }}"> {{exercise.title}} </a></div>
             			            {% endif %}
             			        {% endfor %}
             			    {% endif %}
             			{% endfor %}	 
            		</div>
                {% endif %}           
        <!-- {{stats|get_item:subtopic.id|get_item:"ex:pct_mastery" }} -->
            {% endif %}
            {% endfor %}
            </div>
 
            
        </div>
        
    {% endfor %}
    {% endif %}
<script>
$(function() {


	$(".progressindicator").click(function(ev){$("#"+$(ev.target).attr("subtopic")).show()})


})
</script>
    {% endblock student_report %}
=======
      <h2 class="table-title">{% trans "Progress Report" %}</h2>
      <!-- Begin table --> 
      <div class="table-responsive">
        <table>
          <thead>
            <!-- Top header -->
            <tr>
              <th colspan="2" class="super-header"></th>
              <th colspan="7" class="super-header">{% trans "Exercises" %}</th><!-- everything is programmatic... except colspans here. :( -->
              <th colspan="5" class="super-header">{% trans "Videos" %}</th>
            </tr> <!-- End top header -->
            <tr>
              <th colspan="2" class="" >{% trans "Topic" %}</th>
              <!-- Stat name -->
              {% for def in stat_defs %}
                <th>{% trans def.title %}</th>
              {% endfor %} <!-- End Stat Name -->
            </tr>
          </thead>
          <tbody>
            {% for topic in topics %}
              <tr class="{% if exercise_logs|get_item:topic.id or video_logs|get_item:topic.id%}visible{% else %}invisible{% endif %}">
                  <!-- Progress circle -->
                  <td>
                      <div class="progress-circle {% if stats|get_item:topic.id|get_item:'pct_mastery' = 1.0 %}complete{% else %}partial{% endif %}">
                      &nbsp;
                      </div>
                  </td> <!-- End Progress circle -->
                  <!-- Topic Title -->
                  <td>
                      <span title="{% trans topic.description %}">
                          {% if not is_central %}
                              <a href="{{ topic.path }}">{% trans topic.title %}</a>
                          {% else %}
                              {% trans topic.title %}
                          {% endif %}
                      </span>
                  </td> <!-- End Topic title -->
                  <!-- Stat values -->
                  {% for def in stat_defs %}
                    <td class="{{ def.type }}{% if def.key == 'total_struggling' and stats|get_item:topic.id|get_item:def.key > 0 %} struggling{% endif %}">
                        {% if def.type == "float" %}
                            {{ stats|get_item:topic.id|get_item:def.key|floatformat }}
                        {% elif def.type == "pct" %}
                            {{ stats|get_item:topic.id|get_item:def.key|percent:1 }}
                        {% elif def.type == "date" %}
                            {{ stats|get_item:topic.id|get_item:def.key|date:"SHORT_DATE_FORMAT" }}
                        {% elif def.key != "ex:total_struggling" %}
                            {{ stats|get_item:topic.id|get_item:def.key }}
                        {% else %}
                            {% for exercise_log in exercise_logs|get_item:topic.id %}
                                {% if exercise_log.struggling %}
                                    {% cycle 'a' 'b' 'c' 'd' 'e' 'f' 'g' 'h' 'i' 'j' 'k' 'l' 'm' 'n' 'o' 'p' as letter silent %}
                                    {% for exercise in exercises|get_item:topic.id %}
                                        {% if exercise.name = exercise_log.exercise_id %}
                                        <a href="{{ exercise.path }}">{{ letter }}</a>
                                        {% endif %}
                                    {% endfor %}
                                {% endif %}
                            {% endfor %}
                        {% endif %}
                    </td>
                  {% endfor %} <!-- End stat values -->
              </tr>
            {% endfor %}
          </tbody>
        </table> 
      </div><!-- end table --> 
    {% endif %}
  </div>
</div>

{% endblock student_report %}
>>>>>>> 25e269f2
{% endblock content %}<|MERGE_RESOLUTION|>--- conflicted
+++ resolved
@@ -113,7 +113,6 @@
           {% trans "Please return to this page after watching videos or practicing exercises." %}
       {% endif %}
     {% else %}
-<<<<<<< HEAD
 
     <h2 class="table-title">{% trans "Mastery of Topics" %}</h2>
 
@@ -239,79 +238,4 @@
 })
 </script>
     {% endblock student_report %}
-=======
-      <h2 class="table-title">{% trans "Progress Report" %}</h2>
-      <!-- Begin table --> 
-      <div class="table-responsive">
-        <table>
-          <thead>
-            <!-- Top header -->
-            <tr>
-              <th colspan="2" class="super-header"></th>
-              <th colspan="7" class="super-header">{% trans "Exercises" %}</th><!-- everything is programmatic... except colspans here. :( -->
-              <th colspan="5" class="super-header">{% trans "Videos" %}</th>
-            </tr> <!-- End top header -->
-            <tr>
-              <th colspan="2" class="" >{% trans "Topic" %}</th>
-              <!-- Stat name -->
-              {% for def in stat_defs %}
-                <th>{% trans def.title %}</th>
-              {% endfor %} <!-- End Stat Name -->
-            </tr>
-          </thead>
-          <tbody>
-            {% for topic in topics %}
-              <tr class="{% if exercise_logs|get_item:topic.id or video_logs|get_item:topic.id%}visible{% else %}invisible{% endif %}">
-                  <!-- Progress circle -->
-                  <td>
-                      <div class="progress-circle {% if stats|get_item:topic.id|get_item:'pct_mastery' = 1.0 %}complete{% else %}partial{% endif %}">
-                      &nbsp;
-                      </div>
-                  </td> <!-- End Progress circle -->
-                  <!-- Topic Title -->
-                  <td>
-                      <span title="{% trans topic.description %}">
-                          {% if not is_central %}
-                              <a href="{{ topic.path }}">{% trans topic.title %}</a>
-                          {% else %}
-                              {% trans topic.title %}
-                          {% endif %}
-                      </span>
-                  </td> <!-- End Topic title -->
-                  <!-- Stat values -->
-                  {% for def in stat_defs %}
-                    <td class="{{ def.type }}{% if def.key == 'total_struggling' and stats|get_item:topic.id|get_item:def.key > 0 %} struggling{% endif %}">
-                        {% if def.type == "float" %}
-                            {{ stats|get_item:topic.id|get_item:def.key|floatformat }}
-                        {% elif def.type == "pct" %}
-                            {{ stats|get_item:topic.id|get_item:def.key|percent:1 }}
-                        {% elif def.type == "date" %}
-                            {{ stats|get_item:topic.id|get_item:def.key|date:"SHORT_DATE_FORMAT" }}
-                        {% elif def.key != "ex:total_struggling" %}
-                            {{ stats|get_item:topic.id|get_item:def.key }}
-                        {% else %}
-                            {% for exercise_log in exercise_logs|get_item:topic.id %}
-                                {% if exercise_log.struggling %}
-                                    {% cycle 'a' 'b' 'c' 'd' 'e' 'f' 'g' 'h' 'i' 'j' 'k' 'l' 'm' 'n' 'o' 'p' as letter silent %}
-                                    {% for exercise in exercises|get_item:topic.id %}
-                                        {% if exercise.name = exercise_log.exercise_id %}
-                                        <a href="{{ exercise.path }}">{{ letter }}</a>
-                                        {% endif %}
-                                    {% endfor %}
-                                {% endif %}
-                            {% endfor %}
-                        {% endif %}
-                    </td>
-                  {% endfor %} <!-- End stat values -->
-              </tr>
-            {% endfor %}
-          </tbody>
-        </table> 
-      </div><!-- end table --> 
-    {% endif %}
-  </div>
-</div>
-
-{% endblock student_report %}
->>>>>>> 25e269f2
 {% endblock content %}