--- conflicted
+++ resolved
@@ -125,15 +125,9 @@
                     </select>
                 </div>
             {% endif %}
-<<<<<<< HEAD
-            <div class="selection pull-left">
-                <button class="btn btn-primary" id="display-topic-report">Go</button>
-            </div>
-=======
         {% endif %}
         <div class="selection pull-left">
             <button class="btn btn-primary reports-go-btn" id="display-topic-report">{% trans "Go" %}</button>
->>>>>>> c7f3a2b1
         </div>
     </div>
 
