--- conflicted
+++ resolved
@@ -45,22 +45,11 @@
     {# This call to super pulls in the subnavbar #}
     {{ block.super }}
 
-<<<<<<< HEAD
-    <div id="navbar">
-        <div id="users_link">
-        </div>
-
-        {% block navbar_title %}
-        <h1>
-            <div style="float:left">
-                {% block report_title %}
-=======
     {# Now we create the coachreport selection bar #}
     <div class="container container-margin-bottom">
         <div class="row">
             <div class="col-md-12">
                 <h4>
->>>>>>> 721d7061
                     {# Note to translators: following this phrase is the name of a class. #}
                     {% trans "Coach Reports" %}
                 </h4>
@@ -68,18 +57,10 @@
                     {# insert backbone magic here for coachreport navigation #}
                 </div>
             </div>
-<<<<<<< HEAD
-        </h1>
-        {% endblock navbar_title %}
-
-        {% block navbar_topics %}
-        {% endblock navbar_topics %}
-=======
         </div>
         {% block report_content %}
             {# Insert report specifics here #}
         {% endblock report_content %}
->>>>>>> 721d7061
     </div>
 
 {% endblock content %}
