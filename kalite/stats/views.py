--- conflicted
+++ resolved
@@ -2,26 +2,16 @@
 from collections import OrderedDict
 from datetime import timedelta  # this is OK; central server code can be 2.7+
 
-<<<<<<< HEAD
-from django.db.models import Sum, Max, Count, F
-
-from securesync.models import SyncSession
-=======
 from django.db.models import Sum, Max, Count, F, Q, Min
 
 from main.models import ExerciseLog, VideoLog
 from securesync.models import SyncSession, Device
->>>>>>> 821ef658
 from shared.decorators import require_authorized_admin
 
 
 @require_authorized_admin
 @render_to("stats/admin_summary_page.html")
-<<<<<<< HEAD
-def admin_summary_page(request, org_id=None, max_zones=20, chunk_size=100, ndays=None):
-=======
 def recent_syncing(request, org_id=None, max_zones=20, chunk_size=100, ndays=None):
->>>>>>> 821ef658
     ndays = ndays or int(request.GET.get("days", 7))
 
     ss = SyncSession.objects \
@@ -70,8 +60,6 @@
         "days": ndays,
         "zones": zones,
     }
-<<<<<<< HEAD
-=======
 
 
 @require_authorized_admin
@@ -108,5 +96,4 @@
         "registrations": do,
         "exercises": eo,
         "videos": vo,
-    }
->>>>>>> 821ef658
+    }