--- conflicted
+++ resolved
@@ -10,11 +10,7 @@
         "CONTENT_URL": settings.CONTENT_URL,
         "DATA_PATH": settings.DATA_PATH,
         "settings": settings,
-<<<<<<< HEAD
-        "is_central": settings.CENTRAL_SERVER,
-=======
         "is_central": False,
->>>>>>> 7d543692
     }
 
 
