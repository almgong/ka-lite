--- conflicted
+++ resolved
@@ -1,42 +1,29 @@
 import json
 import re
 from annoying.functions import get_object_or_None
+from functools import partial
 
 from django.core.exceptions import ValidationError
 from django.db.models import Q
-<<<<<<< HEAD
-from annoying.functions import get_object_or_None
-from functools import partial
-=======
 from django.http import HttpResponse
 from django.utils import simplejson
 from django.utils.translation import ugettext as _
 
->>>>>>> 0505c4a3
 import settings
 from .api_forms import ExerciseLogForm, VideoLogForm
-from .models import FacilityUser, VideoLog, ExerciseLog, VideoFile
+from .models import FacilityUser, VideoLog, ExerciseLog, VideoFile, POINTS_PER_VIDEO
 from config.models import Settings
-from main import topicdata
+from main import topicdata  # must import this way to cache across processes
 from securesync.models import FacilityGroup
 from utils.jobs import force_job, job_status
 from utils.videos import delete_downloaded_files
-<<<<<<< HEAD
-from models import FacilityUser, VideoLog, ExerciseLog, VideoFile, POINTS_PER_VIDEO
 from securesync.models import FacilityGroup
 from config.models import Settings
-from utils.decorators import require_admin_api
-=======
-from utils.decorators import require_admin
->>>>>>> 0505c4a3
+from utils.decorators import api_handle_error_with_json, require_admin
 from utils.general import break_into_chunks
 from utils.internet import JsonResponse
-<<<<<<< HEAD
 from utils.mplayer_launcher import play_video_in_new_thread
-=======
 from utils.orderedset import OrderedSet
-from utils.decorators import api_handle_error_with_json
->>>>>>> 0505c4a3
 
 
 class student_log_api(object):
@@ -58,14 +45,6 @@
 
 @student_log_api(logged_out_message=_("Video progress not saved."))
 def save_video_log(request):
-<<<<<<< HEAD
-    if "facility_user" not in request.session:
-        return JsonResponse({})
-    data = simplejson.loads(request.raw_post_data or "{}")
-    try:
-        result = VideoLog.update_video_log(request.session["facility_user"], data.get("youtube_id", ""), data.get("seconds_watched", 0), data.get("points", 0))
-        return JsonResponse(result)
-=======
     """
     Receives a youtube_id and relevant data,
     saves it to the currently authorized user.
@@ -85,7 +64,6 @@
     try:
         videolog.full_clean()
         videolog.save()
->>>>>>> 0505c4a3
     except ValidationError as e:
         return JsonResponse({"error": "Could not save VideoLog: %s" % e}, status=500)
 
