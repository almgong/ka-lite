--- conflicted
+++ resolved
@@ -1,11 +1,7 @@
-<<<<<<< HEAD
-import re, json, os
-=======
 import json
 import re
 from annoying.functions import get_object_or_None
 
->>>>>>> 84cf51ea
 from django.core.exceptions import ValidationError
 from django.db.models import Q
 from django.http import HttpResponse
@@ -26,9 +22,6 @@
 from utils.orderedset import OrderedSet
 
 
-<<<<<<< HEAD
-
-=======
 class student_log_api(object):
     def __init__(self, logged_out_message):
         self.logged_out_message = logged_out_message
@@ -48,7 +41,6 @@
         return wrapper_fn
 
 @student_log_api(logged_out_message=_("Video progress not saved."))
->>>>>>> 84cf51ea
 def save_video_log(request):
     """
     Receives a youtube_id and relevant data,
