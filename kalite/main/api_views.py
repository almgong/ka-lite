import json
import re
import requests
from annoying.functions import get_object_or_None
from functools import partial
from requests.exceptions import ConnectionError, HTTPError

from django.core.exceptions import ValidationError, PermissionDenied
from django.db.models import Q
from django.http import HttpResponse
from django.utils import simplejson
<<<<<<< HEAD
from django.db.models import Q
from annoying.functions import get_object_or_None
from functools import partial
import settings
from main import topicdata
from utils.jobs import force_job, job_status
from utils.videos import delete_downloaded_files
from models import FacilityUser, VideoLog, ExerciseLog, VideoFile, POINTS_PER_VIDEO
from securesync.models import FacilityGroup
=======
from django.utils.translation import ugettext as _

import settings
from .api_forms import ExerciseLogForm, VideoLogForm
from .models import FacilityUser, VideoLog, ExerciseLog, VideoFile
>>>>>>> 9c6ce53a
from config.models import Settings
from main import topicdata  # must import this way to cache across processes
from securesync.models import FacilityGroup
from shared.caching import invalidate_all_pages_related_to_video
from utils.decorators import api_handle_error_with_json, require_admin
from utils.general import break_into_chunks
from utils.internet import JsonResponse
<<<<<<< HEAD
from utils.mplayer_launcher import play_video_in_new_thread
=======
from utils.jobs import force_job, job_status
from utils.mplayer_launcher import play_video_in_new_thread
from utils.orderedset import OrderedSet
from utils.videos import delete_downloaded_files

>>>>>>> 9c6ce53a

class student_log_api(object):
    def __init__(self, logged_out_message):
        self.logged_out_message = logged_out_message

    def __call__(self, handler):
        @api_handle_error_with_json
        def wrapper_fn(request, *args, **kwargs):
            # TODO(bcipolli): send user info in the post data,
            #   allowing cross-checking of user information
            #   and better error reporting
            if "facility_user" not in request.session:
                return JsonResponse({"warning": self.logged_out_message + "  " + _("You must be logged in as a student or teacher to view/save progress.")}, status=500)
            else:
                return handler(request)
        return wrapper_fn


@student_log_api(logged_out_message=_("Video progress not saved."))
def save_video_log(request):
<<<<<<< HEAD
    if "facility_user" not in request.session:
        return JsonResponse({})
    data = simplejson.loads(request.raw_post_data or "{}")
    try:
        result = VideoLog.update_video_log(request.session["facility_user"], data.get("youtube_id", ""), data.get("seconds_watched", 0), data.get("points", 0))
        return JsonResponse(result)
=======
    """
    Receives a youtube_id and relevant data,
    saves it to the currently authorized user.
    """

    # Form does all the data validation, including the youtube_id
    form = VideoLogForm(data=simplejson.loads(request.raw_post_data))
    if not form.is_valid():
        raise ValidationError(form.errors)
    data = form.data

    try:
        videolog = VideoLog.update_video_log(
            facility_user=request.session["facility_user"],
            youtube_id=data["youtube_id"],
            additional_seconds_watched=data["seconds_watched"],
            points=data["points"],
        )

>>>>>>> 9c6ce53a
    except ValidationError as e:
        return JsonResponse({"error": "Could not save VideoLog: %s" % e}, status=500)

    return JsonResponse({
        "points": videolog.points,
        "complete": videolog.complete,
        "messages": {},
    })


@student_log_api(logged_out_message=_("Exercise progress not saved."))
def save_exercise_log(request):
    """
    Receives an exercise_id and relevant data,
    saves it to the currently authorized user.
    """

    # Form does all data validation, including of the exercise_id
    form = ExerciseLogForm(data=simplejson.loads(request.raw_post_data))
    if not form.is_valid():
        raise Exception(form.errors)
    data = form.data

    # More robust extraction of previous object
    exerciselog = ExerciseLog.get_or_initialize(user=request.session["facility_user"], exercise_id=data["exercise_id"])
    previously_complete = exerciselog.complete

    exerciselog.attempts += 1
    exerciselog.streak_progress = data["streak_progress"]
    exerciselog.points = data["points"]

    try:
        exerciselog.full_clean()
        exerciselog.save()
    except ValidationError as e:
        return JsonResponse({"error": "Could not save ExerciseLog: %s" % e}, status=500)

    # Special message if you've just completed.
    #   NOTE: it's important to check this AFTER calling save() above.
    if not previously_complete and exerciselog.complete:
        return JsonResponse({"success": _("You have mastered this exercise!")})

    # Return no message in release mode; "data saved" message in debug mode.
    return JsonResponse({})


@student_log_api(logged_out_message=_("Progress not loaded."))
def get_video_logs(request):
    """
    Given a list of youtube_ids, retrieve a list of video logs for this user.
    """

    data = simplejson.loads(request.raw_post_data or "[]")
    if not isinstance(data, list):
        return JsonResponse({"error": "Could not load VideoLog objects: Unrecognized input data format." % e}, status=500)

    user = request.session["facility_user"]
    responses = []
    for youtube_id in data:
        response = _get_video_log_dict(request, user, youtube_id)
        if response:
            responses.append(response)
    return JsonResponse(responses)


def _get_video_log_dict(request, user, youtube_id):
    if not youtube_id:
        return {}
    try:
        videolog = VideoLog.objects.filter(user=user, youtube_id=youtube_id).latest("counter")
    except VideoLog.DoesNotExist:
        return {}
    return {
        "youtube_id": youtube_id,
        "total_seconds_watched": videolog.total_seconds_watched,
        "complete": videolog.complete,
        "points": videolog.points,
    }


@student_log_api(logged_out_message=_("Progress not loaded."))
def get_exercise_logs(request):
    """
    Given a list of exercise_ids, retrieve a list of video logs for this user.
    """

    data = simplejson.loads(request.raw_post_data or "[]")
    if not isinstance(data, list):
        return JsonResponse({"error": "Could not load ExerciseLog objects: Unrecognized input data format." % e}, status=500)

    user = request.session["facility_user"]
    responses = []
    for exercise_id in data:
        response = _get_exercise_log_dict(request, user, exercise_id)
        if response:
            responses.append(response)
    return JsonResponse(responses)


def _get_exercise_log_dict(request, user, exercise_id):
    if not exercise_id:
        return {}
    try:
        exerciselog = ExerciseLog.objects.get(user=user, exercise_id=exercise_id)
    except ExerciseLog.DoesNotExist:
        return {}
    return {
        "exercise_id": exercise_id,
        "streak_progress": exerciselog.streak_progress,
        "complete": exerciselog.complete,
        "points": exerciselog.points,
        "struggling": exerciselog.struggling,
    }


@require_admin
@api_handle_error_with_json
def start_video_download(request):
    youtube_ids = OrderedSet(simplejson.loads(request.raw_post_data or "{}").get("youtube_ids", []))

    video_files_to_create = [id for id in youtube_ids if not get_object_or_None(VideoFile, youtube_id=id)]
    video_files_to_update = youtube_ids - OrderedSet(video_files_to_create)

    VideoFile.objects.bulk_create([VideoFile(youtube_id=id, flagged_for_download=True) for id in video_files_to_create])

    for chunk in break_into_chunks(youtube_ids):
        video_files_needing_model_update = VideoFile.objects.filter(download_in_progress=False, youtube_id__in=chunk).exclude(percent_complete=100)
        video_files_needing_model_update.update(percent_complete=0, cancel_download=False, flagged_for_download=True)

    force_job("videodownload", "Download Videos")
    return JsonResponse({})

@require_admin
@api_handle_error_with_json
def delete_videos(request):
    youtube_ids = simplejson.loads(request.raw_post_data or "{}").get("youtube_ids", [])
    for id in youtube_ids:
        # Delete the file on disk
        delete_downloaded_files(id)

        # Delete the file in the database
        videofile = get_object_or_None(VideoFile, youtube_id=id)
        if videofile:
            videofile.cancel_download = True
            videofile.flagged_for_download = False
            videofile.flagged_for_subtitle_download = False
            videofile.save()

        # Refresh the cache
        invalidate_all_pages_related_to_video(video_id=id)

    return JsonResponse({})

@require_admin
@api_handle_error_with_json
def check_video_download(request):
    youtube_ids = simplejson.loads(request.raw_post_data or "{}").get("youtube_ids", [])
    percentages = {}
    percentages["downloading"] = job_status("videodownload")
    for id in youtube_ids:
        videofile = get_object_or_None(VideoFile, youtube_id=id) or VideoFile(youtube_id=id)
        percentages[id] = videofile.percent_complete
    return JsonResponse(percentages)

@require_admin
@api_handle_error_with_json
def get_video_download_list(request):
    videofiles = VideoFile.objects.filter(flagged_for_download=True).values("youtube_id")
    video_ids = [video["youtube_id"] for video in videofiles]
    return JsonResponse(video_ids)

@require_admin
@api_handle_error_with_json
def start_subtitle_download(request):
    update_set = simplejson.loads(request.raw_post_data or "{}").get("update_set", "existing")
    language = simplejson.loads(request.raw_post_data or "{}").get("language", "")
    language_list = topicdata.LANGUAGE_LIST
    language_lookup = topicdata.LANGUAGE_LOOKUP

    # Reset the language
    current_language = Settings.get("subtitle_language")
    if language in language_list:
        Settings.set("subtitle_language", language)
    else:
        return JsonResponse({"error": "This language is not currently supported - please update the language list"}, status=500)

    language_name = language_lookup.get(language)
    # Get the json file with all srts
    request_url = "http://%s/static/data/subtitles/languages/%s_available_srts.json" % (settings.CENTRAL_SERVER_HOST, language)
    try:
        r = requests.get(request_url)
        r.raise_for_status() # will return none if 200, otherwise will raise HTTP error
        available_srts = set((r.json)["srt_files"])
    except ConnectionError:
        return JsonResponse({"error": "The central server is currently offline."}, status=500)
    except HTTPError:
        return JsonResponse({"error": "No subtitles available on central server for %s (language code: %s); aborting." % (language_name, language)}, status=500)

    if update_set == "existing":
        videofiles = VideoFile.objects.filter(Q(percent_complete=100) | Q(flagged_for_download=True), subtitles_downloaded=False, youtube_id__in=available_srts)
    else:
        videofiles = VideoFile.objects.filter(Q(percent_complete=100) | Q(flagged_for_download=True), youtube_id__in=available_srts)

    if not videofiles:
        return JsonResponse({"info": "There aren't any subtitles available in %s (language code: %s) for your current videos." % (language_name, language)}, status=200)
    else:   
        for videofile in videofiles:
            videofile.cancel_download = False
            if videofile.subtitle_download_in_progress:
                continue
            videofile.flagged_for_subtitle_download = True
            if update_set == "all":
                videofile.subtitles_downloaded = False
            videofile.save()
        
    force_job("subtitledownload", "Download Subtitles")
    return JsonResponse({})

@require_admin
@api_handle_error_with_json
def check_subtitle_download(request):
    videofiles = VideoFile.objects.filter(flagged_for_subtitle_download=True)
    return JsonResponse(videofiles.count())

@require_admin
@api_handle_error_with_json
def get_subtitle_download_list(request):
    videofiles = VideoFile.objects.filter(flagged_for_subtitle_download=True).values("youtube_id")
    video_ids = [video["youtube_id"] for video in videofiles]
    return JsonResponse(video_ids)

@require_admin
@api_handle_error_with_json
def cancel_downloads(request):

    # clear all download in progress flags, to make sure new downloads will go through
    VideoFile.objects.all().update(download_in_progress=False)

    # unflag all video downloads
    VideoFile.objects.filter(flagged_for_download=True).update(cancel_download=True, flagged_for_download=False)

    # unflag all subtitle downloads
    VideoFile.objects.filter(flagged_for_subtitle_download=True).update(cancel_download=True, flagged_for_subtitle_download=False)

    force_job("videodownload", stop=True)
    force_job("subtitledownload", stop=True)

    return JsonResponse({})


@require_admin
@api_handle_error_with_json
def remove_from_group(request):
    users = simplejson.loads(request.raw_post_data or "{}").get("users", "")
    users_to_remove = FacilityUser.objects.filter(username__in=users)
    users_to_remove.update(group=None)
    return JsonResponse({})

@require_admin
@api_handle_error_with_json
def move_to_group(request):
    users = simplejson.loads(request.raw_post_data or "{}").get("users", [])
    group = simplejson.loads(request.raw_post_data or "{}").get("group", "")
    group_update = FacilityGroup.objects.get(pk=group)
    users_to_move = FacilityUser.objects.filter(username__in=users)
    users_to_move.update(group=group_update)
    return JsonResponse({})

@require_admin
@api_handle_error_with_json
def delete_users(request):
    users = simplejson.loads(request.raw_post_data or "{}").get("users", [])
    users_to_delete = FacilityUser.objects.filter(username__in=users)
    users_to_delete.delete()
    return JsonResponse({})

def annotate_topic_tree(node, level=0, statusdict=None):
    if not statusdict:
        statusdict = {}
    if node["kind"] == "Topic":
        if "Video" not in node["contains"]:
            return None
        children = []
        unstarted = True
        complete = True
        for child_node in node["children"]:
            child = annotate_topic_tree(child_node, level=level+1, statusdict=statusdict)
            if child:
                if child["addClass"] == "unstarted":
                    complete = False
                if child["addClass"] == "partial":
                    complete = False
                    unstarted = False
                if child["addClass"] == "complete":
                    unstarted = False
                children.append(child)
        return {
            "title": node["title"],
            "tooltip": re.sub(r'<[^>]*?>', '', node["description"] or ""),
            "isFolder": True,
            "key": node["slug"],
            "children": children,
            "addClass": complete and "complete" or unstarted and "unstarted" or "partial",
            "expand": level < 1,
        }
    if node["kind"] == "Video":
        #statusdict contains an item for each video registered in the database
        # will be {} (empty dict) if there are no videos downloaded yet
        percent = statusdict.get(node["youtube_id"], 0)
        if not percent:
            status = "unstarted"
        elif percent == 100:
            status = "complete"
        else:
            status = "partial"
        return {
            "title": node["title"],
            "tooltip": re.sub(r'<[^>]*?>', '', node["description"] or ""),
            "key": node["youtube_id"],
            "addClass": status,
        }
    return None

#@require_admin
def get_annotated_topic_tree():
    statusdict = dict(VideoFile.objects.values_list("youtube_id", "percent_complete"))
    return annotate_topic_tree(topicdata.TOPICS, statusdict=statusdict)

@require_admin
@api_handle_error_with_json
def get_topic_tree(request):
    return JsonResponse(get_annotated_topic_tree())

<<<<<<< HEAD
def launch_mplayer(request):
    """ Launch an mplayer instance in a new thread, to play the video requested via the API. """
    youtube_id = request.REQUEST.get("youtube_id")
    if youtube_id:
        facility_user = request.session.get("facility_user")
        callback = None
        if facility_user:
            callback = partial(
                _update_video_log_with_points,
                youtube_id=youtube_id,
                facility_user=facility_user,
            )
        play_video_in_new_thread(youtube_id, callback=callback)
    return JsonResponse({})

def _update_video_log_with_points(seconds_watched, video_length, youtube_id, facility_user):
    """ Handle the callback from the mplayer thread, saving the VideoLog. """
    try: # while it's unlikely that these calls would fail, it wouldn't be worth killing mplayer over
        new_points = (float(seconds_watched) / video_length) * POINTS_PER_VIDEO
        video_log_data = VideoLog.update_video_log(facility_user, youtube_id, seconds_watched, new_points=new_points)
    except:
        video_log_data = {
            "points": 0,
            "complete": False,
        }
    return video_log_data
=======
@api_handle_error_with_json
def launch_mplayer(request):
    """Launch an mplayer instance in a new thread, to play the video requested via the API.
    """
    
    if not settings.USE_MPLAYER:
        raise PermissionDenied("You can only initiate mplayer if USE_MPLAYER is set to True.")
    
    if "youtube_id" not in request.REQUEST:
        return JsonResponse({"error": "no youtube_id specified"}, status=500)

    youtube_id = request.REQUEST["youtube_id"]
    facility_user = request.session.get("facility_user")
    callback = partial(
        _update_video_log_with_points,
        youtube_id=youtube_id,
        facility_user=facility_user,
    )
    play_video_in_new_thread(youtube_id, callback=callback)

    return JsonResponse({})


def _update_video_log_with_points(seconds_watched, video_length, youtube_id, facility_user):
    """Handle the callback from the mplayer thread, saving the VideoLog. """
    if not facility_user:
        return  # in other places, we signal to the user that info isn't being saved, but can't do it here.
                #   adding this code for consistency / documentation purposes.

    new_points = (float(seconds_watched) / video_length) * VideoLog.POINTS_PER_VIDEO
    videolog = VideoLog.update_video_log(
        facility_user=facility_user,
        youtube_id=youtube_id,
        additional_seconds_watched=seconds_watched,
        total_points=new_points,
    )
>>>>>>> 9c6ce53a
<|MERGE_RESOLUTION|>--- conflicted
+++ resolved
@@ -9,23 +9,11 @@
 from django.db.models import Q
 from django.http import HttpResponse
 from django.utils import simplejson
-<<<<<<< HEAD
-from django.db.models import Q
-from annoying.functions import get_object_or_None
-from functools import partial
-import settings
-from main import topicdata
-from utils.jobs import force_job, job_status
-from utils.videos import delete_downloaded_files
-from models import FacilityUser, VideoLog, ExerciseLog, VideoFile, POINTS_PER_VIDEO
-from securesync.models import FacilityGroup
-=======
 from django.utils.translation import ugettext as _
 
 import settings
 from .api_forms import ExerciseLogForm, VideoLogForm
 from .models import FacilityUser, VideoLog, ExerciseLog, VideoFile
->>>>>>> 9c6ce53a
 from config.models import Settings
 from main import topicdata  # must import this way to cache across processes
 from securesync.models import FacilityGroup
@@ -33,15 +21,11 @@
 from utils.decorators import api_handle_error_with_json, require_admin
 from utils.general import break_into_chunks
 from utils.internet import JsonResponse
-<<<<<<< HEAD
-from utils.mplayer_launcher import play_video_in_new_thread
-=======
 from utils.jobs import force_job, job_status
 from utils.mplayer_launcher import play_video_in_new_thread
 from utils.orderedset import OrderedSet
 from utils.videos import delete_downloaded_files
 
->>>>>>> 9c6ce53a
 
 class student_log_api(object):
     def __init__(self, logged_out_message):
@@ -62,14 +46,6 @@
 
 @student_log_api(logged_out_message=_("Video progress not saved."))
 def save_video_log(request):
-<<<<<<< HEAD
-    if "facility_user" not in request.session:
-        return JsonResponse({})
-    data = simplejson.loads(request.raw_post_data or "{}")
-    try:
-        result = VideoLog.update_video_log(request.session["facility_user"], data.get("youtube_id", ""), data.get("seconds_watched", 0), data.get("points", 0))
-        return JsonResponse(result)
-=======
     """
     Receives a youtube_id and relevant data,
     saves it to the currently authorized user.
@@ -89,7 +65,6 @@
             points=data["points"],
         )
 
->>>>>>> 9c6ce53a
     except ValidationError as e:
         return JsonResponse({"error": "Could not save VideoLog: %s" % e}, status=500)
 
@@ -423,34 +398,6 @@
 def get_topic_tree(request):
     return JsonResponse(get_annotated_topic_tree())
 
-<<<<<<< HEAD
-def launch_mplayer(request):
-    """ Launch an mplayer instance in a new thread, to play the video requested via the API. """
-    youtube_id = request.REQUEST.get("youtube_id")
-    if youtube_id:
-        facility_user = request.session.get("facility_user")
-        callback = None
-        if facility_user:
-            callback = partial(
-                _update_video_log_with_points,
-                youtube_id=youtube_id,
-                facility_user=facility_user,
-            )
-        play_video_in_new_thread(youtube_id, callback=callback)
-    return JsonResponse({})
-
-def _update_video_log_with_points(seconds_watched, video_length, youtube_id, facility_user):
-    """ Handle the callback from the mplayer thread, saving the VideoLog. """
-    try: # while it's unlikely that these calls would fail, it wouldn't be worth killing mplayer over
-        new_points = (float(seconds_watched) / video_length) * POINTS_PER_VIDEO
-        video_log_data = VideoLog.update_video_log(facility_user, youtube_id, seconds_watched, new_points=new_points)
-    except:
-        video_log_data = {
-            "points": 0,
-            "complete": False,
-        }
-    return video_log_data
-=======
 @api_handle_error_with_json
 def launch_mplayer(request):
     """Launch an mplayer instance in a new thread, to play the video requested via the API.
@@ -486,5 +433,4 @@
         youtube_id=youtube_id,
         additional_seconds_watched=seconds_watched,
         total_points=new_points,
-    )
->>>>>>> 9c6ce53a
+    )