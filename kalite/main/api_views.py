import json
import re
import requests
from annoying.functions import get_object_or_None
from functools import partial
<<<<<<< HEAD
from requests.exceptions import ConnectionError, HTTPError
=======
>>>>>>> bb5ba402

from django.core.exceptions import ValidationError, PermissionDenied
from django.db.models import Q
from django.http import HttpResponse
from django.utils import simplejson
from django.utils.translation import ugettext as _

import settings
from .api_forms import ExerciseLogForm, VideoLogForm
from .models import FacilityUser, VideoLog, ExerciseLog, VideoFile, POINTS_PER_VIDEO
from config.models import Settings
from main import topicdata  # must import this way to cache across processes
from securesync.models import FacilityGroup
<<<<<<< HEAD
from shared.caching import invalidate_all_pages_related_to_video
from utils.decorators import require_admin, api_handle_error_with_json
from utils.general import break_into_chunks
from utils.internet import JsonResponse
from utils.jobs import force_job, job_status
from utils.mplayer_launcher import play_video_in_new_thread
from utils.orderedset import OrderedSet
from utils.videos import delete_downloaded_files
=======
from utils.jobs import force_job, job_status
from utils.videos import delete_downloaded_files
from securesync.models import FacilityGroup
from config.models import Settings
from utils.decorators import api_handle_error_with_json, require_admin
from utils.general import break_into_chunks
from utils.internet import JsonResponse
from utils.mplayer_launcher import play_video_in_new_thread
from utils.orderedset import OrderedSet

>>>>>>> bb5ba402

class student_log_api(object):
    def __init__(self, logged_out_message):
        self.logged_out_message = logged_out_message

    def __call__(self, handler):
        @api_handle_error_with_json
        def wrapper_fn(request, *args, **kwargs):
            # TODO(bcipolli): send user info in the post data,
            #   allowing cross-checking of user information
            #   and better error reporting
            if "facility_user" not in request.session:
                return JsonResponse({"warning": self.logged_out_message + "  " + _("You must be logged in as a student or teacher to view/save progress.")}, status=500)
            else:
                return handler(request)
        return wrapper_fn


@student_log_api(logged_out_message=_("Video progress not saved."))
def save_video_log(request):
    """
    Receives a youtube_id and relevant data,
    saves it to the currently authorized user.
    """

    # Form does all the data validation, including the youtube_id
    form = VideoLogForm(data=simplejson.loads(request.raw_post_data))
    if not form.is_valid():
        raise ValidationError(form.errors)
    data = form.data

    try:
        videolog = VideoLog.update_video_log(
            facility_user=request.session["facility_user"],
            youtube_id=data["youtube_id"],
            additional_seconds_watched=data["seconds_watched"],
            points=data["points"],
        )

    except ValidationError as e:
        return JsonResponse({"error": "Could not save VideoLog: %s" % e}, status=500)

    return JsonResponse({
        "points": videolog.points,
        "complete": videolog.complete,
        "messages": {},
    })


@student_log_api(logged_out_message=_("Exercise progress not saved."))
def save_exercise_log(request):
    """
    Receives an exercise_id and relevant data,
    saves it to the currently authorized user.
    """

    # Form does all data validation, including of the exercise_id
    form = ExerciseLogForm(data=simplejson.loads(request.raw_post_data))
    if not form.is_valid():
        raise Exception(form.errors)
    data = form.data

    # More robust extraction of previous object
    exerciselog = ExerciseLog.get_or_initialize(user=request.session["facility_user"], exercise_id=data["exercise_id"])
    previously_complete = exerciselog.complete

    exerciselog.attempts += 1
    exerciselog.streak_progress = data["streak_progress"]
    exerciselog.points = data["points"]

    try:
        exerciselog.full_clean()
        exerciselog.save()
    except ValidationError as e:
        return JsonResponse({"error": "Could not save ExerciseLog: %s" % e}, status=500)

    # Special message if you've just completed.
    #   NOTE: it's important to check this AFTER calling save() above.
    if not previously_complete and exerciselog.complete:
        return JsonResponse({"success": _("You have mastered this exercise!")})

    # Return no message in release mode; "data saved" message in debug mode.
    return JsonResponse({})


@student_log_api(logged_out_message=_("Progress not loaded."))
def get_video_logs(request):
    """
    Given a list of youtube_ids, retrieve a list of video logs for this user.
    """

    data = simplejson.loads(request.raw_post_data or "[]")
    if not isinstance(data, list):
        return JsonResponse({"error": "Could not load VideoLog objects: Unrecognized input data format." % e}, status=500)

    user = request.session["facility_user"]
    responses = []
    for youtube_id in data:
        response = _get_video_log_dict(request, user, youtube_id)
        if response:
            responses.append(response)
    return JsonResponse(responses)


def _get_video_log_dict(request, user, youtube_id):
    if not youtube_id:
        return {}
    try:
        videolog = VideoLog.objects.filter(user=user, youtube_id=youtube_id).latest("counter")
    except VideoLog.DoesNotExist:
        return {}
    return {
        "youtube_id": youtube_id,
        "total_seconds_watched": videolog.total_seconds_watched,
        "complete": videolog.complete,
        "points": videolog.points,
    }


@student_log_api(logged_out_message=_("Progress not loaded."))
def get_exercise_logs(request):
    """
    Given a list of exercise_ids, retrieve a list of video logs for this user.
    """

    data = simplejson.loads(request.raw_post_data or "[]")
    if not isinstance(data, list):
        return JsonResponse({"error": "Could not load ExerciseLog objects: Unrecognized input data format." % e}, status=500)

    user = request.session["facility_user"]
    responses = []
    for exercise_id in data:
        response = _get_exercise_log_dict(request, user, exercise_id)
        if response:
            responses.append(response)
    return JsonResponse(responses)


def _get_exercise_log_dict(request, user, exercise_id):
    if not exercise_id:
        return {}
    try:
        exerciselog = ExerciseLog.objects.get(user=user, exercise_id=exercise_id)
    except ExerciseLog.DoesNotExist:
        return {}
    return {
        "exercise_id": exercise_id,
        "streak_progress": exerciselog.streak_progress,
        "complete": exerciselog.complete,
        "points": exerciselog.points,
        "struggling": exerciselog.struggling,
    }


@require_admin
@api_handle_error_with_json
def start_video_download(request):
    youtube_ids = OrderedSet(simplejson.loads(request.raw_post_data or "{}").get("youtube_ids", []))

    video_files_to_create = [id for id in youtube_ids if not get_object_or_None(VideoFile, youtube_id=id)]
    video_files_to_update = youtube_ids - OrderedSet(video_files_to_create)

    VideoFile.objects.bulk_create([VideoFile(youtube_id=id, flagged_for_download=True) for id in video_files_to_create])

    for chunk in break_into_chunks(youtube_ids):
        video_files_needing_model_update = VideoFile.objects.filter(download_in_progress=False, youtube_id__in=chunk).exclude(percent_complete=100)
        video_files_needing_model_update.update(percent_complete=0, cancel_download=False, flagged_for_download=True)

    force_job("videodownload", "Download Videos")
    return JsonResponse({})

@require_admin
@api_handle_error_with_json
def delete_videos(request):
    youtube_ids = simplejson.loads(request.raw_post_data or "{}").get("youtube_ids", [])
    for id in youtube_ids:
        # Delete the file on disk
        delete_downloaded_files(id)

        # Delete the file in the database
        videofile = get_object_or_None(VideoFile, youtube_id=id)
        if videofile:
            videofile.cancel_download = True
            videofile.flagged_for_download = False
            videofile.flagged_for_subtitle_download = False
            videofile.save()

        # Refresh the cache
        invalidate_all_pages_related_to_video(video_id=id)

    return JsonResponse({})

@require_admin
@api_handle_error_with_json
def check_video_download(request):
    youtube_ids = simplejson.loads(request.raw_post_data or "{}").get("youtube_ids", [])
    percentages = {}
    percentages["downloading"] = job_status("videodownload")
    for id in youtube_ids:
        videofile = get_object_or_None(VideoFile, youtube_id=id) or VideoFile(youtube_id=id)
        percentages[id] = videofile.percent_complete
    return JsonResponse(percentages)

@require_admin
@api_handle_error_with_json
def get_video_download_list(request):
    videofiles = VideoFile.objects.filter(flagged_for_download=True).values("youtube_id")
    video_ids = [video["youtube_id"] for video in videofiles]
    return JsonResponse(video_ids)

@require_admin
@api_handle_error_with_json
def start_subtitle_download(request):
    update_set = simplejson.loads(request.raw_post_data or "{}").get("update_set", "existing")
    language = simplejson.loads(request.raw_post_data or "{}").get("language", "")
    language_list = topicdata.LANGUAGE_LIST
    language_lookup = topicdata.LANGUAGE_LOOKUP

    # Reset the language
    current_language = Settings.get("subtitle_language")
    if language in language_list:
        Settings.set("subtitle_language", language)
    else:
        return JsonResponse({"error": "This language is not currently supported - please update the language list"}, status=500)

    language_name = language_lookup.get(language)
    # Get the json file with all srts
    request_url = "http://%s/static/data/subtitles/languages/%s_available_srts.json" % (settings.CENTRAL_SERVER_HOST, language)
    try:
        r = requests.get(request_url)
        r.raise_for_status() # will return none if 200, otherwise will raise HTTP error
        available_srts = set((r.json)["srt_files"])
    except ConnectionError:
        return JsonResponse({"error": "The central server is currently offline."}, status=500)
    except HTTPError:
        return JsonResponse({"error": "No subtitles available on central server for %s (language code: %s); aborting." % (language_name, language)}, status=500)

    if update_set == "existing":
        videofiles = VideoFile.objects.filter(Q(percent_complete=100) | Q(flagged_for_download=True), subtitles_downloaded=False, youtube_id__in=available_srts)
    else:
        videofiles = VideoFile.objects.filter(Q(percent_complete=100) | Q(flagged_for_download=True), youtube_id__in=available_srts)

    if not videofiles:
        return JsonResponse({"info": "There aren't any subtitles available in %s (language code: %s) for your current videos." % (language_name, language)}, status=200)
    else:   
        for videofile in videofiles:
            videofile.cancel_download = False
            if videofile.subtitle_download_in_progress:
                continue
            videofile.flagged_for_subtitle_download = True
            if update_set == "all":
                videofile.subtitles_downloaded = False
            videofile.save()
        
    force_job("subtitledownload", "Download Subtitles")
    return JsonResponse({})

@require_admin
@api_handle_error_with_json
def check_subtitle_download(request):
    videofiles = VideoFile.objects.filter(flagged_for_subtitle_download=True)
    return JsonResponse(videofiles.count())

@require_admin
@api_handle_error_with_json
def get_subtitle_download_list(request):
    videofiles = VideoFile.objects.filter(flagged_for_subtitle_download=True).values("youtube_id")
    video_ids = [video["youtube_id"] for video in videofiles]
    return JsonResponse(video_ids)

@require_admin
@api_handle_error_with_json
def cancel_downloads(request):

    # clear all download in progress flags, to make sure new downloads will go through
    VideoFile.objects.all().update(download_in_progress=False)

    # unflag all video downloads
    VideoFile.objects.filter(flagged_for_download=True).update(cancel_download=True, flagged_for_download=False)

    # unflag all subtitle downloads
    VideoFile.objects.filter(flagged_for_subtitle_download=True).update(cancel_download=True, flagged_for_subtitle_download=False)

    force_job("videodownload", stop=True)
    force_job("subtitledownload", stop=True)

    return JsonResponse({})


@require_admin
@api_handle_error_with_json
def remove_from_group(request):
    users = simplejson.loads(request.raw_post_data or "{}").get("users", "")
    users_to_remove = FacilityUser.objects.filter(username__in=users)
    users_to_remove.update(group=None)
    return JsonResponse({})

@require_admin
@api_handle_error_with_json
def move_to_group(request):
    users = simplejson.loads(request.raw_post_data or "{}").get("users", [])
    group = simplejson.loads(request.raw_post_data or "{}").get("group", "")
    group_update = FacilityGroup.objects.get(pk=group)
    users_to_move = FacilityUser.objects.filter(username__in=users)
    users_to_move.update(group=group_update)
    return JsonResponse({})

@require_admin
@api_handle_error_with_json
def delete_users(request):
    users = simplejson.loads(request.raw_post_data or "{}").get("users", [])
    users_to_delete = FacilityUser.objects.filter(username__in=users)
    users_to_delete.delete()
    return JsonResponse({})

def annotate_topic_tree(node, level=0, statusdict=None):
    if not statusdict:
        statusdict = {}
    if node["kind"] == "Topic":
        if "Video" not in node["contains"]:
            return None
        children = []
        unstarted = True
        complete = True
        for child_node in node["children"]:
            child = annotate_topic_tree(child_node, level=level+1, statusdict=statusdict)
            if child:
                if child["addClass"] == "unstarted":
                    complete = False
                if child["addClass"] == "partial":
                    complete = False
                    unstarted = False
                if child["addClass"] == "complete":
                    unstarted = False
                children.append(child)
        return {
            "title": node["title"],
            "tooltip": re.sub(r'<[^>]*?>', '', node["description"] or ""),
            "isFolder": True,
            "key": node["slug"],
            "children": children,
            "addClass": complete and "complete" or unstarted and "unstarted" or "partial",
            "expand": level < 1,
        }
    if node["kind"] == "Video":
        #statusdict contains an item for each video registered in the database
        # will be {} (empty dict) if there are no videos downloaded yet
        percent = statusdict.get(node["youtube_id"], 0)
        if not percent:
            status = "unstarted"
        elif percent == 100:
            status = "complete"
        else:
            status = "partial"
        return {
            "title": node["title"],
            "tooltip": re.sub(r'<[^>]*?>', '', node["description"] or ""),
            "key": node["youtube_id"],
            "addClass": status,
        }
    return None

#@require_admin
def get_annotated_topic_tree():
    statusdict = dict(VideoFile.objects.values_list("youtube_id", "percent_complete"))
    return annotate_topic_tree(topicdata.TOPICS, statusdict=statusdict)

@require_admin
@api_handle_error_with_json
def get_topic_tree(request):
    return JsonResponse(get_annotated_topic_tree())

<<<<<<< HEAD
def launch_mplayer(request):
    """ Launch an mplayer instance in a new thread, to play the video requested via the API. """
    
    if not settings.USE_MPLAYER:
        raise PermissionDenied(_("You must be logged in as an admin to access this page."))
    
    youtube_id = request.REQUEST.get("youtube_id")
    if youtube_id:
        facility_user = request.session.get("facility_user")
        callback = None
        if facility_user:
            callback = partial(
                _update_video_log_with_points,
                youtube_id=youtube_id,
                facility_user=facility_user,
            )
        play_video_in_new_thread(youtube_id, callback=callback)
    return JsonResponse({})

def _update_video_log_with_points(seconds_watched, video_length, youtube_id, facility_user):
    """ Handle the callback from the mplayer thread, saving the VideoLog. """
    try: # while it's unlikely that these calls would fail, it wouldn't be worth killing mplayer over
        new_points = (float(seconds_watched) / video_length) * POINTS_PER_VIDEO
        video_log_data = VideoLog.update_video_log(facility_user, youtube_id, seconds_watched, new_points=new_points)
    except:
        video_log_data = {
            "points": 0,
            "complete": False,
        }
    return video_log_data
=======
@api_handle_error_with_json
def launch_mplayer(request):
    """Launch an mplayer instance in a new thread, to play the video requested via the API. """
    if not youtube_id in request.REQUEST:
        return JsonResponse({"error": "no youtube_id expected"}, status=500)

    youtube_id = request.REQUEST["youtube_id"]
    facility_user = request.session.get("facility_user")
    callback = partial(
        _update_video_log_with_points,
        youtube_id=youtube_id,
        facility_user=facility_user,
    )
    play_video_in_new_thread(youtube_id, callback=callback)

    return JsonResponse({})


def _update_video_log_with_points(seconds_watched, video_length, youtube_id, facility_user):
    """Handle the callback from the mplayer thread, saving the VideoLog. """
    if not facility_user:
        return  # in other places, we signal to the user that info isn't being saved, but can't do it here.
                #   adding this code for consistency / documentation purposes.

    new_points = (float(seconds_watched) / video_length) * VideoLog.POINTS_PER_VIDEO
    videolog = VideoLog.update_video_log(
        facility_user=facility_user,
        youtube_id=youtube_id,
        additional_seconds_watched=seconds_watched,
        total_points=new_points,
    )
>>>>>>> bb5ba402
<|MERGE_RESOLUTION|>--- conflicted
+++ resolved
@@ -3,10 +3,7 @@
 import requests
 from annoying.functions import get_object_or_None
 from functools import partial
-<<<<<<< HEAD
 from requests.exceptions import ConnectionError, HTTPError
-=======
->>>>>>> bb5ba402
 
 from django.core.exceptions import ValidationError, PermissionDenied
 from django.db.models import Q
@@ -16,31 +13,19 @@
 
 import settings
 from .api_forms import ExerciseLogForm, VideoLogForm
-from .models import FacilityUser, VideoLog, ExerciseLog, VideoFile, POINTS_PER_VIDEO
+from .models import FacilityUser, VideoLog, ExerciseLog, VideoFile
 from config.models import Settings
 from main import topicdata  # must import this way to cache across processes
 from securesync.models import FacilityGroup
-<<<<<<< HEAD
 from shared.caching import invalidate_all_pages_related_to_video
-from utils.decorators import require_admin, api_handle_error_with_json
+from utils.decorators import api_handle_error_with_json, require_admin
 from utils.general import break_into_chunks
 from utils.internet import JsonResponse
 from utils.jobs import force_job, job_status
 from utils.mplayer_launcher import play_video_in_new_thread
 from utils.orderedset import OrderedSet
 from utils.videos import delete_downloaded_files
-=======
-from utils.jobs import force_job, job_status
-from utils.videos import delete_downloaded_files
-from securesync.models import FacilityGroup
-from config.models import Settings
-from utils.decorators import api_handle_error_with_json, require_admin
-from utils.general import break_into_chunks
-from utils.internet import JsonResponse
-from utils.mplayer_launcher import play_video_in_new_thread
-from utils.orderedset import OrderedSet
-
->>>>>>> bb5ba402
+
 
 class student_log_api(object):
     def __init__(self, logged_out_message):
@@ -413,43 +398,16 @@
 def get_topic_tree(request):
     return JsonResponse(get_annotated_topic_tree())
 
-<<<<<<< HEAD
+@api_handle_error_with_json
 def launch_mplayer(request):
-    """ Launch an mplayer instance in a new thread, to play the video requested via the API. """
+    """Launch an mplayer instance in a new thread, to play the video requested via the API.
+    """
     
     if not settings.USE_MPLAYER:
-        raise PermissionDenied(_("You must be logged in as an admin to access this page."))
+        raise PermissionDenied("You can only initiate mplayer if USE_MPLAYER is set to True.")
     
-    youtube_id = request.REQUEST.get("youtube_id")
-    if youtube_id:
-        facility_user = request.session.get("facility_user")
-        callback = None
-        if facility_user:
-            callback = partial(
-                _update_video_log_with_points,
-                youtube_id=youtube_id,
-                facility_user=facility_user,
-            )
-        play_video_in_new_thread(youtube_id, callback=callback)
-    return JsonResponse({})
-
-def _update_video_log_with_points(seconds_watched, video_length, youtube_id, facility_user):
-    """ Handle the callback from the mplayer thread, saving the VideoLog. """
-    try: # while it's unlikely that these calls would fail, it wouldn't be worth killing mplayer over
-        new_points = (float(seconds_watched) / video_length) * POINTS_PER_VIDEO
-        video_log_data = VideoLog.update_video_log(facility_user, youtube_id, seconds_watched, new_points=new_points)
-    except:
-        video_log_data = {
-            "points": 0,
-            "complete": False,
-        }
-    return video_log_data
-=======
-@api_handle_error_with_json
-def launch_mplayer(request):
-    """Launch an mplayer instance in a new thread, to play the video requested via the API. """
-    if not youtube_id in request.REQUEST:
-        return JsonResponse({"error": "no youtube_id expected"}, status=500)
+    if "youtube_id" not in request.REQUEST:
+        return JsonResponse({"error": "no youtube_id specified"}, status=500)
 
     youtube_id = request.REQUEST["youtube_id"]
     facility_user = request.session.get("facility_user")
@@ -475,5 +433,4 @@
         youtube_id=youtube_id,
         additional_seconds_watched=seconds_watched,
         total_points=new_points,
-    )
->>>>>>> bb5ba402
+    )