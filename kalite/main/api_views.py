--- conflicted
+++ resolved
@@ -193,22 +193,7 @@
         percentages[id] = videofile.percent_complete
     return JsonResponse(percentages)
 
-<<<<<<< HEAD
-@require_admin_api
-=======
-def get_video_download_status(youtube_id):
-    videofile = get_object_or_None(VideoFile, youtube_id=youtube_id)
-    if not videofile:
-        return "unstarted"
-    if videofile.percent_complete == 0 and not videofile.download_in_progress:
-        return "unstarted"
-    if videofile.percent_complete == 100 and not videofile.download_in_progress:
-        return "complete"
-    else:
-        return "partial"
-
-@require_admin
->>>>>>> 9bacacdc
+@require_admin
 def get_video_download_list(request):
     videofiles = VideoFile.objects.filter(flagged_for_download=True).values("youtube_id")
     video_ids = [video["youtube_id"] for video in videofiles]
@@ -265,19 +250,12 @@
 
     force_job("videodownload", stop=True)
     force_job("subtitledownload", stop=True)
-
-<<<<<<< HEAD
-    return JsonResponse({}) 
-    
+    return JsonResponse({})
+
 
 # Functions below here focused on users
-@require_admin_api
-=======
-    return JsonResponse({})
-
-
-@require_admin
->>>>>>> 9bacacdc
+
+@require_admin
 def remove_from_group(request):
     """
     API endpoint for removing users from group
