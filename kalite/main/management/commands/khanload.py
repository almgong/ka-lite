"""
Utilities for downloading Khan Academy topic tree and 
massaging into data and files that we use in KA Lite.
"""

import copy
import datetime
import json
import os
import requests
import shutil
import sys
import time

from django.core.management.base import BaseCommand, CommandError

import settings
from settings import LOG as logging
from utils.general import datediff
from utils import topic_tools


slug_key = {
    "Topic": "node_slug",
    "Video": "readable_id",
    "Exercise": "name",
}

title_key = {
    "Topic": "title",
    "Video": "title",
    "Exercise": "display_name",
}

iconfilepath = "/images/power-mode/badges/"
iconextension = "-40x40.png"
defaulticon = "default"

attribute_whitelists = {
    "Topic": ["kind", "hide", "description", "id", "topic_page_url", "title", "extended_slug", "children", "node_slug", "in_knowledge_map", "y_pos", "x_pos", "icon_src"],
    "Video": ["kind", "description", "title", "duration", "keywords", "youtube_id", "download_urls", "readable_id"],
    "Exercise": ["kind", "description", "related_video_readable_ids", "display_name", "live", "name", "seconds_per_fast_problem", "prerequisites", "v_position", "h_position"]
}

kind_blacklist = [None, "Separator", "CustomStack", "Scratchpad", "Article"]

slug_blacklist = ["new-and-noteworthy", "talks-and-interviews", "coach-res"]


def download_khan_data(url, debug_cache_file=None, debug_cache_dir="json"):
    """
    Download data from the given url.
    
    In DEBUG mode, these downloads are slow.  So for the sake of faster iteration,
    save the download to disk and re-serve it up again, rather than download again,
    if the file is less than a day old.
    """

    # Get the filename
    if not debug_cache_file:
        debug_cache_file = url.split("/")[-1] + ".json"

    # Create a directory to store these cached json files 
    if not os.path.exists(debug_cache_dir):
        os.mkdir(debug_cache_dir)
    debug_cache_file = os.path.join(debug_cache_dir, debug_cache_file)

    # Use the cache file if:
    # a) We're in DEBUG mode
    # b) The debug cache file exists
<<<<<<< HEAD
    # c) It's less than a day old.
=======
    # c) It's less than 7 days old.
>>>>>>> f11cf0e8
    if settings.DEBUG and os.path.exists(debug_cache_file) and datediff(datetime.datetime.now(), datetime.datetime.fromtimestamp(os.path.getctime(debug_cache_file)), units="days") <= 7.0:
        # Slow to debug, so keep a local cache in the debug case only.
        sys.stdout.write("Using cached file: %s\n" % debug_cache_file)
        data = json.loads(open(debug_cache_file).read())
    else:
        sys.stdout.write("Downloading data from %s..." % url)
        sys.stdout.flush()
        data = json.loads(requests.get(url).content)
        sys.stdout.write("done.\n")
        # In DEBUG mode, store the debug cache file.
        if settings.DEBUG:
            with open(debug_cache_file, "w") as fh:
                fh.write(json.dumps(data))
    return data


def rebuild_topictree(data_path=settings.PROJECT_PATH + "/static/data/", remove_unknown_exercises=False):
    """
    Downloads topictree (and supporting) data from Khan Academy and uses it to
    rebuild the KA Lite topictree cache (topics.json).
    """

    topictree = download_khan_data("http://www.khanacademy.org/api/v1/topictree")

    related_exercise = {}  # Temp variable to save exercises related to particular videos

    def recurse_nodes(node, path=""):
        """
        Internal function for recursing over the topic tree, marking relevant metadata,
        and removing undesired attributes and children.
        """
        
        kind = node["kind"]

        # Only keep key data we can use
        keys_to_delete = []
        for key in node:
            if key not in attribute_whitelists[kind]:
                keys_to_delete.append(key)
        for key in keys_to_delete:
            del node[key]

        # Fix up data
        if slug_key[kind] not in node:
            logging.warn("Could not find expected slug key (%s) on node: %s" % (slug_key[kind], node))
            node[slug_key[kind]] = node["id"]  # put it SOMEWHERE.
        node["slug"] = node[slug_key[kind]] if node[slug_key[kind]] != "root" else ""
        node["id"] = node["slug"]  # these used to be the same; now not. Easier if they stay the same (issue #233)

        node["path"] = path + topic_tools.kind_slugs[kind] + node["slug"] + "/"
<<<<<<< HEAD
        node["id"] = node["slug"]  # these used to be the same; now not. Easier if they stay the same (issue #233)
=======
        node["title"] = node[title_key[kind]]

>>>>>>> f11cf0e8

        kinds = set([kind])

        # For each exercise, need to get related videos
        if kind == "Exercise":
            related_video_readable_ids = [vid["readable_id"] for vid in download_khan_data("http://www.khanacademy.org/api/v1/exercises/%s/videos" % node["name"], node["name"] + ".json")]
            node["related_video_readable_ids"] = related_video_readable_ids
            exercise = {
                "slug": node[slug_key[kind]],
                "title": node[title_key[kind]],
                "path": node["path"],
            }
            for video_id in node.get("related_video_readable_ids", []):
                related_exercise[video_id] = exercise

        # Recurse through children, remove any blacklisted items
        children_to_delete = []
        for i, child in enumerate(node.get("children", [])):
            child_kind = child.get("kind", None)
            if child_kind in kind_blacklist:
                children_to_delete.append(i)
                continue
            if child[slug_key[child_kind]] in slug_blacklist:
                children_to_delete.append(i)
                continue
            kinds = kinds.union(recurse_nodes(child, node["path"]))
        for i in reversed(children_to_delete):
            del node["children"][i]

        # Mark on topics whether they contain Videos, Exercises, or both
        if kind == "Topic":
            node["contains"] = list(kinds)

        return kinds


    def recurse_nodes_to_add_related_exercise(node):
        """
        Internal function for recursing the topic tree and marking related exercises.
        Requires rebranding of metadata done by recurse_nodes function.
        """
        if node["kind"] == "Video":
            node["related_exercise"] = related_exercise.get(node["slug"], None)
        for child in node.get("children", []):
            recurse_nodes_to_add_related_exercise(child)


    # Limit exercises to only the previous list
    def recurse_nodes_to_delete_exercise(node, OLD_NODE_CACHE):
        """
        Internal function for recursing the topic tree and removing new exercises.
        Requires rebranding of metadata done by recurse_nodes function.
        """
        # Stop recursing when we hit leaves
        if node["kind"] != "Topic":
            return

        children_to_delete = []
        for ci, child in enumerate(node.get("children", [])):
            # Mark all unrecognized exercises for deletion
            if child["kind"] == "Exercise":
                if not child["slug"] in OLD_NODE_CACHE["Exercise"].keys():
                    children_to_delete.append(ci)
            # Recurse over children to delete
            elif child.get("children", None):
                recurse_nodes_to_delete_exercise(child, OLD_NODE_CACHE)
                # Delete children without children (all their children were removed)
                if not child.get("children", None):
                    children_to_delete.append(ci)

        # Do the actual deletion
        for i in reversed(children_to_delete):
            logging.debug("Deleting unknown exercise %s" % node["children"][i]["slug"])
            del node["children"][i]

    recurse_nodes(topictree)
    if remove_unknown_exercises:
        OLD_NODE_CACHE = topic_tools.get_node_cache()
        recurse_nodes_to_delete_exercise(topictree, OLD_NODE_CACHE)
    recurse_nodes_to_add_related_exercise(topictree)

    with open(os.path.join(data_path, topic_tools.topics_file), "w") as fp:
        fp.write(json.dumps(topictree, indent=2))

    return topictree


def rebuild_knowledge_map(topictree, data_path=settings.PROJECT_PATH + "/static/data/", force_icons=False):

    """
    Uses KA Lite topic data and supporting data from Khan Academy 
    to rebuild the knowledge map (maplayout.json) and topicdata files.
    """

    knowledge_map = download_khan_data("http://www.khanacademy.org/api/v1/maplayout")
    knowledge_topics = {}  # Stored variable that keeps all exercises related to second-level topics

    # Download icons
    for key, value in knowledge_map["topics"].items():
        if "icon_url" in value:
            # Note: id here is retrieved from knowledge_map, so we're OK
            #   that we blew away ID in the topic tree earlier.
            value["icon_url"] = iconfilepath + value["id"] + iconextension
            knowledge_map["topics"][key] = value

            out_path = data_path + "../" + value["icon_url"]
            if not os.path.exists(out_path) or force_icons:
                icon_khan_url = "http://www.khanacademy.org" + value["icon_url"]
                sys.stdout.write("Downloading icon %s from %s..." % (value["id"], icon_khan_url))
                sys.stdout.flush()
                icon = requests.get(icon_khan_url)
                if icon.status_code == 200:
                    iconfile = file(data_path + "../" + value["icon_url"], "w")
                    iconfile.write(icon.content)
                else:
                    sys.stdout.write(" [NOT FOUND]")
                    value["icon_url"] = iconfilepath + defaulticon + iconextension
                sys.stdout.write(" done.\n")

    def recurse_nodes_to_extract_knowledge_map(node):
        """
        Internal function for recursing the topic tree and building the knowledge map.
        Requires rebranding of metadata done by recurse_nodes function.
        """
        if "contains" not in node or "Exercise" not in node["contains"]:
            return

        if node.get("in_knowledge_map", None):
            if node["slug"] not in knowledge_map["topics"]:
                logging.debug("Not in knowledge map: %s" % node["slug"])
            knowledge_topics[node["slug"]] = topic_tools.get_topic_exercises(node["slug"])
        else:
            for child in node.get("children", []):
                recurse_nodes_to_extract_knowledge_map(child)
    recurse_nodes_to_extract_knowledge_map(topictree)

    # Dump the knowledge map
    with open(os.path.join(data_path, topic_tools.map_layout_file), "w") as fp:
        fp.write(json.dumps(knowledge_map, indent=2))

    # Rewrite topicdata, obliterating the old (to remove cruft)
    topicdata_dir = os.path.join(data_path, "topicdata")
    if os.path.exists(topicdata_dir):
        shutil.rmtree(topicdata_dir)
        os.mkdir(topicdata_dir)
    for key, value in knowledge_topics.items():
        with open(os.path.join(topicdata_dir, "%s.json" % key), "w") as fp:
            fp.write(json.dumps(value, indent=2))

    return knowledge_topics


def generate_node_cache(topictree=None, output_dir=settings.DATA_PATH):
    """
    Given the KA Lite topic tree, generate a dictionary of all Topic, Exercise, and Video nodes.
    """

    if not topictree:
        topictree = topic_tools.get_topic_tree(force=True)
    node_cache = {}

    def recurse_nodes(node, path="/"):
        # Add the node to the node cache
        kind = node["kind"]
        node_cache[kind] = node_cache.get(kind, {})
        if node["slug"] not in node_cache[kind]:
            # New node, so copy off, massage, and store.
            node_copy = copy.copy(node)
            if "children" in node_copy:
                del node_copy["children"]
            node_cache[kind][node["slug"]] = node_copy
        for child in node.get("children", []):
            recurse_nodes(child, node["path"])
    recurse_nodes(topictree)

    with open(os.path.join(output_dir, topic_tools.node_cache_file), "w") as fp:
        fp.write(json.dumps(node_cache, indent=2))

    return node_cache


def create_youtube_id_to_slug_map(node_cache=None, data_path=settings.PROJECT_PATH + "/static/data/"):
    """
    Go through all videos, and make a map of youtube_id to slug, for fast look-up later
    """

    if not node_cache:
        node_cache = topic_tools.get_node_cache(force=True)

    map_file = os.path.join(data_path, topic_tools.video_remap_file)
    id2slug_map = dict()

    # Make a map from youtube ID to video slug
    for v in node_cache['Video'].values():
        assert v["youtube_id"] not in id2slug_map, "Make sure there's a 1-to-1 mapping between youtube_id and slug"
        id2slug_map[v['youtube_id']] = v['slug']

    # Save the map!
    with open(map_file, "w") as fp:
        fp.write(json.dumps(id2slug_map, indent=2))


class Command(BaseCommand):
    help = """**WARNING** not intended for use outside of the FLE; use at your own risk!
    Update the topic tree caches from Khan Academy.
    Options:
        [no args] - download from Khan Academy and refresh all files
        id2slug - regenerate the id2slug map file.
"""

    def handle(self, *args, **options):
        if len(args) != 0:
            raise CommandError("Unknown argument list: %s" % args)

        # TODO(bcipolli)
        # Make remove_unknown_exercises and force_icons into command-line arguments
        topictree = rebuild_topictree(remove_unknown_exercises=True)
        rebuild_knowledge_map(topictree, force_icons=True)

        node_cache = generate_node_cache(topictree)
        create_youtube_id_to_slug_map(node_cache)

        sys.stdout.write("Downloaded topictree data for %d topics, %d videos, %d exercises\n" % (
            len(node_cache["Topic"]),
            len(node_cache["Video"]),
            len(node_cache["Exercise"]),
        ))<|MERGE_RESOLUTION|>--- conflicted
+++ resolved
@@ -68,11 +68,7 @@
     # Use the cache file if:
     # a) We're in DEBUG mode
     # b) The debug cache file exists
-<<<<<<< HEAD
-    # c) It's less than a day old.
-=======
     # c) It's less than 7 days old.
->>>>>>> f11cf0e8
     if settings.DEBUG and os.path.exists(debug_cache_file) and datediff(datetime.datetime.now(), datetime.datetime.fromtimestamp(os.path.getctime(debug_cache_file)), units="days") <= 7.0:
         # Slow to debug, so keep a local cache in the debug case only.
         sys.stdout.write("Using cached file: %s\n" % debug_cache_file)
@@ -123,12 +119,7 @@
         node["id"] = node["slug"]  # these used to be the same; now not. Easier if they stay the same (issue #233)
 
         node["path"] = path + topic_tools.kind_slugs[kind] + node["slug"] + "/"
-<<<<<<< HEAD
-        node["id"] = node["slug"]  # these used to be the same; now not. Easier if they stay the same (issue #233)
-=======
         node["title"] = node[title_key[kind]]
-
->>>>>>> f11cf0e8
 
         kinds = set([kind])
 
