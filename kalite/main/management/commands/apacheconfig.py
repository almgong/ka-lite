import os

from django.core.management.base import BaseCommand, CommandError

import settings


config_template = """

Listen %(port)s

<VirtualHost *:%(port)s>
    
    Alias /static %(project_path)sstatic
    Alias /favicon.ico %(project_path)sstatic/images/favicon.ico
    
    <Directory %(project_path)s>
        Order deny,allow
        Allow from all
    </Directory>

    WSGIScriptAlias / %(project_path)ska-lite.wsgi

</VirtualHost>

"""

class Command(BaseCommand):
    help = "Print recommended Apache virtual host configuration file contents."

    def handle(self, *args, **options):
<<<<<<< HEAD
        self.stdout.write(config_template % {"project_path": settings.PROJECT_PATH})

        # set the database permissions so that Apache will be able to access them
        database_file = settings.DATABASES["default"]["NAME"]
        if os.path.exists(database_file):
=======
        self.stdout.write(config_template % {
            "project_path": settings.PROJECT_PATH,
            "port": settings.PRODUCTION_PORT,
        })

        # set the database permissions so that Apache will be able to access them
        database_file = settings.DATABASES["default"]["NAME"]
        if os.path.exists(database_file) and hasattr(os, "chmod"):
>>>>>>> 9cb339aa
            database_dir = os.path.dirname(database_file)
            os.chmod(database_dir, 0777)
            os.chmod(database_file, 0766)<|MERGE_RESOLUTION|>--- conflicted
+++ resolved
@@ -29,13 +29,6 @@
     help = "Print recommended Apache virtual host configuration file contents."
 
     def handle(self, *args, **options):
-<<<<<<< HEAD
-        self.stdout.write(config_template % {"project_path": settings.PROJECT_PATH})
-
-        # set the database permissions so that Apache will be able to access them
-        database_file = settings.DATABASES["default"]["NAME"]
-        if os.path.exists(database_file):
-=======
         self.stdout.write(config_template % {
             "project_path": settings.PROJECT_PATH,
             "port": settings.PRODUCTION_PORT,
@@ -44,7 +37,6 @@
         # set the database permissions so that Apache will be able to access them
         database_file = settings.DATABASES["default"]["NAME"]
         if os.path.exists(database_file) and hasattr(os, "chmod"):
->>>>>>> 9cb339aa
             database_dir = os.path.dirname(database_file)
             os.chmod(database_dir, 0777)
             os.chmod(database_file, 0766)