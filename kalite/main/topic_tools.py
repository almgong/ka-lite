--- conflicted
+++ resolved
@@ -10,16 +10,9 @@
 from django.utils.translation import ugettext as _
 
 import i18n
-<<<<<<< HEAD
-import khanload
+import khanload  # should be removed ASAP, to make more generic and separate apps.
 from fle_utils.general import softload_json
 from kalite.settings import LOG as logging
-=======
-import khanload  # should be removed ASAP, to make more generic and separate apps.
-import settings
-from settings import LOG as logging
-from utils.general import softload_json
->>>>>>> 1de8da1a
 
 TOPICS_FILEPATH = os.path.join(settings.DATA_PATH, "content", "topics.json")
 
