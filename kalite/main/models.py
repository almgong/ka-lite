"""
All models associated with user learning / usage, including:
* Exercise/Video progress
* Login stats
"""
import random
import uuid
from annoying.functions import get_object_or_None
from math import ceil
from datetime import datetime
from dateutil import relativedelta

from django.conf import settings; logging = settings.LOG
from django.contrib.auth.decorators import login_required
from django.core.exceptions import ValidationError
from django.db import models
from django.db.models import Sum
from django.db.models.signals import pre_save, post_save
from django.dispatch import receiver

from fle_utils.django_utils import ExtendedModel
from fle_utils.general import datediff, isnumeric
from kalite import i18n
from kalite.facility.models import FacilityUser
from securesync.models import DeferredCountSyncedModel, SyncedModel, Device


class VideoLog(DeferredCountSyncedModel):
    POINTS_PER_VIDEO = 750

    user = models.ForeignKey(FacilityUser, blank=True, null=True, db_index=True)
    video_id = models.CharField(max_length=100, db_index=True); video_id.minversion="0.10.3"  # unique key (per-user)
    youtube_id = models.CharField(max_length=20) # metadata only
    total_seconds_watched = models.IntegerField(default=0)
    points = models.IntegerField(default=0)
    language = models.CharField(max_length=8, blank=True, null=True); language.minversion="0.10.3"
    complete = models.BooleanField(default=False)
    completion_timestamp = models.DateTimeField(blank=True, null=True)
    completion_counter = models.IntegerField(blank=True, null=True)

    class Meta:  # needed to clear out the app_name property from SyncedClass.Meta
        pass

    def __unicode__(self):
        return u"user=%s, video_id=%s, youtube_id=%s, seconds=%d, points=%d, language=%s%s" % (
            self.user,
            self.video_id,
            self.youtube_id,
            self.total_seconds_watched,
            self.points,
            self.language,
            " (completed)" if self.complete else "",
        )

    def save(self, update_userlog=False, *args, **kwargs):
        # To deal with backwards compatibility,
        #   check video_id, whether imported or not.
        if not self.video_id:
            assert kwargs.get("imported", False), "video_id better be set by internal code."
            assert self.youtube_id, "If not video_id, you better have set youtube_id!"
            self.video_id = i18n.get_video_id(self.youtube_id) or self.youtube_id  # for unknown videos, default to the youtube_id

        if not kwargs.get("imported", False):
            self.full_clean()

            # Compute learner status
            already_complete = self.complete
            self.complete = (self.points >= VideoLog.POINTS_PER_VIDEO)
            if not already_complete and self.complete:
                self.completion_timestamp = datetime.now()

            # Tell logins that they are still active (ignoring validation failures).
            #   TODO(bcipolli): Could log video information in the future.
            if update_userlog:
                try:
                    UserLog.update_user_activity(self.user, activity_type="login", update_datetime=(self.completion_timestamp or datetime.now()), language=self.language)
                except ValidationError as e:
                    logging.error("Failed to update userlog during video: %s" % e)

        super(VideoLog, self).save(*args, **kwargs)

    def get_uuid(self, *args, **kwargs):
        assert self.user is not None and self.user.id is not None, "User ID required for get_uuid"
        assert self.video_id is not None, "video_id is required for get_uuid"

        namespace = uuid.UUID(self.user.id)
        # can be video_id because that's set to the english youtube_id, to match past code.
        return uuid.uuid5(namespace, self.video_id.encode("utf-8")).hex


    @staticmethod
    def get_points_for_user(user):
        return VideoLog.objects.filter(user=user).aggregate(Sum("points")).get("points__sum", 0) or 0

    @classmethod
    def calc_points(cls, seconds_watched, video_length):
        return ceil(float(seconds_watched) / video_length* VideoLog.POINTS_PER_VIDEO)

    @classmethod
    def update_video_log(cls, facility_user, video_id, youtube_id, total_seconds_watched, language, points=0, new_points=0):
        assert facility_user and video_id and youtube_id, "Updating a video log requires a facility user, video ID, and a YouTube ID"

        # retrieve the previous video log for this user for this video, or make one if there isn't already one
        (videolog, _) = cls.get_or_initialize(user=facility_user, video_id=video_id)

        # combine the previously watched counts with the new counts
        #
        # Set total_seconds_watched directly, rather than incrementally, for robustness
        #   as sometimes an update request fails, and we'd miss the time update!
        videolog.total_seconds_watched = total_seconds_watched
        videolog.points = min(max(points, videolog.points + new_points), cls.POINTS_PER_VIDEO)
        videolog.language = language
        videolog.youtube_id = youtube_id

        # write the video log to the database, overwriting any old video log with the same ID
        # (and since the ID is computed from the user ID and YouTube ID, this will behave sanely)
        videolog.full_clean()
        videolog.save(update_userlog=True)

        return videolog


class ExerciseLog(DeferredCountSyncedModel):
    user = models.ForeignKey(FacilityUser, blank=True, null=True, db_index=True)
    exercise_id = models.CharField(max_length=100, db_index=True)
    streak_progress = models.IntegerField(default=0)
    attempts = models.IntegerField(default=0)
    points = models.IntegerField(default=0)
    language = models.CharField(max_length=8, blank=True, null=True); language.minversion="0.10.3"
    complete = models.BooleanField(default=False)
    struggling = models.BooleanField(default=False)
    attempts_before_completion = models.IntegerField(blank=True, null=True)
    completion_timestamp = models.DateTimeField(blank=True, null=True)
    completion_counter = models.IntegerField(blank=True, null=True)

    class Meta:  # needed to clear out the app_name property from SyncedClass.Meta
        pass

    def __unicode__(self):
        return u"user=%s, exercise_id=%s, points=%d, language=%s%s" % (self.user, self.exercise_id, self.points, self.language, " (completed)" if self.complete else "")

    def save(self, update_userlog=False, *args, **kwargs):
        if not kwargs.get("imported", False):
            self.full_clean()

            # Compute learner status
            if self.attempts > 20 and not self.complete:
                self.struggling = True
            already_complete = self.complete
            self.complete = (self.streak_progress >= 100)
            if not already_complete and self.complete:
                self.struggling = False
                self.completion_timestamp = datetime.now()
                self.attempts_before_completion = self.attempts

            # Tell logins that they are still active (ignoring validation failures).
            #   TODO(bcipolli): Could log exercise information in the future.
            if update_userlog:
                try:
                    UserLog.update_user_activity(self.user, activity_type="login", update_datetime=(self.completion_timestamp or datetime.now()), language=self.language)
                except ValidationError as e:
                    logging.error("Failed to update userlog during exercise: %s" % e)

        super(ExerciseLog, self).save(*args, **kwargs)

    def get_uuid(self, *args, **kwargs):
        assert self.user is not None and self.user.id is not None, "User ID required for get_uuid"
        assert self.exercise_id is not None, "Exercise ID required for get_uuid"

        namespace = uuid.UUID(self.user.id)
        return uuid.uuid5(namespace, self.exercise_id.encode("utf-8")).hex

    @classmethod
    def calc_points(cls, basepoints, ncorrect=1, add_randomness=True):
        # This is duplicated in javascript, in kalite/static/js/exercises.js
        inc = 0
        for i in range(ncorrect):
            bumpprob = 100 * random.random()
            # If we're adding randomness, then we add
            # 50% more points 9% of the time,
            # 100% more points 1% of the time.
            bump = 1.0 + add_randomness * (0.5*(bumpprob >= 90) + 0.5*(bumpprob>=99))
            inc += basepoints * bump;
        return ceil(inc)

    @staticmethod
    def get_points_for_user(user):
        return ExerciseLog.objects.filter(user=user).aggregate(Sum("points")).get("points__sum", 0) or 0


class UserLogSummary(DeferredCountSyncedModel):
    """Like UserLogs, but summarized over a longer period of time.
    Also sync'd across devices.  Unique per user, device, activity_type, and time period."""
    minversion = "0.9.4"

    device = models.ForeignKey(Device, blank=False, null=False)
    user = models.ForeignKey(FacilityUser, blank=False, null=False, db_index=True)
    activity_type = models.IntegerField(blank=False, null=False)
    language = models.CharField(max_length=8, blank=True, null=True)
    start_datetime = models.DateTimeField(blank=False, null=False)
    end_datetime = models.DateTimeField(blank=True, null=True)
    count = models.IntegerField(default=0, blank=False, null=False)
    total_seconds = models.IntegerField(default=0, blank=False, null=False)
    last_activity_datetime = models.DateTimeField(blank=True, null=True); last_activity_datetime.minversion = "0.10.3"

    class Meta:  # needed to clear out the app_name property from SyncedClass.Meta
        pass

    def __unicode__(self):
        self.full_clean()  # make sure everything that has to be there, is there.
        return u"%d seconds over %d logins for %s/%s/%d, period %s to %s" % (self.total_seconds, self.count, self.device.name, self.user.username, self.activity_type, self.start_datetime, self.end_datetime)

    @classmethod
    def get_period_start_datetime(cls, log_time, summary_freq):
        """Periods can be: days, weeks, months, years.
        Days referenced from midnight on the current computer's clock.
        Weeks referenced from Monday morning @ 00:00:00am.
        Months and years follow from the above."""

        summary_freq_qty    = summary_freq[0]
        summary_freq_period = summary_freq[1].lower()
        base_time = log_time.replace(microsecond=0, second=0, minute=0, hour=0)

        if summary_freq_period in ["day", "days"]:
            assert summary_freq_qty == 1, "Days only supports 1"
            return base_time

        elif summary_freq_period in ["week", "weeks"]:
            assert summary_freq_qty == 1, "Weeks only supports 1"
            raise NotImplementedError("Still working to implement weeks.")

        elif summary_freq_period in ["month", "months"]:
            assert summary_freq_qty in [1,2,3,4,6], "Months only supports [1,2,3,4,6]"
            # Integer math makes this equation work as desired
            return base_time.replace(day=1, month=log_time.month / summary_freq_qty * summary_freq_qty)

        elif summary_freq_period in ["year", "years"]:
            assert summary_freq_qty in [1,2,3,4,6], "Years only supports 1"
            return base_time.replace(day=1, month=1)

        else:
            raise NotImplementedError("Unrecognized summary frequency period: %s" % summary_freq_period)


    @classmethod
    def get_period_end_datetime(cls, log_time, summary_freq):
        start_datetime = cls.get_period_start_datetime(log_time, summary_freq)
        summary_freq_qty    = summary_freq[0]
        summary_freq_period = summary_freq[1].lower()

        if summary_freq_period in ["day", "days"]:
            return start_datetime + relativedelta.relativedelta(days=summary_freq_qty) - relativedelta.relativedelta(seconds=1)

        elif summary_freq_period in ["week", "weeks"]:
            return start_datetime + relativedelta.relativedelta(days=7*summary_freq_qty) - relativedelta.relativedelta(seconds=1)

        elif summary_freq_period in ["month", "months"]:
            return start_datetime + relativedelta.relativedelta(months=summary_freq_qty) - relativedelta.relativedelta(seconds=1)

        elif summary_freq_period in ["year", "years"]:
            return start_datetime + relativedelta.relativedelta(years=summary_freq_qty) - relativedelta.relativedelta(seconds=1)

        else:
            raise NotImplementedError("Unrecognized summary frequency period: %s" % summary_freq_period)


    @classmethod
    def add_log_to_summary(cls, user_log, device=None):
        """Adds total_time to the appropriate user/device/activity's summary log."""

        assert user_log.end_datetime, "all log items must have an end_datetime to be saved here."
        assert user_log.total_seconds >= 0, "all log items must have a non-negative total_seconds to be saved here."
        device = device or Device.get_own_device()  # Must be done here, or install fails

        # Check for an existing object
        log_summary = cls.objects.filter(
            device=device,
            user=user_log.user,
            activity_type=user_log.activity_type,
            start_datetime__lte=user_log.end_datetime,
            end_datetime__gte=user_log.end_datetime,
        )
        assert log_summary.count() <= 1, "There should never be multiple summaries in the same time period/device/user/type combo"

        # Get (or create) the log item
        log_summary = log_summary[0] if log_summary.count() else cls(
            device=device,
            user=user_log.user,
            activity_type=user_log.activity_type,
            language=user_log.language,
            start_datetime=cls.get_period_start_datetime(user_log.end_datetime, settings.USER_LOG_SUMMARY_FREQUENCY),
            end_datetime=cls.get_period_end_datetime(user_log.end_datetime, settings.USER_LOG_SUMMARY_FREQUENCY),
            total_seconds=0,
            count=0,
        )

        logging.debug("Adding %d seconds for %s/%s/%d/%s, period %s to %s" % (user_log.total_seconds, device.name, user_log.user.username, user_log.activity_type, user_log.language, log_summary.start_datetime, log_summary.end_datetime))

        # Add the latest info
        log_summary.total_seconds += user_log.total_seconds
        log_summary.count += 1
        log_summary.last_activity_datetime = user_log.last_active_datetime
        log_summary.save()


class UserLog(ExtendedModel):  # Not sync'd, only summaries are
    """Detailed instances of user behavior.
    Currently not sync'd (only used for local detail reports).
    """

    # Currently, all activity is used just to update logged-in-time.
    KNOWN_TYPES={"login": 1, "coachreport": 2}
    minversion = "0.9.4"

    user = models.ForeignKey(FacilityUser, blank=False, null=False, db_index=True)
    activity_type = models.IntegerField(blank=False, null=False)
    language = models.CharField(max_length=8, blank=True, null=True); language.minversion="0.10.3"
    start_datetime = models.DateTimeField(blank=False, null=False)
    last_active_datetime = models.DateTimeField(blank=False, null=False)
    end_datetime = models.DateTimeField(blank=True, null=True)
    total_seconds = models.IntegerField(blank=True, null=True)

    @staticmethod
    def is_enabled():
        return getattr(settings, "USER_LOG_MAX_RECORDS_PER_USER", 0) != 0

    def __unicode__(self):
        if self.end_datetime:
            return u"%s (%s): logged in @ %s; for %s seconds" % (self.user.username, self.language, self.start_datetime, self.total_seconds)
        else:
            return u"%s (%s): logged in @ %s; last active @ %s" % (self.user.username, self.language, self.start_datetime, self.last_active_datetime)

    def save(self, *args, **kwargs):
        """When this model is saved, check if the activity is ended.
        If so, compute total_seconds and update the corresponding summary log."""

        # Do nothing if the max # of records is zero
        # (i.e. this functionality is disabled)
        if not self.is_enabled():
            return

        # Setting up data consistency now falls into the pre-save listener.
        # Culling of records will be done as a post-save listener.
        super(UserLog, self).save(*args, **kwargs)

    @classmethod
    def get_activity_int(cls, activity_type):
        """Helper function converts from string or int to the underlying int"""

        if type(activity_type).__name__ in ["str", "unicode"]:
            if activity_type in cls.KNOWN_TYPES:
                return cls.KNOWN_TYPES[activity_type]
            else:
                raise Exception("Unrecognized activity type: %s" % activity_type)

        elif isnumeric(activity_type):
            return int(activity_type)

        else:
            raise Exception("Cannot convert requested activity_type to int")

    @classmethod
    def get_latest_open_log_or_None(cls, *args, **kwargs):
        assert not args
        assert "end_datetime" not in kwargs

        logs = cls.objects \
            .filter(end_datetime__isnull=True, **kwargs) \
            .order_by("-last_active_datetime")
        return None if not logs else logs[0]

    @classmethod
    def begin_user_activity(cls, user, activity_type="login", start_datetime=None, language=None, suppress_save=False):
        """Helper function to create a user activity log entry."""

        # Do nothing if the max # of records is zero
        # (i.e. this functionality is disabled)
        if not cls.is_enabled():
            return

        if not user:
            raise ValidationError("A valid user must always be specified.")
        if not start_datetime:  # must be done outside the function header (else becomes static)
            start_datetime = datetime.now()
        activity_type = cls.get_activity_int(activity_type)

        cur_log = cls.get_latest_open_log_or_None(user=user, activity_type=activity_type)
        if cur_log:
            # Seems we're logging in without logging out of the previous.
            #   Best thing to do is simulate a login
            #   at the previous last update time.
            #
            # Note: this can be a recursive call
            logging.warn("%s: had to END activity on a begin(%d) @ %s" % (user.username, activity_type, start_datetime))
            # Don't mark current language when closing an old one
            cls.end_user_activity(user=user, activity_type=activity_type, end_datetime=cur_log.last_active_datetime)  # can't suppress save
            cur_log = None

        # Create a new entry
        logging.debug("%s: BEGIN activity(%d) @ %s" % (user.username, activity_type, start_datetime))
        cur_log = cls(user=user, activity_type=activity_type, start_datetime=start_datetime, last_active_datetime=start_datetime, language=language)
        if not suppress_save:
            cur_log.save()

        return cur_log

    @classmethod
    def update_user_activity(cls, user, activity_type="login", update_datetime=None, language=None, suppress_save=False):
        """Helper function to update an existing user activity log entry."""

        # Do nothing if the max # of records is zero
        # (i.e. this functionality is disabled)
        if not cls.is_enabled():
            return

        if not user:
            raise ValidationError("A valid user must always be specified.")
        if not update_datetime:  # must be done outside the function header (else becomes static)
            update_datetime = datetime.now()
        activity_type = cls.get_activity_int(activity_type)

        cur_log = cls.get_latest_open_log_or_None(user=user, activity_type=activity_type)
        if cur_log:
            # How could you start after you updated??
            if cur_log.start_datetime > update_datetime:
                raise ValidationError("Update time must always be later than the login time.")
        else:
            # No unstopped starts.  Start should have been called first!
            logging.warn("%s: Had to create a user log entry on an UPDATE(%d)! @ %s" % (user.username, activity_type, update_datetime))
            cur_log = cls.begin_user_activity(user=user, activity_type=activity_type, start_datetime=update_datetime, suppress_save=True)

        logging.debug("%s: UPDATE activity (%d) @ %s" % (user.username, activity_type, update_datetime))
        cur_log.last_active_datetime = update_datetime
        cur_log.language = language or cur_log.language  # set the language to the current language, if there is one.
        if not suppress_save:
            cur_log.save()
        return cur_log

    @classmethod
    def end_user_activity(cls, user, activity_type="login", end_datetime=None, suppress_save=False):  # don't accept language--we're just closing previous activity.
        """Helper function to complete an existing user activity log entry."""

        # Do nothing if the max # of records is zero
        # (i.e. this functionality is disabled)
        if not cls.is_enabled():
            return

        if not user:
            raise ValidationError("A valid user must always be specified.")
        if not end_datetime:  # must be done outside the function header (else becomes static)
            end_datetime = datetime.now()
        activity_type = cls.get_activity_int(activity_type)

        cur_log = cls.get_latest_open_log_or_None(user=user, activity_type=activity_type)

        if cur_log:
            # How could you start after you ended??
            if cur_log.start_datetime > end_datetime:
                raise ValidationError("Update time must always be later than the login time.")
        else:
            # No unstopped starts.  Start should have been called first!
            logging.warn("%s: Had to BEGIN a user log entry, but ENDING(%d)! @ %s" % (user.username, activity_type, end_datetime))
            cur_log = cls.begin_user_activity(user=user, activity_type=activity_type, start_datetime=end_datetime, suppress_save=True)

        logging.debug("%s: Logging LOGOUT activity @ %s" % (user.username, end_datetime))
        cur_log.end_datetime = end_datetime
        if not suppress_save:
            cur_log.save()  # total-seconds will be computed here.
        return cur_log

class AttemptLog(DeferredCountSyncedModel):
    """
    Detailed instances of user exercise engagement.
    """

    # TODO-BLOCKER(rtibbles): Update this to "0.13.0" (or whatever the release version number is at the time this goes upstream)

    minversion = "0.12.0"

    user = models.ForeignKey(FacilityUser, db_index=True)
    exercise_id = models.CharField(max_length=100, db_index=True)
    random_seed = models.IntegerField(default=0)
    answer_given = models.TextField()
    points_awarded = models.IntegerField(blank=True, null=True)
    correct = models.BooleanField(default=False)
    context_type = models.CharField(max_length=20, blank=False)
    context_id = models.CharField(max_length=100, blank=True)
    language = models.CharField(max_length=8, blank=True)
    timestamp = models.DateTimeField(editable=False, default=datetime.now)
    time_taken = models.IntegerField(blank=True, null=True)
    exercise_version = models.CharField(blank=True, max_length=100)

    class Meta:  # needed to clear out the app_name property from SyncedClass.Meta
        pass

@receiver(pre_save, sender=UserLog)
def add_to_summary(sender, **kwargs):
    assert UserLog.is_enabled(), "We shouldn't be saving unless UserLog is enabled."

    instance = kwargs["instance"]

    if not instance.start_datetime:
        raise ValidationError("start_datetime cannot be None")
    if instance.last_active_datetime and instance.start_datetime > instance.last_active_datetime:
        raise ValidationError("UserLog date consistency check for start_datetime and last_active_datetime")

    if instance.end_datetime and not instance.total_seconds:
        # Compute total_seconds, save to summary
        #   Note: only supports setting end_datetime once!
        instance.full_clean()

        # The top computation is more lenient: user activity is just time logged in, literally.
        # The bottom computation is more strict: user activity is from start until the last "action"
        #   recorded--in the current case, that means from login until the last moment an exercise or
        #   video log was updated.
        #instance.total_seconds = datediff(instance.end_datetime, instance.start_datetime, units="seconds")
        instance.total_seconds = 0 if not instance.last_active_datetime else datediff(instance.last_active_datetime, instance.start_datetime, units="seconds")

        # Confirm the result (output info first for easier debugging)
        if instance.total_seconds < 0:
            raise ValidationError("Total learning time should always be non-negative.")
        logging.debug("%s: total time (%d): %d seconds" % (instance.user.username, instance.activity_type, instance.total_seconds))

        # Save only completed log items to the UserLogSummary
        UserLogSummary.add_log_to_summary(instance)

@receiver(post_save, sender=UserLog)
def cull_records(sender, **kwargs):
    """
    Listen in to see when videos become available.
    """
    if settings.USER_LOG_MAX_RECORDS_PER_USER and kwargs["created"]:  # Works for None, out of the box
        current_models = UserLog.objects.filter(user=kwargs["instance"].user, activity_type=kwargs["instance"].activity_type)
        if current_models.count() > settings.USER_LOG_MAX_RECORDS_PER_USER:
            # Unfortunately, could not do an aggregate delete when doing a
            #   slice in query
            to_discard = current_models \
                .order_by("start_datetime")[0:current_models.count() - settings.USER_LOG_MAX_RECORDS_PER_USER]
<<<<<<< HEAD
            UserLog.objects.filter(pk__in=to_discard).delete()


engine.add_syncing_models([VideoLog, ExerciseLog, UserLogSummary, AttemptLog])
=======
            UserLog.objects.filter(pk__in=to_discard).delete()
>>>>>>> 36e33f21
<|MERGE_RESOLUTION|>--- conflicted
+++ resolved
@@ -536,11 +536,4 @@
             #   slice in query
             to_discard = current_models \
                 .order_by("start_datetime")[0:current_models.count() - settings.USER_LOG_MAX_RECORDS_PER_USER]
-<<<<<<< HEAD
-            UserLog.objects.filter(pk__in=to_discard).delete()
-
-
-engine.add_syncing_models([VideoLog, ExerciseLog, UserLogSummary, AttemptLog])
-=======
-            UserLog.objects.filter(pk__in=to_discard).delete()
->>>>>>> 36e33f21
+            UserLog.objects.filter(pk__in=to_discard).delete()