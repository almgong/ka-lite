--- conflicted
+++ resolved
@@ -418,11 +418,7 @@
             cur_log = None
 
         # Create a new entry
-<<<<<<< HEAD
-        logging.debug("%s: BEGIN activity(%d) @ %s"%(user.username, activity_type, start_datetime))
-=======
         logging.debug("%s: BEGIN activity(%d) @ %s" % (user.username, activity_type, start_datetime))
->>>>>>> b2795e81
         cur_log = cls(user=user, activity_type=activity_type, start_datetime=start_datetime, last_active_datetime=start_datetime, language=language)
         cur_log.save()
 
