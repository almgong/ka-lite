--- conflicted
+++ resolved
@@ -309,13 +309,6 @@
         language_list.append(default_language)
     languages = [{"id": key, "name": language_lookup[key]} for key in language_list]
     languages = sorted(languages, key=lambda k: k["name"])
-<<<<<<< HEAD
-=======
-
-    am_i_online = video_connection_is_available()
-    if not am_i_online:
-        messages.warning(request, _("No internet connection was detected.  You must be online to download videos or subtitles."))
->>>>>>> 7e4085e5
 
     context = {
         "languages": languages,
