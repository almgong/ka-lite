--- conflicted
+++ resolved
@@ -26,13 +26,9 @@
 from config.models import Settings
 from securesync.api_client import SyncClient
 from utils.jobs import force_job
-<<<<<<< HEAD
-from django.utils.translation import ugettext as _
-from django.core.paginator import Paginator, EmptyPage, PageNotAnInteger
 from utils.videos import video_connection_is_available
-=======
-
->>>>>>> 9ba713a6
+
+
 
 def splat_handler(request, splat):
     slugs = filter(lambda x: x, splat.split("/"))
