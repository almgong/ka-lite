--- conflicted
+++ resolved
@@ -29,11 +29,7 @@
 from shared import topic_tools
 from shared.decorators import require_admin, backend_cache_page
 from shared.jobs import force_job
-<<<<<<< HEAD
-=======
 from shared.videos import get_video_urls
-from utils import topic_tools
->>>>>>> 48ecb288
 from utils.internet import am_i_online, is_loopback_connection, JsonResponse
 
 
