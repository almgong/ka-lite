<<<<<<< HEAD
import json
import re
=======
import copy
import json
import re 
>>>>>>> b0baa155
import sys
from annoying.decorators import render_to
from annoying.functions import get_object_or_None

from django.contrib import messages
from django.core.paginator import Paginator, EmptyPage, PageNotAnInteger
from django.core.management import call_command
from django.core.urlresolvers import reverse
from django.db.models import Sum
from django.http import HttpResponse, HttpResponseNotFound, HttpResponseRedirect, Http404, HttpResponseServerError
from django.shortcuts import render_to_response, get_object_or_404, redirect, get_list_or_404
from django.template import RequestContext
from django.template.loader import render_to_string
from django.utils.safestring import mark_safe
from django.utils.translation import ugettext as _
from django.views.decorators.cache import cache_control
from django.views.decorators.cache import cache_page

import settings
from config.models import Settings
from control_panel.views import user_management_context
from main import topicdata
from main.models import VideoLog, ExerciseLog, VideoFile
from securesync.api_client import SyncClient
from securesync.models import Facility, FacilityUser,FacilityGroup, Device
from securesync.views import require_admin, facility_required
from utils import topic_tools
from utils.internet import am_i_online
from utils.jobs import force_job
from utils.decorators import require_admin
from utils.videos import video_connection_is_available


def splat_handler(request, splat):
    slugs = filter(lambda x: x, splat.split("/"))
    current_node = topicdata.TOPICS
    seeking = "Topic" # search for topics, until we find videos or exercise
    for slug in slugs:
        # towards the end of the url, we switch from seeking a topic node
        #   to the particular type of node in the tree
        for kind, kind_slug in topic_tools.kind_slugs.items():
            if slug == kind_slug.split("/")[0]:
                seeking = kind
                break

        # match each step in the topics hierarchy, with the url slug.
        else:
            children = [child for child in current_node['children'] if child['kind'] == seeking]
            if not children:
                raise Http404
            match = None
            prev = None
            next = None
            for child in children:
                if match:
                    next = child
                    break
                if child["slug"] == slug:
                    match = child
                else:
                    prev = child
            if not match:
                raise Http404
            current_node = match
    if current_node["kind"] == "Topic":
        return topic_handler(request, current_node)
    elif current_node["kind"] == "Video":
        return video_handler(request, video=current_node, prev=prev, next=next)
    elif current_node["kind"] == "Exercise":
        return exercise_handler(request, current_node)
    else:
        # return HttpResponseNotFound("No valid item found at this address!")
        raise Http404


def check_setup_status(handler):
    def wrapper_fn(request, *args, **kwargs):
        client = SyncClient()
        if not request.is_admin and Facility.objects.count() == 0:
            messages.warning(request, mark_safe(
                "Please <a href='%s?next=%s'>login</a> with the account you created while running the installation script, \
                to complete the setup." % (reverse("login"), reverse("register_public_key"))))
        if request.is_admin:
            if not Settings.get("registered") and client.test_connection() == "success":
                messages.warning(request, mark_safe("Please <a href='%s'>follow the directions to register your device</a>, so that it can synchronize with the central server." % reverse("register_public_key")))
            elif Facility.objects.count() == 0:
                messages.warning(request, mark_safe("Please <a href='%s'>create a facility</a> now. Users will not be able to sign up for accounts until you have made a facility." % reverse("add_facility")))
        return handler(request, *args, **kwargs)
    return wrapper_fn


@cache_page(settings.CACHE_TIME)
@render_to("topic.html")
def topic_handler(request, topic):
    videos    = topic_tools.get_videos(topic)
    exercises = topic_tools.get_exercises(topic)
    topics    = topic_tools.get_live_topics(topic)

    # Get video counts if they'll be used, on-demand only.
    #
    # Check in this order so that the initial counts are always updated
    if topic_tools.video_counts_need_update() or not 'nvideos_local' in topic:
        (topic,_,_) = topic_tools.get_video_counts(topic=topic, videos_path=settings.CONTENT_ROOT)

    my_topics = [dict((k, t[k]) for k in ('title', 'path', 'nvideos_local', 'nvideos_known')) for t in topics]

    context = {
        "topic": topic,
        "title": topic["title"],
        "description": re.sub(r'<[^>]*?>', '', topic["description"] or ""),
        "videos": videos,
        "exercises": exercises,
        "topics": my_topics,
    }
    return context


@cache_page(settings.CACHE_TIME)
@render_to("video.html")
def video_handler(request, video, prev=None, next=None):
    video_exists = VideoFile.objects.filter(pk=video['youtube_id']).exists()

    # If we detect that a video exists, but it's not on disk, then
    #   force the database to update.  No race condition here for saving
    #   progress in a VideoLog: it is not dependent on VideoFile.
    if not video_exists and topic_tools.is_video_on_disk(video['youtube_id']):
        force_job("videoscan")
        video_exists = True

    if not video_exists:
        if request.is_admin:
            messages.warning(request, _("This video was not found! You can download it by going to the Update page."))
        elif request.is_logged_in:
            messages.warning(request, _("This video was not found! Please contact your teacher or an admin to have it downloaded."))
        elif not request.is_logged_in:
            messages.warning(request, _("This video was not found! You must login as an admin/teacher to download the video."))
    elif request.user.is_authenticated():
        messages.warning(request, _("Note: You're logged in as an admin (not as a student/teacher), so your video progress and points won't be saved."))
    elif not request.is_logged_in:
        messages.warning(request, _("Friendly reminder: You are not currently logged in, so your video progress and points won't be saved."))
    context = {
        "video": video,
        "title": video["title"],
        "video_exists": video_exists,
        "prev": prev,
        "next": next,
    }
    return context


@cache_page(settings.CACHE_TIME)
@render_to("exercise.html")
def exercise_handler(request, exercise):
<<<<<<< HEAD
    related_videos = [topicdata.NODE_CACHE["Video"][key] for key in exercise["related_video_readable_ids"]]
=======
    """
    Display an exercise
    """
    # Copy related videos (should be small), as we're going to tweak them
    related_videos = [copy.copy(topicdata.NODE_CACHE["Video"][key]) for key in exercise["related_video_readable_ids"]]
    # Resolve the most related path
    for video in related_videos:
        video["path"] = video["paths"][0]
        for path in video["paths"]:
            if topic_tools.is_sibling({"path": path, "kind": "Video"}, exercise):
                video["path"] = path
        del video["paths"]
>>>>>>> b0baa155

    if request.user.is_authenticated():
        messages.warning(request, _("Note: You're logged in as an admin (not as a student/teacher), so your exercise progress and points won't be saved."))
    elif not request.is_logged_in:
        messages.warning(request, _("Friendly reminder: You are not currently logged in, so your exercise progress and points won't be saved."))

    context = {
        "exercise": exercise,
        "title": exercise["title"],
        "exercise_template": "exercises/" + exercise["slug"] + ".html",
        "related_videos": related_videos,
    }
    return context

@cache_page(settings.CACHE_TIME)
@render_to("knowledgemap.html")
def exercise_dashboard(request):
    # Just grab the first path, whatever it is
    paths = dict((key, val["paths"][0]) for key, val in topicdata.NODE_CACHE["Exercise"].items())
    context = {
        "title": "Knowledge map",
        "exercise_paths": json.dumps(paths),
    }
    return context

@check_setup_status
@cache_page(settings.CACHE_TIME)
@render_to("homepage.html")
def homepage(request):
    # TODO(bcipolli): video counts on the distributed server homepage
    topics = filter(lambda node: node["kind"] == "Topic" and not node["hide"], topicdata.TOPICS["children"])

    # indexed by integer
    my_topics = [dict([(k, t[k]) for k in ('title', 'path')]) for t in topics]

    context = {
        "title": "Home",
        "topics": my_topics,
        "registered": Settings.get("registered"),
    }
    return context

@require_admin
@render_to("admin_distributed.html")
def easy_admin(request):

    context = {
        "wiki_url" : settings.CENTRAL_WIKI_URL,
        "central_server_host" : settings.CENTRAL_SERVER_HOST,
        "am_i_online": am_i_online(settings.CENTRAL_WIKI_URL, allow_redirects=False),
        "in_a_zone":  Device.get_own_device().get_zone() is not None,
    }
    return context

@require_admin
@render_to("summary_stats.html")
def summary_stats(request):
    # TODO (bcipolli): allow specific stats to be requested (more efficient)

    context = {
        "video_stats" : get_stats(("total_video_views","total_video_time","total_video_points")),
        "exercise_stats": get_stats(("total_exercise_attempts","total_exercise_points","total_exercise_status")),
        "user_stats": get_stats(("total_users",)),
        "group_stats": get_stats(("total_groups",)),
    }
    return context


def get_stats(stat_names):
    """Given a list of stat names, return a dictionary of stat values.
    For efficiency purposes, best to request all related stats together.
    In low-memory conditions should group requests by common source (video, exercise, user, group), but otherwise separate

Available stats:
    video:    total_video_views, total_video_time, total_video_points
    exercise: total_exercise_attempts, total_exercise_points, total_exercise_status
    users:    total_users
    groups:   total_groups
    """

    val = {}
    for stat_name in stat_names:

        # Total time from videos
        if stat_name == "total_video_views":
            val[stat_name] = VideoLog.objects.count()

        # Total time from videos
        elif stat_name == "total_video_time":
            val[stat_name] = VideoLog.objects.aggregate(Sum("total_seconds_watched"))['total_seconds_watched__sum'] or 0

        elif stat_name == "total_video_points":
            val[stat_name] = VideoLog.objects.aggregate(Sum("points"))['points__sum'] or 0

        elif stat_name == "total_exercise_attempts":
            val[stat_name] = ExerciseLog.objects.aggregate(Sum("attempts"))['attempts__sum'] or 0

        elif stat_name == "total_exercise_points":
            val[stat_name] = ExerciseLog.objects.aggregate(Sum("points"))['points__sum'] or 0

        elif stat_name == "total_exercise_status":
            val[stat_name] = {
                "struggling": ExerciseLog.objects.aggregate(Sum("struggling"))['struggling__sum'] or 0,
                "completed": ExerciseLog.objects.aggregate(Sum("complete"))['complete__sum'] or 0,
            }
            val[stat_name]["inprog"] = ExerciseLog.objects.count() - sum([stat for stat in val[stat_name].values()])

        elif stat_name == "total_users":
            val[stat_name] = FacilityUser.objects.count()

        elif stat_name == "total_groups":
            val[stat_name] = FacilityGroup.objects.count()

        else:
            raise Exception("Unknown stat requested: %s" % stat_name)

    return val

@require_admin
@render_to("video_download.html")
def update(request):
    call_command("videoscan")
    force_job("videodownload", "Download Videos")
    force_job("subtitledownload", "Download Subtitles")
    language_lookup = topicdata.LANGUAGE_LOOKUP
    language_list = topicdata.LANGUAGE_LIST
    default_language = Settings.get("subtitle_language") or "en"
    if default_language not in language_list:
        language_list.append(default_language)
    languages = [{"id": key, "name": language_lookup[key]} for key in language_list]
    languages = sorted(languages, key=lambda k: k["name"])

    am_i_online = video_connection_is_available()
    if not am_i_online:
        messages.warning(request, _("No internet connection was detected.  You must be online to download videos or subtitles."))

    context = {
        "languages": languages,
        "default_language": default_language,
        "am_i_online": am_i_online,
    }
    return context


@require_admin
@facility_required
@render_to("current_users.html")
def user_list(request,facility):
    return user_management_context(
        request=request,
        facility_id=facility.id,
        group_id=request.REQUEST.get("group",""),
        page=request.REQUEST.get("page","1"),
    )


@require_admin
def zone_discovery(request):
    """Dummy view to generate a helpful dynamic redirect to interface with 'control_panel' app"""
    device = Device.get_own_device()
    zone = device.get_zone()
    if zone:
        return HttpResponseRedirect(reverse("zone_management", kwargs={"org_id": "", "zone_id": zone.pk}))
    else:
        raise Http404(_("This device is not on any zone."))

@require_admin
def device_discovery(request):
    """Dummy view to generate a helpful dynamic redirect to interface with 'control_panel' app"""
    device = Device.get_own_device()
    zone = device.get_zone()
    if zone:
        return HttpResponseRedirect(reverse("device_management", kwargs={"org_id": "", "zone_id": zone.pk, "device_id": device.pk}))
    else:
        raise Http404(_("This device is not on any zone."))


def handler_403(request, *args, **kwargs):
    context = RequestContext(request)
    message = None  # Need to retrieve, but can't figure it out yet.

    if request.is_ajax():
        return HttpResponseForbidden(message)
    else:
        messages.error(request, mark_safe(_("You must be logged in with an account authorized to view this page..")))
        return HttpResponseRedirect(reverse("login") + "?next=" + request.path)


def handler_404(request):
    return HttpResponseNotFound(render_to_string("404.html", {}, context_instance=RequestContext(request)))


def handler_500(request):
    errortype, value, tb = sys.exc_info()
    context = {
        "errortype": errortype.__name__,
        "value": str(value),
    }
    return HttpResponseServerError(render_to_string("500.html", context, context_instance=RequestContext(request)))<|MERGE_RESOLUTION|>--- conflicted
+++ resolved
@@ -1,11 +1,6 @@
-<<<<<<< HEAD
-import json
-import re
-=======
 import copy
 import json
 import re 
->>>>>>> b0baa155
 import sys
 from annoying.decorators import render_to
 from annoying.functions import get_object_or_None
@@ -159,9 +154,6 @@
 @cache_page(settings.CACHE_TIME)
 @render_to("exercise.html")
 def exercise_handler(request, exercise):
-<<<<<<< HEAD
-    related_videos = [topicdata.NODE_CACHE["Video"][key] for key in exercise["related_video_readable_ids"]]
-=======
     """
     Display an exercise
     """
@@ -174,7 +166,6 @@
             if topic_tools.is_sibling({"path": path, "kind": "Video"}, exercise):
                 video["path"] = path
         del video["paths"]
->>>>>>> b0baa155
 
     if request.user.is_authenticated():
         messages.warning(request, _("Note: You're logged in as an admin (not as a student/teacher), so your exercise progress and points won't be saved."))
