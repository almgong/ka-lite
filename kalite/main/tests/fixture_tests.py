"""

"""

import os

from django.test import TestCase
from django.core.management import call_command
from django.db import DatabaseError

<<<<<<< HEAD
from kalite import settings
from utils.testing.decorators import distributed_only
=======
import settings
from utils.testing import distributed_only
>>>>>>> 30422d73


@distributed_only
class FixtureTestCases(TestCase):
    """ """

    def test_loaddata(self):
        cur_dir = os.path.split(__file__)[0]
        
        fixture_file = cur_dir + "/main_fixture.json"
        out = call_command("loaddata", fixture_file, "Just make sure that loaddata doesn't throw an error, for now")


    def test_dumpdata(self):
        
        # 
        self.assertEqual(call_command("dumpdata", "main"), None, "call_command always returns none.  We're just making sure it doesn't raise an Exception")
        
        # Kill the data
        # Dumpdata should fail when we've taken down the main app"
        call_command("migrate", "main", "zero")
        with self.assertRaises(DatabaseError):
            call_command("dumpdata", "main")
        call_command("migrate", "main")<|MERGE_RESOLUTION|>--- conflicted
+++ resolved
@@ -1,20 +1,15 @@
 """
 
 """
-
 import os
 
 from django.test import TestCase
 from django.core.management import call_command
 from django.db import DatabaseError
 
-<<<<<<< HEAD
+import settings
 from kalite import settings
 from utils.testing.decorators import distributed_only
-=======
-import settings
-from utils.testing import distributed_only
->>>>>>> 30422d73
 
 
 @distributed_only
