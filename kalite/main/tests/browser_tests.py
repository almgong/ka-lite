--- conflicted
+++ resolved
@@ -1,9 +1,5 @@
 """
-These will be run when you run "manage.py test [main].
-These require a test server to be running, and multiple ports
-  need to be available.  Run like this:
-./manage.py test main --liveserver=localhost:8004-8010
-".
+These use a web-browser, along selenium, to simulate user actions.
 """
 
 import logging
@@ -356,13 +352,8 @@
         """
         Create a student, log the student in, and go to the exercise page.
         """
-<<<<<<< HEAD
-        super(KALiteRegisteredDistributedBrowserTestCase, self).setUp()
+        super(StudentExerciseTest, self).setUp()
         self.student = self.create_student()
-=======
-        super(StudentExerciseTest, self).setUp()
-        self.create_student()
->>>>>>> 8db9d814
         self.browser_login_student(self.student_username, self.student_password)
         self.browse_to(self.live_server_url + NODE_CACHE["Exercise"][self.EXERCISE_SLUG]["paths"][0])
         self.browser_check_django_message(num_messages=0)  # make sure no messages
@@ -412,8 +403,7 @@
         Answer an exercise incorrectly.
         """
         points = self.browser_submit_answer('this is a wrong answer')
-        self.assertTrue(points == '', "points text should be empty")  # somehow we can't use the truthiness of string, so we use ==
-<<<<<<< HEAD
+        self.assertEqual(points, "", "points text should be empty")
         self.browser_check_django_message(num_messages=0)  # make sure no messages
 
         elog = ExerciseLog.objects.get(exercise_id=self.EXERCISE_SLUG, user=self.student)
@@ -448,7 +438,7 @@
         self.assertEqual(elog.attempts, 10, "Student should have 10 attempts.")
         self.assertTrue(elog.complete, "Student should have completed the exercise.")
         self.assertEqual(elog.attempts_before_completion, 10, "Student should have 10 attempts for completion.")
-=======
+
 
 class MainEmptyFormSubmitCaseTest(KALiteDistributedWithFacilityBrowserTestCase):
     """
@@ -468,5 +458,4 @@
 
     def test_add_group_form(self):
         self.browser_login_admin()
-        self.empty_form_test(url=self.reverse("add_group"), submission_element_id="id_name")
->>>>>>> 8db9d814
+        self.empty_form_test(url=self.reverse("add_group"), submission_element_id="id_name")