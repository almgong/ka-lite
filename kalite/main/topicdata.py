--- conflicted
+++ resolved
@@ -6,7 +6,7 @@
 EXERCISE_TOPICS = json.loads(open(settings.DATA_PATH + "maplayout_data.json").read())
 LANGUAGE_LOOKUP = json.loads(open(settings.DATA_PATH + "languages.json").read())
 LANGUAGE_LIST = json.loads(open(settings.DATA_PATH + "listedlanguages.json").read())
-<<<<<<< HEAD
+ID2SLUG_MAP = json.loads(open(settings.DATA_PATH + "youtube_to_slug_map.json").read())
 
 def get_videos(topic): 
     """Given a topic node, returns all video node children"""
@@ -18,7 +18,4 @@
 
 def get_live_topics(topic): 
     """Given a topic node, returns all children that are not hidden and contain at least one video"""
-    return filter(lambda node: node["kind"] == "Topic" and not node["hide"] and "Video" in node["contains"], topic["children"])
-=======
-ID2SLUG_MAP = json.loads(open(settings.DATA_PATH + "youtube_to_slug_map.json").read())
->>>>>>> 01e1d211
+    return filter(lambda node: node["kind"] == "Topic" and not node["hide"] and "Video" in node["contains"], topic["children"])