--- conflicted
+++ resolved
@@ -11,11 +11,7 @@
 
 data_path = settings.DATA_PATH
 
-<<<<<<< HEAD
 download_base_url = "http://s3.amazonaws.com/KA-youtube-converted/" # need this url as a test url for connectivity
-=======
-download_base_url ="http://s3.amazonaws.com/KA-youtube-converted/" # need this url as a test url for connectivity
->>>>>>> d9f60599
 download_url = download_base_url + "%s/%s"
 
 import socket
@@ -27,11 +23,7 @@
 
 
 def video_connection_is_available():
-<<<<<<< HEAD
-    #in danger of failing, if amazon redirects us
-=======
     # In danger of failing, if amazon redirects us
->>>>>>> d9f60599
     return utils.internet.am_i_online(download_base_url, allow_redirects=False)
     
 def get_video_ids(topic_tree):
