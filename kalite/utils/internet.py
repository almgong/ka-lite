--- conflicted
+++ resolved
@@ -3,13 +3,10 @@
 """
 import os
 import requests
-<<<<<<< HEAD
 import socket
-=======
+
 from urlparse import parse_qs, urlsplit, urlunsplit
 from urllib import urlencode
->>>>>>> bb27ada4
-
 
 from django.http import HttpResponse
 from django.utils import simplejson
@@ -23,7 +20,8 @@
         super(StatusException, self).__init__(message)
         self.args = (status_code,)
         self.status_code = status_code
-        
+
+
 class JsonResponse(HttpResponse):
     """Wrapper class for generating a HTTP response with JSON data"""
     def __init__(self, content, *args, **kwargs):
@@ -64,7 +62,6 @@
         return False
 
 
-<<<<<<< HEAD
 def is_loopback_connection(request):
     """ Test whether the IP making the request is the same as the IP serving the request. """
     try:
@@ -74,11 +71,7 @@
     except:
         return False
 
-if __name__=="__main__":
-    print am_i_online()
     
-=======
-
 def generate_all_paths(path, base_path="/"):
 
     if not base_path.endswith("/"):   # Must have trailing slash to work.
@@ -119,5 +112,4 @@
     print generate_all_paths("/test/me/out/")
     print generate_all_paths("/test/me/out", base_path="/test")
     
-    print am_i_online()
->>>>>>> bb27ada4
+    print am_i_online()