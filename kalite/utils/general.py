"""
<<<<<<< HEAD
Miscellaneous utility functions (no dependence on non-standard packages, such as Django) 
=======
General string, integer, date functions.
>>>>>>> 7e4085e5
"""


def break_into_chunks(bigiterator, chunksize=500):
    """
    Given an iterator, separates the iterator into a list of iterators,
    each broken into a discrete size.
    """
    biglist = list(bigiterator)
    return [biglist[i:i+chunksize] for i in range(0, len(biglist), chunksize)]


def isnumeric(obj):
    """
    Returns whether an object is itself numeric, or can be converted to numeric
    """

    try:
        float(obj)
        return True
    except:
        return False


def datediff(*args, **kwargs):
    """
    Given two datetime.datetimes, returns the total difference between them (in the units specified).
    Given a single timedelta, returns the delta in the units specified.

    This is akin to the timedelta.total_seconds() function, with two differences:
    (a) That function is only available in Python 2.7+
    (b) That function has units of seconds available only.
    """
    assert len(args) in [1, 2], "Must specify two dates or one timedelta"

    units = kwargs.get("units", None)
    if len(args)==2:
        tdelta = args[0] - args[1]
    elif len(args) == 1:
        tdelta = args[0]

    diff_secs = tdelta.days*24*60*60 + tdelta.seconds + tdelta.microseconds/1000000.

    # Put None first, so checks are minimized
    if units in [None, "second", "seconds"]:
        return diff_secs
    elif units in ["microsecond", "microseconds"]:
        return diff_secs*1000000
    elif units in ["minute", "minutes"]:
        return diff_secs/60.
    elif units in ["hour", "hours"]:
        return diff_secs/3600.
    elif units in ["day", "days"]:
        return diff_secs/(24*3600.)
    elif units in ["week", "weeks"]:
        return diff_secs/(7*24*3600.)
    else:
        raise NotImplementedError("Unrecognized units: '%s'" % units)


def version_diff(v1, v2):
    """
    Diff is the integer difference between the most leftward part of the versions that differ.
    If the versions are identical, the method returns zero.
    If v1 is earlier than v2, the method returns negative.
    If v1 is later than v2, the method returns positive.
    If EITHER IS NONE, then we return none.

    Examples:

    version_diff(None, "0.9.4") returns None

    version_diff("0.9.2", "0.9.4") returns -2
    version_diff("0.9.4", "0.9.4") returns 0
    version_diff("0.9.4", "0.9.2") returns 2

    version_diff("0.9", "1.0") returns -1 (0-1)
    version_diff("0.3", "0.7") returns -4 (3-7)
    """

    #
    if v1 is None or v2 is None:
        return None

    v1_parts = v1.split(".")
    v2_parts = v2.split(".")
    if len(v1_parts) != len(v2_parts):
        raise Exception("versions must have the same number of components (periods)")

    for v1p,v2p in zip(v1_parts,v2_parts):
        cur_diff = int(v1p)-int(v2p)
        if cur_diff:
            return cur_diff

    return 0<|MERGE_RESOLUTION|>--- conflicted
+++ resolved
@@ -1,9 +1,7 @@
 """
-<<<<<<< HEAD
 Miscellaneous utility functions (no dependence on non-standard packages, such as Django) 
-=======
+
 General string, integer, date functions.
->>>>>>> 7e4085e5
 """
 
 
