from django.contrib.auth import logout
from django.contrib import messages
import datetime

from django.conf import settings
from django.core.urlresolvers import reverse
from django.http import HttpResponseRedirect


class SessionIdleTimeout:
    """
    Middleware class to timeout a session after a specified time period.
    Modified from:
    https://github.com/subhranath/django-session-idle-timeout
    """
    def process_request(self, request):
        # Only do timeout if enabled
        if settings.SESSION_IDLE_TIMEOUT:
            # Timeout is done only for authenticated logged in *student* users.
<<<<<<< HEAD
            if (request.user.is_authenticated() or "facility_user" in request.session) and not request.is_admin:
=======
            # if (request.user.is_authenticated() or "facility_user" in request.session) and not request.is_admin:
            if request.is_student:
>>>>>>> 721d7061
                current_datetime = datetime.datetime.now()
                
                # Timeout if idle time period is exceeded.
                # seconds =
                if ('last_activity' in request.session and
                    (current_datetime - request.session['last_activity']).seconds >
                        settings.SESSION_IDLE_TIMEOUT):
                    logout(request)
                    messages.add_message(request, messages.ERROR, 'Your session has been timed out')

                    # Redirect to the login page if session has timed-out.
                    redirect_to = reverse('login')
                    response = HttpResponseRedirect(redirect_to)
                    return response
                else:
                    # Set last activity time in current session.
                    request.session['last_activity'] = current_datetime

        return None<|MERGE_RESOLUTION|>--- conflicted
+++ resolved
@@ -17,12 +17,8 @@
         # Only do timeout if enabled
         if settings.SESSION_IDLE_TIMEOUT:
             # Timeout is done only for authenticated logged in *student* users.
-<<<<<<< HEAD
-            if (request.user.is_authenticated() or "facility_user" in request.session) and not request.is_admin:
-=======
             # if (request.user.is_authenticated() or "facility_user" in request.session) and not request.is_admin:
             if request.is_student:
->>>>>>> 721d7061
                 current_datetime = datetime.datetime.now()
                 
                 # Timeout if idle time period is exceeded.
