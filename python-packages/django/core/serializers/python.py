--- conflicted
+++ resolved
@@ -9,11 +9,7 @@
 from django.db import models, DEFAULT_DB_ALIAS
 from django.utils.encoding import smart_unicode, is_protected_type
 
-<<<<<<< HEAD
-from django.core.serializers.base import version_diff
-=======
 from django.core.serializers.base import version_diff # necessary for KA Lite extension
->>>>>>> 44b4493a
 
 class Serializer(base.Serializer):
     """
@@ -81,18 +77,12 @@
     stream or a string) to the constructor
     """
     db = options.pop('using', DEFAULT_DB_ALIAS)
-<<<<<<< HEAD
-    client_version = options.pop("client_version", None)
-    server_version = options.pop("server_version", None)
-    
-=======
 
     # 
     src_version = options.pop("src_version", None)  # version that was serialized 
     dest_version = options.pop("dest_version", None)  # version that we're deserializing to
     assert dest_version, "For KA Lite, we should always set the dest version to the current device."
 
->>>>>>> 44b4493a
     models.get_apps()
     for d in object_list:
         # Look up the model and starting build a dict of data for it.
@@ -105,14 +95,6 @@
             if isinstance(field_value, str):
                 field_value = smart_unicode(field_value, options.get("encoding", settings.DEFAULT_CHARSET), strings_only=True)
 
-<<<<<<< HEAD
-            # Skip fields of weird versions
-            try:
-                field = Model._meta.get_field(field_name)
-            except models.FieldDoesNotExist as fdne:
-                if version_diff(client_version, server_version)>0:
-                    continue
-=======
             try:
                 field = Model._meta.get_field(field_name)
             except models.FieldDoesNotExist as fdne:
@@ -127,7 +109,6 @@
                     continue
                 
                 # Something else must be going on, so re-raise.
->>>>>>> 44b4493a
                 else:
                     raise fdne
                     
