--- conflicted
+++ resolved
@@ -51,10 +51,6 @@
         sys.exit   = backups[2]
 
 
-<<<<<<< HEAD
-
-JOB_THREADS = {}
-=======
 def call_command_subprocess(cmd, *args, **kwargs):
     assert "manage_py_dir" in kwargs, "don't forget to specify the manage_py_dir"
 
@@ -84,7 +80,6 @@
     if wait_for_exit:
         p.communicate()
     return p
->>>>>>> 007b5b01
 
 class CommandProcess(multiprocessing.Process):
     def __init__(self, cmd, *args, **kwargs):
