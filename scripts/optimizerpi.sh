#!/bin/bash

current_dir=`dirname "${BASH_SOURCE[0]}"`
if [ -e "$current_dir/python.sh" ]; then
    KALITE_DIR=$current_dir/../kalite
else
    KALITE_DIR=$current_dir/kalite
fi

we_are_rpi=`"$current_dir/get_setting.sh" package_selected\(\"RPi\"\)`
if [ $we_are_rpi != "True" ]; then
    echo "Error: we aren't configured as a Raspberry Pi, cannot continue"
    read WAITING
    exit
fi

echo "Step 1 - Installing M2Crypto, psutil and nginx"

# discover if packages are already installed
to_install=""
python -c "import M2Crypto" >/dev/null 2>&1
if [ $? != 0 ] ; then to_install="python-m2crypto"; fi
python -c "import psutil" >/dev/null 2>&1
if [ $? != 0 ] ; then to_install="$to_install python-psutil"; fi
nginx -v >/dev/null 2>&1
if [ $? != 0 ] ; then to_install="$to_install nginx"; fi

# check network (by trying some likely sites), but only if packages need installing
if [ "$to_install" != "" ] ; then
    echo "Info: Need to install: $to_install, testing connection"
    wget -q http://adhocsync.org >/dev/null 2>&1
    if [ $? != 0 ] ; then wget -q http://mirrordirector.raspbian.org >/dev/null 2>&1
        if [ $? != 0 ] ; then wget -q http://google.com >/dev/null 2>&1
            if [ $? != 0 ] ; then
                echo "Error: internet connection isn't working, cannot continue"
                read WAITING
                exit 1
            fi
        fi
    fi
else
    echo "Info: Everything is already installed"
fi

if [ "$to_install" != "" ] ; then sudo apt-get -y install $to_install; fi

# Finally, check the packages are installed, incase there was an apt-get failure
sanity_check_ok="False"
python -c "import M2Crypto" >/dev/null 2>&1
if [ $? = 0 ] ; then python -c "import psutil" >/dev/null 2>&1
    if [ $? = 0 ] ; then nginx -v >/dev/null 2>&1
        if [ $? = 0 ] ; then sanity_check_ok="True"; fi
    fi
fi

<<<<<<< HEAD
echo "Step 2 - Install M2Crypto, psutil and nginx, Configure to work with KA Lite"

sudo apt-get -y install python-m2crypto
sudo apt-get -y install python-psutil
sudo apt-get -y install nginx 
sudo rm /etc/nginx/sites-enabled/default 
sudo touch /etc/nginx/sites-enabled/kalite 
sudo sh -c "$KALITE_DIR/manage.py nginxconfig > /etc/nginx/sites-enabled/kalite" 
=======
if [ $sanity_check_ok != "True" ] ; then
    echo "Error: One or more modules are missing, cannot continue"
    read WAITING
    exit 1
fi

echo "Step 2 - Configure or reconfigure nginx to work with KA Lite"

if [ -f /etc/nginx/sites-enabled/default ]; then
    sudo rm /etc/nginx/sites-enabled/default 
fi
if [ -f /etc/nginx/sites-enabled/kalite ]; then
    sudo rm /etc/nginx/sites-enabled/kalite
fi

sudo touch /etc/nginx/sites-available/kalite 
sudo sh -c "$KALITE_DIR/manage.py nginxconfig > /etc/nginx/sites-available/kalite" 
sudo ln -s /etc/nginx/sites-available/kalite /etc/nginx/sites-enabled/kalite
>>>>>>> b0cf7fa5

echo "Step 3 - Optimize nginx configuration"

sudo rm /etc/nginx/nginx.conf
sudo touch /etc/nginx/nginx.conf

sudo sh -c "cat > /etc/nginx/nginx.conf" <<'NGINX'
user www-data;
pid /var/run/nginx.pid;

###
# we have 1 cpu so only need 1 worker process
worker_processes 1;

events {
    ###
    # good overall speed on RPi with this setting
    worker_connections 1536;

    ###
    # Activate the optimised polling for linux 
    use epoll;

    ###
    # Keep multi_accept off - RPi+KA Lite is slowed if "on"
    multi_accept off;
}

http {
    ###
    # RPi+KA Lite is faster with sendfile "off"
    sendfile off;
    tcp_nopush off;

    tcp_nodelay on;
    keepalive_timeout 65;
    types_hash_max_size 2048;

    include /etc/nginx/mime.types;
    default_type application/octet-stream;

    ###
    # Speed up landing page by caching open file descriptors
    open_file_cache max=2048;

    ##
    # Logging Settings
    # don't log, we don't need to know normally
    access_log off;
    error_log off;

    ##
    # Gzip Settings
    gzip on;
    gzip_disable "msie6";

    ##
    # Virtual Host Configs
    include /etc/nginx/conf.d/*.conf;
    include /etc/nginx/sites-enabled/*;
}

NGINX

echo 'Step 4 - Finally... stopping and starting the background servers'

sudo service kalite stop
sudo service kalite start
sudo service nginx stop
sudo service nginx start

echo 'Now you can access KA-Lite through port 8008 (which will use optimizations)'
echo 'or directly through port 7007 (which will not use optimizations)'<|MERGE_RESOLUTION|>--- conflicted
+++ resolved
@@ -53,16 +53,6 @@
     fi
 fi
 
-<<<<<<< HEAD
-echo "Step 2 - Install M2Crypto, psutil and nginx, Configure to work with KA Lite"
-
-sudo apt-get -y install python-m2crypto
-sudo apt-get -y install python-psutil
-sudo apt-get -y install nginx 
-sudo rm /etc/nginx/sites-enabled/default 
-sudo touch /etc/nginx/sites-enabled/kalite 
-sudo sh -c "$KALITE_DIR/manage.py nginxconfig > /etc/nginx/sites-enabled/kalite" 
-=======
 if [ $sanity_check_ok != "True" ] ; then
     echo "Error: One or more modules are missing, cannot continue"
     read WAITING
@@ -81,7 +71,6 @@
 sudo touch /etc/nginx/sites-available/kalite 
 sudo sh -c "$KALITE_DIR/manage.py nginxconfig > /etc/nginx/sites-available/kalite" 
 sudo ln -s /etc/nginx/sites-available/kalite /etc/nginx/sites-enabled/kalite
->>>>>>> b0cf7fa5
 
 echo "Step 3 - Optimize nginx configuration"
 
