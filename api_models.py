--- conflicted
+++ resolved
@@ -93,13 +93,10 @@
 
     base_url = "/videos"
 
-<<<<<<< HEAD
     _related_field_types = {
         "related_exercises": class_by_kind,
     }
 
-=======
->>>>>>> 6413d8cb
     API_attributes = {"related_exercises": "/exercises"}
 
     @staticmethod
@@ -155,31 +152,6 @@
     "Topic": Topic,
 }
 
-# t = Topic({
-#     "name": "Penguin Watchers",
-#     "children":
-#     [
-#             {
-#                 "kind": "video",
-#                 "name": "Waddling"
-#             },
-#     {
-#     "kind": "exercise",
-#     "name": "Waddle Test"
-#     },
-#         {
-#             "kind": "topic",
-#             "name": "More stuff",
-#             "children": [
-#                     {
-#                         "kind": "video",
-#                         "name": "Deep Secrets"
-#                     }
-#             ]
-#         },
-#     ],
-# })
-
 if __name__ == "__main__":
     # print t.name
     # print t.children
